# Copyright (c) 2012-2018 by the GalSim developers team on GitHub
# https://github.com/GalSim-developers
#
# This file is part of GalSim: The modular galaxy image simulation toolkit.
# https://github.com/GalSim-developers/GalSim
#
# GalSim is free software: redistribution and use in source and binary forms,
# with or without modification, are permitted provided that the following
# conditions are met:
#
# 1. Redistributions of source code must retain the above copyright notice, this
#    list of conditions, and the disclaimer given in the accompanying LICENSE
#    file.
# 2. Redistributions in binary form must reproduce the above copyright notice,
#    this list of conditions, and the disclaimer given in the documentation
#    and/or other materials provided with the distribution.
#

from __future__ import print_function
import os
import numpy as np
import sys

import galsim
from galsim_test_helpers import *


path, filename = os.path.split(__file__)
datapath = os.path.abspath(os.path.join(path, "../examples/data/"))


@timer
def test_cosmos_basic():
    """Check some basic functionality of the COSMOSCatalog class."""
    # Note, there's not much here yet.   Could try to think of other tests that are more
    # interesting.

    # Initialize a COSMOSCatalog with all defaults.
    cat = galsim.COSMOSCatalog(file_name='real_galaxy_catalog_23.5_example.fits',
                               dir=datapath)
    # Initialize one that doesn't exclude failures.  It should be >= the previous one in length.
    cat2 = galsim.COSMOSCatalog(file_name='real_galaxy_catalog_23.5_example.fits',
                               dir=datapath, exclusion_level='none')
    assert cat2.nobjects >= cat.nobjects
    assert len(cat2) == cat2.nobjects == cat2.getNTot() == 100
    assert len(cat) == cat.nobjects < cat.getNTot()

    # Check other exclusion levels:
    cat3 = galsim.COSMOSCatalog(file_name='real_galaxy_catalog_23.5_example.fits',
                               dir=datapath, exclusion_level='bad_stamp')
    assert len(cat3) == 97
    cat4 = galsim.COSMOSCatalog(file_name='real_galaxy_catalog_23.5_example.fits',
                               dir=datapath, exclusion_level='bad_fits')
    assert len(cat4) == 100  # no bad fits in the example file as it happens.
    cat5 = galsim.COSMOSCatalog(file_name='real_galaxy_catalog_23.5_example.fits',
                               dir=datapath, exclusion_level='marginal')
    assert len(cat5) == 96   # this is actually the default, so == cat
    assert cat == cat5

    # Check the 25.2 exclusions.  We don't have a 25.2 catalog available in Travis runs, so
    # mock up the example catalog as though it were 25.2
    # Also check the min/max hlr and flux options.
    cat2.use_sample = '25.2'
    hlr = cat2.param_cat['hlr'][:,0]
    flux = cat2.param_cat['flux'][:,0]
    print("Full range of hlr = ", np.min(hlr), np.max(hlr))
    print("Full range of flux = ", np.min(flux), np.max(flux))
    cat2._apply_exclusion('marginal', min_hlr=0.2, max_hlr=2, min_flux=50, max_flux=5000)
    print("Size of catalog with hlr and flux exclusions == ",len(cat2))
    assert len(cat2) == 47

    # Check for reasonable exceptions when initializing.
    # Can't find data (wrong directory).
<<<<<<< HEAD
    with assert_raises(IOError):
=======
    with assert_raises(OSError):
>>>>>>> 69efa4fb
        galsim.COSMOSCatalog(file_name='real_galaxy_catalog_23.5_example.fits')

    # Try making galaxies
    gal_real = cat.makeGalaxy(index=0,gal_type='real',chromatic=False)
    assert isinstance(gal_real, galsim.RealGalaxy)

    gal_param = cat.makeGalaxy(index=10,gal_type='parametric',chromatic=True)
    assert isinstance(gal_param, galsim.ChromaticObject)

    # Second time through, don't make the bandpass.
    bp = cat._bandpass
    sed = cat._sed
    assert bp is not None
    gal_param2 = cat.makeGalaxy(index=13, gal_type='parametric', chromatic=True)
    assert isinstance(gal_param2, galsim.ChromaticObject)
    assert gal_param != gal_param2
    assert cat._bandpass is bp   # Not just ==.  "is" means the same object.
    assert cat._sed is sed

    # So far, we've made a bulge+disk and a disky Sersic.
    # Do two more to run through two more paths in the code.
    gal_param3 = cat.makeGalaxy(index=50, gal_type='parametric', chromatic=True)
    gal_param4 = cat.makeGalaxy(index=67, gal_type='parametric', chromatic=True)

    gal_real_list = cat.makeGalaxy(index=[3,6],gal_type='real',chromatic=False)
    for gal_real in gal_real_list:
        assert isinstance(gal_real, galsim.RealGalaxy)

    gal_param_list = cat.makeGalaxy(index=[4,7],gal_type='parametric',chromatic=False)
    for gal_param in gal_param_list:
        assert isinstance(gal_param, galsim.GSObject)

    # Check for parametric catalog
    # Can give either the regular name or the _fits name.
    cat_param = galsim.COSMOSCatalog(file_name='real_galaxy_catalog_23.5_example.fits',
                                     dir=datapath, use_real=False)
    cat_param2 = galsim.COSMOSCatalog(file_name='real_galaxy_catalog_23.5_example_fits.fits',
                                      dir=datapath, use_real=False)
    assert cat_param2 == cat_param

    # Try making galaxies
    gal = cat_param.makeGalaxy(index=1)
    assert isinstance(gal, galsim.GSObject)

    gal_list = cat_param.makeGalaxy(index=[2,3])
    for gal in gal_list:
        assert isinstance(gal, galsim.GSObject)

    # Check sersic_prec option.
    sersic0 = cat_param.makeGalaxy(index=59, sersic_prec=0)
    np.testing.assert_almost_equal(sersic0.original.n, 1.14494567108)
    sersic1 = cat_param.makeGalaxy(index=59, sersic_prec=0.05)  # The default.
    np.testing.assert_almost_equal(sersic1.original.n, 1.15)
    sersic2 = cat_param.makeGalaxy(index=59, sersic_prec=0.1)
    np.testing.assert_almost_equal(sersic2.original.n, 1.1)
    sersic3 = cat_param.makeGalaxy(index=59, sersic_prec=0.5)
    np.testing.assert_almost_equal(sersic3.original.n, 1.0)

    assert_raises(TypeError, galsim.COSMOSCatalog, 'real_galaxy_catalog_23.5_example.fits',
                  dir=datapath, sample='23.5')
    assert_raises(ValueError, galsim.COSMOSCatalog, sample='invalid')

    assert_raises(ValueError, cat_param.makeGalaxy, gal_type='real')
    assert_raises(ValueError, cat_param.makeGalaxy, gal_type='invalid')
    assert_raises(ValueError, cat.makeGalaxy, gal_type='invalid')
    assert_raises(TypeError, cat_param.makeGalaxy, rng='invalid')

    assert_raises(NotImplementedError, cat.makeGalaxy, gal_type='real', chromatic=True)

@timer
def test_cosmos_fluxnorm():
    """Check for flux normalization properties of COSMOSCatalog class."""
    # Check that if we make a RealGalaxy catalog, and a COSMOSCatalog, and draw the real object, the
    # fluxes should match very well.  These correspond to 1s exposures.
    test_ind = 54
    rand_seed = 12345
    cat = galsim.COSMOSCatalog(file_name='real_galaxy_catalog_23.5_example.fits',
                               dir=datapath, exclusion_level='none')
    rgc = galsim.RealGalaxyCatalog(file_name='real_galaxy_catalog_23.5_example.fits',
                                   dir=datapath)
    final_psf = galsim.Airy(diam=1.2, lam=800.) # PSF twice as big as HST in F814W.
    gal1 = cat.makeGalaxy(test_ind, gal_type='real', rng=galsim.BaseDeviate(rand_seed))
    gal2 = galsim.RealGalaxy(rgc, index=test_ind, rng=galsim.BaseDeviate(rand_seed))
    gal1 = galsim.Convolve(gal1, final_psf)
    gal2 = galsim.Convolve(gal2, final_psf)
    im1 = gal1.drawImage(scale=0.05)
    im2 = gal2.drawImage(scale=0.05)

    # Then check that if we draw a parametric representation that is achromatic, that the flux
    # matches reasonably well (won't be exact because model isn't perfect).
    gal1_param = cat.makeGalaxy(test_ind, gal_type='parametric', chromatic=False)
    gal1_param_final = galsim.Convolve(gal1_param, final_psf)
    im1_param = gal1_param_final.drawImage(scale=0.05)

    # Then check the same for a chromatic parametric representation that is drawn into the same
    # band.
    bp_file = os.path.join(galsim.meta_data.share_dir, 'bandpasses', 'ACS_wfc_F814W.dat')
    bandpass = galsim.Bandpass(bp_file, wave_type='nm').withZeropoint(25.94)#34.19)
    gal1_chrom = cat.makeGalaxy(test_ind, gal_type='parametric', chromatic=True)
    gal1_chrom = galsim.Convolve(gal1_chrom, final_psf)
    im1_chrom = gal1_chrom.drawImage(bandpass, scale=0.05)

    ref_val = [im1.array.sum(), im1.array.sum(), im1.array.sum()]
    test_val = [im2.array.sum(), im1_param.array.sum(), im1_chrom.array.sum()]
    np.testing.assert_allclose(ref_val, test_val, rtol=0.1,
                               err_msg='Flux normalization problem in COSMOS galaxies')

    # Finally, check that the original COSMOS info is stored properly after transformations, for
    # both Sersic galaxies (like galaxy 0 in the catalog) and the one that is gal1_param above.
    gal0_param = cat.makeGalaxy(0, gal_type='parametric', chromatic=False)
    assert hasattr(gal0_param.shear(g1=0.05).original, 'index'), \
        'Sersic galaxy does not retain index information after transformation'
    assert hasattr(gal1_param.shear(g1=0.05).original, 'index'), \
        'Bulge+disk galaxy does not retain index information after transformation'

    assert_raises(ValueError, galsim.COSMOSCatalog, 'real_galaxy_catalog_23.5_example.fits',
                  dir=datapath, exclusion_level='invalid')

@timer
def test_cosmos_random():
    """Check the random object functionality of the COSMOS catalog."""
    # For most of this test, we'll use the selectRandomIndex() routine, which does not try to
    # construct the GSObjects.  This makes the test go fast.  However, we will at the end have a
    # test to ensure that calling makeGalaxy() while requesting a random object has the same
    # behavior as using selectRandomIndex() in limited cases.

    # Initialize the catalog.  The first will have weights, while the second will not (since they
    # are in the RealGalaxyCatalog).
    cat = galsim.COSMOSCatalog(file_name='real_galaxy_catalog_23.5_example.fits',
                               dir=datapath)
    cat_param = galsim.COSMOSCatalog(file_name='real_galaxy_catalog_23.5_example.fits',
                                     dir=datapath, use_real=False)
    assert cat_param.real_cat is None
    assert cat.real_cat is not None

    # Check for exception handling if bad inputs given for the random functionality.
    assert_raises(ValueError, cat.selectRandomIndex, 0)
    assert_raises(ValueError, cat.selectRandomIndex, 10.7)
    assert_raises(TypeError, cat.selectRandomIndex, 10, rng=3)

    # Check that random objects give the right <weight> without/with weighting.
    wt = cat.real_cat.weight[cat.orig_index]
    wt /= np.max(wt)
    avg_weight_val = np.sum(wt)/len(wt)
    wavg_weight_val = np.sum(wt**2)/np.sum(wt)
    with assert_raises(AssertionError):
        np.testing.assert_almost_equal(avg_weight_val, wavg_weight_val, 3)
    # Make sure we use enough objects that the mean weights converge properly.
    randind_wt = cat.selectRandomIndex(30000, rng=galsim.BaseDeviate(1234))
    wtrand = cat.real_cat.weight[cat.orig_index[randind_wt]] / \
        np.max(cat.real_cat.weight[cat.orig_index])
    # The average value of wtrand should be wavgw_weight_val in this case, since we used the weights
    # to probabilistically select galaxies.
    np.testing.assert_almost_equal(np.mean(wtrand), wavg_weight_val,3,
                                   err_msg='Average weight for random sample is wrong')

    # The example catalog doesn't have weights, so it does unweighted selection, which emits a
    # warning.  We know about this and want to ignore it here.
    with assert_warns(galsim.GalSimWarning):
        randind = cat_param.selectRandomIndex(30000, rng=galsim.BaseDeviate(1234))
    wtrand = cat.real_cat.weight[cat.orig_index[randind]] / \
        np.max(cat.real_cat.weight[cat.orig_index])
    # The average value of wtrand should be avg_weight_val, since we did not do a weighted
    # selection.
    np.testing.assert_almost_equal(np.mean(wtrand), avg_weight_val,3,
                                   err_msg='Average weight for random sample is wrong')

    # Check for consistency of randoms with same random seed.  Do this both for the weighted and the
    # unweighted calculation.
    # Check for inconsistency of randoms with different random seed, or same seed but without/with
    # weighting.
    rng1 = galsim.BaseDeviate(1234)
    rng2 = galsim.BaseDeviate(1234)
    ind1 = cat.selectRandomIndex(10, rng=rng1)
    ind2 = cat.selectRandomIndex(10, rng=rng2)
    np.testing.assert_array_equal(ind1,ind2,
                                  err_msg='Different random indices selected with same seed!')
    with assert_warns(galsim.GalSimWarning):
        ind1p = cat_param.selectRandomIndex(10, rng=rng1)
    with assert_warns(galsim.GalSimWarning):
        ind2p = cat_param.selectRandomIndex(10, rng=rng2)
    np.testing.assert_array_equal(ind1p,ind2p,
                                  err_msg='Different random indices selected with same seed!')
    rng3 = galsim.BaseDeviate(5678)
    ind3 = cat.selectRandomIndex(10, rng=rng3)
    with assert_warns(galsim.GalSimWarning):
        ind3p = cat_param.selectRandomIndex(10) # initialize RNG based on time
<<<<<<< HEAD
        assert_raises(AssertionError, np.testing.assert_array_equal, ind1, ind1p)
        assert_raises(AssertionError, np.testing.assert_array_equal, ind1, ind3)
        assert_raises(AssertionError, np.testing.assert_array_equal, ind1p, ind3p)

        # Finally, make sure that directly calling selectRandomIndex() gives the same random ones as
        # makeGalaxy().  We'll do one real object because they are slower, and multiple parametric (just
        # to make sure that the multi-object selection works consistently).
        use_seed = 567
        obj = cat.makeGalaxy(rng=galsim.BaseDeviate(use_seed))
        ind = cat.selectRandomIndex(1, rng=galsim.BaseDeviate(use_seed))
        obj_2 = cat.makeGalaxy(ind)
        # Note: for real galaxies we cannot require that obj==obj_2, just that obj.index==obj_2.index.
        # That's because we want to make sure the same galaxy is being randomly selected, but we cannot
        # require that noise padding be the same, given the inconsistency in how the BaseDeviates are
        # used in the above cases.
        assert obj.index==obj_2.index,'makeGalaxy selects random objects inconsistently'

        n_random = 3
=======
    assert_raises(AssertionError, np.testing.assert_array_equal, ind1, ind1p)
    assert_raises(AssertionError, np.testing.assert_array_equal, ind1, ind3)
    assert_raises(AssertionError, np.testing.assert_array_equal, ind1p, ind3p)

    # Finally, make sure that directly calling selectRandomIndex() gives the same random ones as
    # makeGalaxy().  We'll do one real object because they are slower, and multiple parametric (just
    # to make sure that the multi-object selection works consistently).
    use_seed = 567
    obj = cat.makeGalaxy(rng=galsim.BaseDeviate(use_seed))
    ind = cat.selectRandomIndex(1, rng=galsim.BaseDeviate(use_seed))
    obj_2 = cat.makeGalaxy(ind)
    # Note: for real galaxies we cannot require that obj==obj_2, just that obj.index==obj_2.index.
    # That's because we want to make sure the same galaxy is being randomly selected, but we cannot
    # require that noise padding be the same, given the inconsistency in how the BaseDeviates are
    # used in the above cases.
    assert obj.index==obj_2.index,'makeGalaxy selects random objects inconsistently'

    n_random = 3
    with assert_warns(galsim.GalSimWarning):
        # Warns because we aren't using weights
>>>>>>> 69efa4fb
        objs = cat_param.makeGalaxy(rng=galsim.BaseDeviate(use_seed), n_random=n_random)
    with assert_warns(galsim.GalSimWarning):
        inds = cat_param.selectRandomIndex(n_random, rng=galsim.BaseDeviate(use_seed))
    objs_2 = cat_param.makeGalaxy(inds)
    for i in range(n_random):
        # With parametric objects there is no noise padding, so we can require completely identical
        # GSObjects (not just equal indices).
        assert objs[i]==objs_2[i],'makeGalaxy selects random objects inconsistently'

    # Finally, check for consistency with random object selected from RealGalaxyCatalog.  For this
    # case, we need to make another COSMOSCatalog that does not flag the bad objects.
    use_seed=31415
    cat = galsim.COSMOSCatalog(file_name='real_galaxy_catalog_23.5_example.fits',
                               dir=datapath, exclusion_level='none')
    rgc = galsim.RealGalaxyCatalog(file_name='real_galaxy_catalog_23.5_example.fits',
                                   dir=datapath)
    ind_cc = cat.selectRandomIndex(1, rng=galsim.BaseDeviate(use_seed))
    foo = galsim.RealGalaxy(rgc, random=True, rng=galsim.BaseDeviate(use_seed))
    ind_rgc = foo.index
    assert ind_cc==ind_rgc,\
        'Different weighted random index selected from COSMOSCatalog and RealGalaxyCatalog'

    # Also check for the unweighted case.  Just remove that info from the catalogs and redo the
    # test.
    cat.real_cat = None
    del rgc.weight
    with assert_warns(galsim.GalSimWarning):
        ind_cc = cat.selectRandomIndex(1, rng=galsim.BaseDeviate(use_seed))
    foo = galsim.RealGalaxy(rgc, random=True, rng=galsim.BaseDeviate(use_seed))
    ind_rgc = foo.index
    assert ind_cc==ind_rgc,\
        'Different unweighted random index selected from COSMOSCatalog and RealGalaxyCatalog'

    # Check that setting _n_rng_calls properly tracks the RNG calls for n_random=1 and >1.
    test_seed = 123456
    ud = galsim.UniformDeviate(test_seed)
    with assert_warns(galsim.GalSimWarning):
        obj, n_rng_calls = cat.selectRandomIndex(1, rng=ud, _n_rng_calls=True)
    ud2 = galsim.UniformDeviate(test_seed)
    ud2.discard(n_rng_calls)
    assert ud()==ud2(), '_n_rng_calls kwarg did not give proper tracking of RNG calls'
    ud = galsim.UniformDeviate(test_seed)
    with assert_warns(galsim.GalSimWarning):
        obj, n_rng_calls = cat.selectRandomIndex(17, rng=ud, _n_rng_calls=True)
    ud2 = galsim.UniformDeviate(test_seed)
    ud2.discard(n_rng_calls)
    assert ud()==ud2(), '_n_rng_calls kwarg did not give proper tracking of RNG calls'

    # Invalid to both privide index and ask for random selection
    with assert_raises(galsim.GalSimIncompatibleValuesError):
        cat_param.makeGalaxy(index=(11,13,17), n_random=3)

@timer
def test_cosmos_deep():
    """Test the deep option of makeGalaxy"""

    cat = galsim.COSMOSCatalog(file_name='real_galaxy_catalog_23.5_example.fits', dir=datapath)

    # Pick a random galaxy
    # Turn off noise padding to make the comparisons more reliable.
    gal_shallow = cat.makeGalaxy(index=17, gal_type='real', noise_pad_size=0)
    print('gal_shallow = ',gal_shallow)
    shallow_flux = gal_shallow.flux
    shallow_hlr = gal_shallow.calculateHLR()
    print('flux = ',shallow_flux)
    print('hlr = ',shallow_hlr)

    gal_deep = cat.makeGalaxy(index=17, gal_type='real', deep=True, noise_pad_size=0)
    print('gal_deep = ',gal_deep)
    deep_flux = gal_deep.flux
    deep_hlr = gal_deep.calculateHLR()
    print('flux = ',deep_flux)
    print('hlr = ',deep_hlr)

    # Deep galaxy is fainter and smaller.
    np.testing.assert_almost_equal(deep_flux / shallow_flux, 10.**(-0.6))
    np.testing.assert_almost_equal(deep_hlr / shallow_hlr, 0.6)

    # With samples other than 23.5, it raises a warning and doesn't do any scaling.
    cat.use_sample = '25.2'
    with assert_warns(galsim.GalSimWarning):
        gal_not_deep = cat.makeGalaxy(index=17, gal_type='real', deep=True, noise_pad_size=0)
    assert gal_not_deep.flux == shallow_flux
    assert gal_not_deep.calculateHLR() == shallow_hlr

    cat.use_sample = 'user_defined'
    with assert_warns(galsim.GalSimWarning):
        gal_not_deep = cat.makeGalaxy(index=17, gal_type='real', deep=True, noise_pad_size=0)
    assert gal_not_deep.flux == shallow_flux
    assert gal_not_deep.calculateHLR() == shallow_hlr


if __name__ == "__main__":
    test_cosmos_basic()
    test_cosmos_fluxnorm()
    test_cosmos_random()
    test_cosmos_deep()<|MERGE_RESOLUTION|>--- conflicted
+++ resolved
@@ -71,11 +71,7 @@
 
     # Check for reasonable exceptions when initializing.
     # Can't find data (wrong directory).
-<<<<<<< HEAD
-    with assert_raises(IOError):
-=======
     with assert_raises(OSError):
->>>>>>> 69efa4fb
         galsim.COSMOSCatalog(file_name='real_galaxy_catalog_23.5_example.fits')
 
     # Try making galaxies
@@ -263,26 +259,6 @@
     ind3 = cat.selectRandomIndex(10, rng=rng3)
     with assert_warns(galsim.GalSimWarning):
         ind3p = cat_param.selectRandomIndex(10) # initialize RNG based on time
-<<<<<<< HEAD
-        assert_raises(AssertionError, np.testing.assert_array_equal, ind1, ind1p)
-        assert_raises(AssertionError, np.testing.assert_array_equal, ind1, ind3)
-        assert_raises(AssertionError, np.testing.assert_array_equal, ind1p, ind3p)
-
-        # Finally, make sure that directly calling selectRandomIndex() gives the same random ones as
-        # makeGalaxy().  We'll do one real object because they are slower, and multiple parametric (just
-        # to make sure that the multi-object selection works consistently).
-        use_seed = 567
-        obj = cat.makeGalaxy(rng=galsim.BaseDeviate(use_seed))
-        ind = cat.selectRandomIndex(1, rng=galsim.BaseDeviate(use_seed))
-        obj_2 = cat.makeGalaxy(ind)
-        # Note: for real galaxies we cannot require that obj==obj_2, just that obj.index==obj_2.index.
-        # That's because we want to make sure the same galaxy is being randomly selected, but we cannot
-        # require that noise padding be the same, given the inconsistency in how the BaseDeviates are
-        # used in the above cases.
-        assert obj.index==obj_2.index,'makeGalaxy selects random objects inconsistently'
-
-        n_random = 3
-=======
     assert_raises(AssertionError, np.testing.assert_array_equal, ind1, ind1p)
     assert_raises(AssertionError, np.testing.assert_array_equal, ind1, ind3)
     assert_raises(AssertionError, np.testing.assert_array_equal, ind1p, ind3p)
@@ -303,7 +279,6 @@
     n_random = 3
     with assert_warns(galsim.GalSimWarning):
         # Warns because we aren't using weights
->>>>>>> 69efa4fb
         objs = cat_param.makeGalaxy(rng=galsim.BaseDeviate(use_seed), n_random=n_random)
     with assert_warns(galsim.GalSimWarning):
         inds = cat_param.selectRandomIndex(n_random, rng=galsim.BaseDeviate(use_seed))

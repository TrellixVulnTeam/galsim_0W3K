# Copyright (c) 2012-2018 by the GalSim developers team on GitHub
# https://github.com/GalSim-developers
#
# This file is part of GalSim: The modular galaxy image simulation toolkit.
# https://github.com/GalSim-developers/GalSim
#
# GalSim is free software: redistribution and use in source and binary forms,
# with or without modification, are permitted provided that the following
# conditions are met:
#
# 1. Redistributions of source code must retain the above copyright notice, this
#    list of conditions, and the disclaimer given in the accompanying LICENSE
#    file.
# 2. Redistributions in binary form must reproduce the above copyright notice,
#    this list of conditions, and the disclaimer given in the documentation
#    and/or other materials provided with the distribution.
#

from __future__ import print_function
import numpy as np
import os
import sys
import logging
import coord
import copy

path, filename = os.path.split(__file__)
try:
    import galsim
except ImportError:
    sys.path.append(os.path.abspath(os.path.join(path, "..")))
    import galsim


# This file has some helper functions that are used by tests from multiple files to help
# avoid code duplication.

# These are the default GSParams used when unspecified.  We'll check that specifying
# these explicitly produces the same results.
default_params = galsim.GSParams(
        minimum_fft_size = 128,
        maximum_fft_size = 8192,
        folding_threshold = 5.e-3,
        maxk_threshold = 1.e-3,
        kvalue_accuracy = 1.e-5,
        xvalue_accuracy = 1.e-5,
        shoot_accuracy = 1.e-5,
        realspace_relerr = 1.e-4,
        realspace_abserr = 1.e-6,
        integration_relerr = 1.e-6,
        integration_abserr = 1.e-8)

def gsobject_compare(obj1, obj2, conv=None, decimal=10):
    """Helper function to check that two GSObjects are equivalent
    """
    if conv:
        obj1 = galsim.Convolve([obj1,conv.withGSParams(obj1.gsparams)])
        obj2 = galsim.Convolve([obj2,conv.withGSParams(obj2.gsparams)])

    im1 = galsim.ImageD(16,16)
    im2 = galsim.ImageD(16,16)
    if isinstance(obj1,galsim.correlatednoise._BaseCorrelatedNoise):
        obj1.drawImage(scale=0.2, image=im1)
        obj2.drawImage(scale=0.2, image=im2)
    else:
        obj1.drawImage(scale=0.2, image=im1, method='no_pixel')
        obj2.drawImage(scale=0.2, image=im2, method='no_pixel')
    np.testing.assert_array_almost_equal(im1.array, im2.array, decimal=decimal)


def printval(image1, image2, show=False):
    print("New, saved array sizes: ", np.shape(image1.array), np.shape(image2.array))
    print("Sum of values: ", np.sum(image1.array, dtype=float), np.sum(image2.array, dtype=float))
    print("Minimum image value: ", np.min(image1.array), np.min(image2.array))
    print("Maximum image value: ", np.max(image1.array), np.max(image2.array))
    print("Peak location: ", image1.array.argmax(), image2.array.argmax())

    fmt = "      {0:<15.8g}  {1:<15.8g}  {2:<15.8g}  {3:<15.8g}  {4:<15.8g}"

    mom1 = galsim.utilities.unweighted_moments(image1)
    print("Moments Mx, My, Mxx, Myy, Mxy for new array: ")
    print(fmt.format(mom1['Mx'], mom1['My'], mom1['Mxx'], mom1['Myy'], mom1['Mxy']))

    mom2 = galsim.utilities.unweighted_moments(image2)
    print("Moments Mx, My, Mxx, Myy, Mxy for saved array: ")
    print(fmt.format(mom2['Mx'], mom2['My'], mom2['Mxx'], mom2['Myy'], mom2['Mxy']))

    if show:
        import matplotlib.pylab as plt
        ax1 = plt.subplot(121)
        ax2 = plt.subplot(122)
        ax1.imshow(image1.array)
        ax2.imshow(image2.array)
        plt.show()

def convertToShear(e1,e2):
    # Convert a distortion (e1,e2) to a shear (g1,g2)
    import math
    e = math.sqrt(e1*e1 + e2*e2)
    g = math.tanh( 0.5 * math.atanh(e) )
    g1 = e1 * (g/e)
    g2 = e2 * (g/e)
    return (g1,g2)

def check_basic_x(prof, name, approx_maxsb=False, scale=None):
    """Test drawImage using sb method.
    """
    #print('  nyquist_scale, stepk, maxk = ', prof.nyquist_scale, prof.stepk, prof.maxk)
    image = prof.drawImage(method='sb', scale=scale, use_true_center=False)
    image.setCenter(0,0)
    dx = image.scale
    #print('  image scale,bounds = ',dx,image.bounds)
    if scale is None:
        assert image.scale == prof.nyquist_scale
    print('  flux: ',prof.flux, image.array.sum(dtype=float)*dx**2, image.added_flux)
    np.testing.assert_allclose(
            image.array.sum(dtype=float) * dx**2, image.added_flux, 1.e-5,
            err_msg="%s profile drawImage(method='sb') returned wrong added_flux"%name)
    np.testing.assert_allclose(
            image.added_flux, prof.flux, rtol=0.1,  # Not expected to be all that close, since sb.
            err_msg="%s profile flux not close to sum of pixel values"%name)

    print('  maxsb: ',prof.max_sb, image.array.max())
    #print('  image = ',image[galsim.BoundsI(-2,2,-2,2)].array)
    if approx_maxsb:
        np.testing.assert_array_less(
                image.array.max(), prof.max_sb * 1.4,
                err_msg="%s profile max_sb smaller than maximum pixel value"%name)
    else:
        np.testing.assert_allclose(
                image.array.max(), prof.max_sb, rtol=1.e-5,
                err_msg="%s profile max_sb did not match maximum pixel value"%name)
    for i,j in ( (2,3), (-4,1), (0,-5), (-3,-3) ):
        x = i*dx
        y = j*dx
        print('  x: i,j = ',i,j,image(i,j),prof.xValue(x,y))
        np.testing.assert_allclose(
                image(i,j), prof.xValue(x,y), rtol=1.e-5,
                err_msg="%s profile sb image does not match xValue at %d,%d"%(name,i,j))
        np.testing.assert_allclose(
                image(i,j), prof._xValue(galsim.PositionD(x,y)), rtol=1.e-5,
                err_msg="%s profile sb image does not match _xValue at %d,%d"%(name,i,j))
        assert prof._xValue.__doc__ == galsim.GSObject._xValue.__doc__
        assert prof.__class__._xValue.__doc__ == galsim.GSObject._xValue.__doc__

    # Direct call to drawReal should also work and be equivalent to the above with scale = 1.
    prof.drawImage(image, method='sb', scale=1., use_true_center=False)
    image2 = image.copy()
    prof.drawReal(image2)
    np.testing.assert_equal(image2.array, image.array,
                            err_msg="%s drawReal not equivalent to drawImage"%name)

    # If supposed to be axisymmetric, make sure it is.
    if prof.is_axisymmetric:
        for r in [0.2, 1.3, 33.4]:
            ref_value = prof.xValue(0, r)  # Effectively theta = pi/2
            test_values = [prof.xValue(r*np.cos(t), r*np.sin(t)) for t in [0., 0.3, 0.9, 1.3, 2.9]]
            print(ref_value,test_values)
            np.testing.assert_allclose(test_values, ref_value, rtol=1.e-5,
                                       err_msg="%s profile not axisymmetric in xValues"%name)


def check_basic_k(prof, name):
    """Check drawKImage
    """
    print('  nyquist_scale, stepk, maxk = ', prof.nyquist_scale, prof.stepk, prof.maxk)
    if prof.maxk/prof.stepk > 2000.:
        # Don't try to draw huge images!
        kimage = prof.drawKImage(nx=2000,ny=2000)
    elif prof.maxk/prof.stepk < 12.:
        # or extremely small ones.
        kimage = prof.drawKImage(nx=12,ny=12)
    else:
        kimage = prof.drawKImage()
    kimage.setCenter(0,0)
    dk = kimage.scale
    print('  kimage scale,bounds = ',dk,kimage.bounds)
    assert kimage.scale == prof.stepk
    print('  k flux: ',prof.flux, prof.kValue(0,0), kimage(0,0))
    np.testing.assert_allclose(
            prof.kValue(0,0), prof.flux, rtol=1.e-10,
            err_msg="%s profile kValue(0,0) did not match flux"%name)
    np.testing.assert_allclose(
            kimage(0,0), prof.flux, rtol=1.e-10,
            err_msg="%s profile kimage(0,0) did not match flux"%name)
    for i,j in ( (2,3), (-4,1), (0,-5), (-3,-3) ):
        kx = i*dk
        ky = j*dk
        print('  k: i,j = ',i,j,kimage(i,j),prof.kValue(kx,ky))
        np.testing.assert_allclose(
                kimage(i,j), prof.kValue(kx,ky), rtol=1.e-5,
                err_msg="%s profile kimage does not match kValue at %d,%d"%(name,i,j))
        np.testing.assert_allclose(
                kimage(i,j), prof._kValue(galsim.PositionD(kx,ky)), rtol=1.e-5,
                err_msg="%s profile kimage does not match _kValue at %d,%d"%(name,i,j))
        assert prof._kValue.__doc__ == galsim.GSObject._kValue.__doc__
        assert prof.__class__._kValue.__doc__ == galsim.GSObject._kValue.__doc__

    # If supposed to be axisymmetric, make sure it is in the kValues.
    if prof.is_axisymmetric:
        for r in [0.2, 1.3, 33.4]:
            ref_value = prof.kValue(0, r)  # Effectively theta = pi/2
            test_values = [prof.kValue(r*np.cos(t), r*np.sin(t)) for t in [0., 0.3, 0.9, 1.3, 2.9]]
            print(ref_value,test_values)
            np.testing.assert_allclose(test_values, ref_value, rtol=1.e-5,
                                       err_msg="%s profile not axisymmetric in kValues"%name)

def check_basic(prof, name, approx_maxsb=False, scale=None, do_x=True, do_k=True):
    """Do some basic sanity checks that should work for all profiles.
    """
    print('Testing',name)
    if do_x and prof.is_analytic_x:
        check_basic_x(prof, name, approx_maxsb, scale)
    if do_k and prof.is_analytic_k:
        check_basic_k(prof, name)

    # A few things that should work regardless of what is analytic
    np.testing.assert_almost_equal(
            prof.positive_flux - prof.negative_flux, prof.flux,
            err_msg="%s profile flux not equal to posflux + negflux"%name)
    assert isinstance(prof.centroid, galsim.PositionD)
    assert isinstance(prof.flux, float)
    assert isinstance(prof.positive_flux, float)
    assert isinstance(prof.negative_flux, float)
    assert isinstance(prof.max_sb, float)
    assert isinstance(prof.stepk, float)
    assert isinstance(prof.maxk, float)
    assert isinstance(prof.has_hard_edges, bool)
    assert isinstance(prof.is_axisymmetric, bool)
    assert isinstance(prof.is_analytic_x, bool)
    assert isinstance(prof.is_analytic_k, bool)

    # When made with the same gsparams, it returns itself
    assert prof.withGSParams(prof.gsparams) is prof
    alt_gsp = galsim.GSParams(xvalue_accuracy=0.2, folding_threshold=0.03)
    prof_alt = prof.withGSParams(alt_gsp)
    assert isinstance(prof_alt, prof.__class__)
    assert prof_alt.gsparams == alt_gsp
    assert prof_alt != prof  # Assuming none of our tests use this exact gsparams choice.
    # Back to the original, ==, but not is
    assert prof_alt.withGSParams(prof.gsparams) is not prof
    assert prof_alt.withGSParams(prof.gsparams) == prof

    # Repeat for a rotated version of the profile.
    # The rotated version is mathematically the same for most profiles (all axisymmetric ones),
    # but it forces the draw codes to pass through different functions.  Specifically, it uses
    # the versions of fillXImage with dxy and dyx rather than icenter and jcenter, so this call
    # serves an important function for code coverage.
    prof = prof.rotate(17*galsim.degrees)
    name = "Rotated " + name
    print('Testing',name)
    if do_x and prof.is_analytic_x:
        check_basic_x(prof, name, approx_maxsb, scale)
    if do_k and prof.is_analytic_k:
        check_basic_k(prof, name)


def do_shoot(prof, img, name):
    # For photon shooting, we calculate the number of photons to use based on the target
    # accuracy we are shooting for.  (Pun intended.)
    # For each pixel,
    # uncertainty = sqrt(N_pix) * flux_photon = sqrt(N_tot * flux_pix / flux_tot) * flux_tot / N_tot
    #             = sqrt(flux_pix) * sqrt(flux_tot) / sqrt(N_tot)
    # This is largest for the brightest pixel.  So we use:
    # N = flux_max * flux_tot / photon_shoot_accuracy^2
    photon_shoot_accuracy = 2.e-3
    # The number of decimal places at which to test the photon shooting
    photon_decimal_test = 2

    test_flux = 1.8

    print('Start do_shoot')
    # Verify that shoot with rng=None runs
    prof.shoot(100, rng=None)
    # And also verify 0, 1, or 2 photons.
    prof.shoot(0)
    prof.shoot(1)
    prof.shoot(2)

    # Test photon shooting for a particular profile (given as prof).
    prof.drawImage(img)
    flux_max = img.array.max()
    print('prof.flux = ',prof.flux)
    print('flux_max = ',flux_max)
    flux_tot = img.array.sum(dtype=float)
    print('flux_tot = ',flux_tot)
    if flux_max > 1.:
        # Since the number of photons required for a given accuracy level (in terms of
        # number of decimal places), we rescale the comparison by the flux of the
        # brightest pixel.
        prof /= flux_max
        img /= flux_max
        # The formula for number of photons needed is:
        # nphot = flux_max * flux_tot / photon_shoot_accuracy**2
        # But since we rescaled the image by 1/flux_max, it becomes
        nphot = flux_tot / flux_max / photon_shoot_accuracy**2
    elif flux_max < 0.1:
        # If the max is very small, at least bring it up to 0.1, so we are testing something.
        scale = 0.1 / flux_max
        print('scale = ',scale)
        prof *= scale
        img *= scale
        nphot = flux_max * flux_tot * scale * scale / photon_shoot_accuracy**2
    else:
        nphot = flux_max * flux_tot / photon_shoot_accuracy**2
    print('prof.flux => ',prof.flux)
    print('img.sum => ',img.array.sum(dtype=float))
    print('img.max => ',img.array.max())
    print('nphot = ',nphot)
    img2 = img.copy()

    # Use a deterministic random number generator so we don't fail tests because of rare flukes
    # in the random numbers.
    rng = galsim.UniformDeviate(12345)

    prof.drawImage(img2, n_photons=nphot, poisson_flux=False, rng=rng, method='phot')
    print('img2.sum => ',img2.array.sum(dtype=float))
    printval(img2,img)
    np.testing.assert_array_almost_equal(
            img2.array, img.array, photon_decimal_test,
            err_msg="Photon shooting for %s disagrees with expected result"%name)

    # Test normalization
    dx = img.scale
    # Test with a large image to make sure we capture enough of the flux
    # even for slow convergers like Airy (which needs a _very_ large image) or Sersic.
    print('stepk, maxk = ',prof.stepk,prof.maxk)
    if 'Airy' in name:
        img = galsim.ImageD(2048,2048, scale=dx)
    elif 'Sersic' in name or 'DeVauc' in name or 'Spergel' in name or 'VonKarman' in name:
        img = galsim.ImageD(512,512, scale=dx)
    else:
        img = galsim.ImageD(128,128, scale=dx)
    prof = prof.withFlux(test_flux)
    prof.drawImage(img)
    print('img.sum = ',img.array.sum(dtype=float),'  cf. ',test_flux)
    np.testing.assert_almost_equal(img.array.sum(dtype=float), test_flux, 4,
            err_msg="Flux normalization for %s disagrees with expected result"%name)
    # max_sb is not always very accurate, but it should be an overestimate if wrong.
    assert img.array.max() <= prof.max_sb*dx**2 * 1.4, "max_sb for %s is too small."%name

    scale = test_flux / flux_tot # from above
    nphot *= scale * scale
    print('nphot -> ',nphot)
    if 'InterpolatedImage' in name or 'PhaseScreen' in name:
        nphot *= 10
        print('nphot -> ',nphot)
    prof.drawImage(img, n_photons=nphot, poisson_flux=False, rng=rng, method='phot')
    print('img.sum = ',img.array.sum(dtype=float),'  cf. ',test_flux)
    np.testing.assert_allclose(
            img.array.sum(dtype=float), test_flux, rtol=10**(-photon_decimal_test),
            err_msg="Photon shooting normalization for %s disagrees with expected result"%name)
    print('img.max = ',img.array.max(),'  cf. ',prof.max_sb*dx**2)
    print('ratio = ',img.array.max() / (prof.max_sb*dx**2))
    assert img.array.max() <= prof.max_sb*dx**2 * 1.4, \
            "Photon shooting for %s produced too high max pixel."%name


def do_kvalue(prof, im1, name):
    """Test that the k-space values are consistent with the real-space values by drawing the
    profile directly (without any convolution, so using fillXValues) and convolved by a tiny
    Gaussian (effectively a delta function).
    """

    prof.drawImage(im1, method='no_pixel')

    delta = galsim.Gaussian(sigma = 1.e-8)
    conv = galsim.Convolve([prof,delta])
    im2 = conv.drawImage(im1.copy(), method='no_pixel')
    printval(im1,im2)
    np.testing.assert_array_almost_equal(
            im2.array, im1.array, 3,
            err_msg = name +
            " convolved with a delta function is inconsistent with real-space image.")

def radial_integrate(prof, minr, maxr):
    """A simple helper that calculates int 2pi r f(r) dr, from rmin to rmax
       for an axially symmetric profile.
    """
    assert prof.is_axisymmetric
    # In this tight loop, it is worth optimizing away the parse_pos_args step.
    # It makes a rather significant difference in the running time of this function.
    # (I.e., use prof._xValue() instead of prof.xValue() )
    f = lambda r: 2 * np.pi * r * prof._xValue(galsim.PositionD(r,0))
    return galsim.integ.int1d(f, minr, maxr)

# A short helper function to test pickling of noise objects
def drawNoise(noise):
    im = galsim.ImageD(10,10)
    im.addNoise(noise)
    return im.array.astype(np.float32).tolist()


def do_pickle(obj1, func = lambda x : x, irreprable=False):
    """Check that the object is picklable.  Also that it has basic == and != functionality.
    """
    from numbers import Integral, Real, Complex
    try:
        import cPickle as pickle
    except:
        import pickle
    import copy
    # In case the repr uses these:
    from numpy import array, uint16, uint32, int16, int32, float32, float64, complex64, complex128, ndarray
    from astropy.units import Unit

    try:
        import astropy.io.fits
        from distutils.version import LooseVersion
        if LooseVersion(astropy.__version__) < LooseVersion('1.0.6'):
            irreprable = True
    except:
        import pyfits
    print('Try pickling ',str(obj1))

    #print('pickled obj1 = ',pickle.dumps(obj1))
    obj2 = pickle.loads(pickle.dumps(obj1))
    assert obj2 is not obj1
    #print('obj1 = ',repr(obj1))
    #print('obj2 = ',repr(obj2))
    f1 = func(obj1)
    f2 = func(obj2)
    #print('func(obj1) = ',repr(f1))
    #print('func(obj2) = ',repr(f2))
    assert f1 == f2

    # Check that == works properly if the other thing isn't the same type.
    assert f1 != object()
    assert object() != f1

    # Test the hash values are equal for two equivalent objects.
    from collections import Hashable
    if isinstance(obj1, Hashable):
        #print('hash = ',hash(obj1),hash(obj2))
        assert hash(obj1) == hash(obj2)

    obj3 = copy.copy(obj1)
    assert obj3 is not obj1
    random = hasattr(obj1, 'rng') or isinstance(obj1, galsim.BaseDeviate) or 'rng' in repr(obj1)
    if not random:  # Things with an rng attribute won't be identical on copy.
        f3 = func(obj3)
        assert f3 == f1
    elif isinstance(obj1, galsim.BaseDeviate):
        f1 = func(obj1)  # But BaseDeviates will be ok.  Just need to remake f1.
        f3 = func(obj3)
        assert f3 == f1

    obj4 = copy.deepcopy(obj1)
    assert obj4 is not obj1
    f4 = func(obj4)
    if random: f1 = func(obj1)
    #print('func(obj1) = ',repr(f1))
    #print('func(obj4) = ',repr(f4))
    assert f4 == f1  # But everything should be identical with deepcopy.

    # Also test that the repr is an accurate representation of the object.
    # The gold standard is that eval(repr(obj)) == obj.  So check that here as well.
    # A few objects we don't expect to work this way in GalSim; when testing these, we set the
    # `irreprable` kwarg to true.  Also, we skip anything with random deviates since these don't
    # respect the eval/repr roundtrip.

    if not random and not irreprable:
        # A further complication is that the default numpy print options do not lead to sufficient
        # precision for the eval string to exactly reproduce the original object, and start
        # truncating the output for relatively small size arrays.  So we temporarily bump up the
        # precision and truncation threshold for testing.
        #print(repr(obj1))
        with galsim.utilities.printoptions(precision=18, threshold=np.inf):
            obj5 = eval(repr(obj1))
        #print('obj1 = ',repr(obj1))
        #print('obj5 = ',repr(obj5))
        f5 = func(obj5)
        #print('f1 = ',f1)
        #print('f5 = ',f5)
        assert f5 == f1, "func(obj1) = %r\nfunc(obj5) = %r"%(f1, f5)
    else:
        # Even if we're not actually doing the test, still make the repr to check for syntax errors.
        repr(obj1)

    # Try perturbing obj1 pickling arguments and verify that inequality results.
    # Generally, only objects pickled with __getinitargs__, i.e. old-style classes, reveal
    # anything about what construction attributes may be important to check for assessing equality.
    # (Even in this case, it's possible that an argument supplied by __getinitargs__ isn't actually
    # important for assessing equality, though this doesn't appear to be the case for GalSim so
    # far.)  Our strategy below is to loop through all arguments returned by __getinitargs__ and
    # attempt to perturb them a bit after inferring their type, and checking that the object
    # constructed with the perturbed argument list then compares inequally to the original object.

    try:
        args = obj1.__getinitargs__()
    except:
        pass
    else:
        classname = type(obj1).__name__
        for i in range(len(args)):
            #print("Attempting arg {0}\n".format(i))
            newargs = list(args)
            if isinstance(args[i], bool):
                newargs[i] = not args[i]
            elif isinstance(args[i], Integral):
                newargs[i] = args[i] + 2
            elif isinstance(args[i], Real):
                newargs[i] = args[i] * 1.0134 + 0.018374
            elif isinstance(args[i], Complex):
                newargs[i] = args[i] * (1.0134 + 0.0193j) + (0.9981 - 0.013439j)
            elif isinstance(args[i], ndarray):
                if args[i].dtype.kind in ['i','u']:
                    newargs[i] = args[i] * 2 + 1
                else:
                    newargs[i] = args[i] * 1.0134 + 0.018374
            elif isinstance(args[i], galsim.GSParams):
                newargs[i] = galsim.GSParams(folding_threshold=5.1e-3, maxk_threshold=1.1e-3)
            elif args[i] is None:
                continue
            else:
                #print("Unknown type: {0}\n".format(args[i]))
                continue
            # Special case: flux_untruncated doesn't change anything if trunc == 0.
            if classname == 'SBSersic' and i == 5 and args[4] == 0.:
                continue
            # Special case: can't change size of LVector or PhotonArray without changing array
            if classname in ['LVector', 'PhotonArray'] and i == 0 or i == 2:
                continue
            with galsim.utilities.printoptions(precision=18, threshold=np.inf):
                try:
                    if classname in galsim._galsim.__dict__:
                        eval_str = 'galsim._galsim.' + classname + repr(tuple(newargs))
                    else:
                        eval_str = 'galsim.' + classname + repr(tuple(newargs))
                    obj6 = eval(eval_str)
                except Exception as e:
                    print('caught exception: ',e)
                    print('eval_str = ',eval_str)
                    raise TypeError("{0} not `eval`able!".format(
                            classname + repr(tuple(newargs))))
                else:
                    assert obj1 != obj6
                    #print("SUCCESS\n")


def all_obj_diff(objs, check_hash=True):
    """ Helper function that verifies that each element in `objs` is unique and, if hashable,
    produces a unique hash."""

    from collections import Hashable
    # Check that all objects are unique.
    # Would like to use `assert len(objs) == len(set(objs))` here, but this requires that the
    # elements of objs are hashable (and that they have unique hashes!, which is what we're trying
    # to test!.  So instead, we just loop over all combinations.
    for i, obji in enumerate(objs):
        # Could probably start the next loop at `i+1`, but we start at 0 for completeness
        # (and to verify a != b implies b != a)
        for j, objj in enumerate(objs):
            if i == j:
                continue
            assert obji != objj, ("Found equivalent objects {0} == {1} at indices {2} and {3}"
                                  .format(obji, objj, i, j))

    if not check_hash:
        return
    # Now check that all hashes are unique (if the items are hashable).
    if not isinstance(objs[0], Hashable):
        return
    hashes = [hash(obj) for obj in objs]
    try:
        assert len(hashes) == len(set(hashes))
    except AssertionError as e:
        try:
            # Only valid in 2.7, but only needed if we have an error to provide more information.
            from collections import Counter
        except ImportError:
            raise e
        for k, v in Counter(hashes).items():
            if v <= 1:
                continue
            print("Found multiple equivalent object hashes:")
            for i, obj in enumerate(objs):
                if hash(obj) == k:
                    print(i, repr(obj))
        raise e


<<<<<<< HEAD
def check_chromatic_invariant(obj, bps=None, waves=None):
    """ Helper function to check that ChromaticObjects satisfy intended invariants.
    """
    if bps is None:
        # load a filter
        bppath = os.path.join(galsim.meta_data.share_dir, 'bandpasses')
        bandpass = (galsim.Bandpass(os.path.join(bppath, 'LSST_r.dat'), 'nm')
                    .truncate(relative_throughput=1e-3)
                    .thin(rel_err=1e-3))
        bps = [bandpass]

    if waves is None:
        waves = [500.]

    assert isinstance(obj.wave_list, np.ndarray)
    assert isinstance(obj.separable, bool)
    assert isinstance(obj.interpolated, bool)
    assert isinstance(obj.deinterpolated, (galsim.ChromaticObject, galsim.GSObject))

    for wave in waves:
        desired = obj.SED(wave)
        # Since InterpolatedChromaticObject.evaluateAtWavelength involves actually drawing an
        # image, which implies flux can be lost off of the edges of the image, we don't expect
        # its accuracy to be nearly as good as for other objects.
        decimal = 2 if obj.interpolated else 7
        np.testing.assert_almost_equal(obj.evaluateAtWavelength(wave).flux, desired,
                                       decimal)
        # Don't bother trying to draw a deconvolution.
        if isinstance(obj, galsim.ChromaticDeconvolution):
            continue
        np.testing.assert_allclose(
                obj.evaluateAtWavelength(wave).drawImage().array.sum(dtype=float),
                desired,
                rtol=1e-2)

    if obj.SED.spectral:
        for bp in bps:
            calc_flux = obj.calculateFlux(bp)
            np.testing.assert_equal(obj.SED.calculateFlux(bp), calc_flux)
            np.testing.assert_allclose(calc_flux, obj.drawImage(bp).array.sum(dtype=float), rtol=1e-2)
            # Also try manipulating exptime and area.
            np.testing.assert_allclose(
                    calc_flux * 10, obj.drawImage(bp, exptime=5, area=2).array.sum(dtype=float), rtol=1e-2)


=======
>>>>>>> 69efa4fb
def funcname():
    import inspect
    return inspect.stack()[1][3]


def timer(f):
    import functools

    @functools.wraps(f)
    def f2(*args, **kwargs):
        import time
        t0 = time.time()
        result = f(*args, **kwargs)
        t1 = time.time()
        fname = repr(f).split()[1]
        print('time for %s = %.2f' % (fname, t1-t0))
        return result
    return f2


class CaptureLog(object):
    """A context manager that saves logging output into a string that is accessible for
    checking in unit tests.

    After exiting the context, the attribute `output` will have the logging output.

    Sample usage:

            >>> with CaptureLog() as cl:
            ...     cl.logger.info('Do some stuff')
            >>> assert cl.output == 'Do some stuff'

    """
    def __init__(self, level=3):
        logging_levels = { 0: logging.CRITICAL,
                           1: logging.WARNING,
                           2: logging.INFO,
                           3: logging.DEBUG }
        self.logger = logging.getLogger('CaptureLog')
        self.logger.setLevel(logging_levels[level])
        try:
            from StringIO import StringIO
        except ImportError:
            from io import StringIO
        self.stream = StringIO()
        self.handler = logging.StreamHandler(self.stream)
        self.logger.addHandler(self.handler)

    def __enter__(self):
        return self

    def __exit__(self, type, value, traceback):
        self.handler.flush()
        self.output = self.stream.getvalue().strip()
        self.handler.close()


# Replicate a small part of the nose package to get the `assert_raises` function/context-manager
# without relying on nose as a dependency.
import unittest
class Dummy(unittest.TestCase):
    def nop():
        pass
_t = Dummy('nop')
assert_raises = getattr(_t, 'assertRaises')
if sys.version_info > (3,2):
    assert_warns = getattr(_t, 'assertWarns')
else:
    from contextlib import contextmanager
    import warnings
    @contextmanager
    def assert_warns_context(wtype):
        # When used as a context manager
        with warnings.catch_warnings(record=True) as w:
            warnings.simplefilter("always")
            yield w
        assert len(w) >= 1, "Expected warning %s was not raised."%(wtype)
        assert issubclass(w[0].category, wtype), \
                "Warning raised was the wrong type (got %s, expected %s)"%(
                w[0].category, wtype)

    def assert_warns(wtype, *args, **kwargs):
        if len(args) == 0:
            return assert_warns_context(wtype)
        else:
            # When used as a regular function
            func = args[0]
            args = args[1:]
            with assert_warns(wtype):
                res = func(*args, **kwargs)
            return res

del Dummy
<<<<<<< HEAD
del _t
=======
del _t

# Context to make it easier to profile bits of the code
class profile(object):
    def __init__(self, sortby='tottime', nlines=30):
        self.sortby = sortby
        self.nlines = nlines

    def __enter__(self):
        import cProfile, pstats
        self.pr = cProfile.Profile()
        self.pr.enable()
        return self

    def __exit__(self, type, value, traceback):
        import pstats
        self.pr.disable()
        ps = pstats.Stats(self.pr).sort_stats(self.sortby)
        ps.print_stats(self.nlines)
>>>>>>> 69efa4fb
<|MERGE_RESOLUTION|>--- conflicted
+++ resolved
@@ -580,54 +580,6 @@
         raise e
 
 
-<<<<<<< HEAD
-def check_chromatic_invariant(obj, bps=None, waves=None):
-    """ Helper function to check that ChromaticObjects satisfy intended invariants.
-    """
-    if bps is None:
-        # load a filter
-        bppath = os.path.join(galsim.meta_data.share_dir, 'bandpasses')
-        bandpass = (galsim.Bandpass(os.path.join(bppath, 'LSST_r.dat'), 'nm')
-                    .truncate(relative_throughput=1e-3)
-                    .thin(rel_err=1e-3))
-        bps = [bandpass]
-
-    if waves is None:
-        waves = [500.]
-
-    assert isinstance(obj.wave_list, np.ndarray)
-    assert isinstance(obj.separable, bool)
-    assert isinstance(obj.interpolated, bool)
-    assert isinstance(obj.deinterpolated, (galsim.ChromaticObject, galsim.GSObject))
-
-    for wave in waves:
-        desired = obj.SED(wave)
-        # Since InterpolatedChromaticObject.evaluateAtWavelength involves actually drawing an
-        # image, which implies flux can be lost off of the edges of the image, we don't expect
-        # its accuracy to be nearly as good as for other objects.
-        decimal = 2 if obj.interpolated else 7
-        np.testing.assert_almost_equal(obj.evaluateAtWavelength(wave).flux, desired,
-                                       decimal)
-        # Don't bother trying to draw a deconvolution.
-        if isinstance(obj, galsim.ChromaticDeconvolution):
-            continue
-        np.testing.assert_allclose(
-                obj.evaluateAtWavelength(wave).drawImage().array.sum(dtype=float),
-                desired,
-                rtol=1e-2)
-
-    if obj.SED.spectral:
-        for bp in bps:
-            calc_flux = obj.calculateFlux(bp)
-            np.testing.assert_equal(obj.SED.calculateFlux(bp), calc_flux)
-            np.testing.assert_allclose(calc_flux, obj.drawImage(bp).array.sum(dtype=float), rtol=1e-2)
-            # Also try manipulating exptime and area.
-            np.testing.assert_allclose(
-                    calc_flux * 10, obj.drawImage(bp, exptime=5, area=2).array.sum(dtype=float), rtol=1e-2)
-
-
-=======
->>>>>>> 69efa4fb
 def funcname():
     import inspect
     return inspect.stack()[1][3]
@@ -721,9 +673,6 @@
             return res
 
 del Dummy
-<<<<<<< HEAD
-del _t
-=======
 del _t
 
 # Context to make it easier to profile bits of the code
@@ -742,5 +691,4 @@
         import pstats
         self.pr.disable()
         ps = pstats.Stats(self.pr).sort_stats(self.sortby)
-        ps.print_stats(self.nlines)
->>>>>>> 69efa4fb
+        ps.print_stats(self.nlines)
# Copyright (c) 2012-2018 by the GalSim developers team on GitHub
# https://github.com/GalSim-developers
#
# This file is part of GalSim: The modular galaxy image simulation toolkit.
# https://github.com/GalSim-developers/GalSim
#
# GalSim is free software: redistribution and use in source and binary forms,
# with or without modification, are permitted provided that the following
# conditions are met:
#
# 1. Redistributions of source code must retain the above copyright notice, this
#    list of conditions, and the disclaimer given in the accompanying LICENSE
#    file.
# 2. Redistributions in binary form must reproduce the above copyright notice,
#    this list of conditions, and the disclaimer given in the documentation
#    and/or other materials provided with the distribution.
#
"""@file hsm.py
Routines for adaptive moment estimation and PSF correction.

This file contains the python interface to C++ routines for estimation of second moments of images,
and for carrying out PSF correction using a variety of algorithms.  The algorithms are described in
Hirata & Seljak (2003; MNRAS, 343, 459), and were tested/characterized using real data in Mandelbaum
et al. (2005; MNRAS, 361, 1287).  We also define a python-level container for the outputs of these
codes, ShapeData, analogous to the C++-level CppShapeData.  Note that these routines for
moment measurement and shear estimation are not accessible via config, only via python.  There are a
number of default settings for the code (often governing the tradeoff between accuracy and speed)
that can be adjusting using an optional `hsmparams` argument as described below.

The moments that are estimated are "adaptive moments" (see the first paper cited above for details);
that is, they use an elliptical Gaussian weight that is matched to the image of the object being
measured.  The observed moments can be represented as a Gaussian sigma and a Shear object
representing the shape.

The PSF correction includes several algorithms, three that are re-implementations of methods
originated by others and one that was originated by Hirata & Seljak:

- One from Kaiser, Squires, & Broadhurst (1995), "KSB"

- One from Bernstein & Jarvis (2002), "BJ"

- One that represents a modification by Hirata & Seljak (2003) of methods in Bernstein & Jarvis
(2002), "LINEAR"

- One method from Hirata & Seljak (2003), "REGAUSS" (re-Gaussianization)

These methods return shear (or shape) estimators, which may not in fact satisfy conditions like
|e|<=1, and so they are represented simply as e1/e2 or g1/g2 (depending on the method) rather than
using a Shear object, which IS required to satisfy |e|<=1.

These methods are all based on correction of moments, but with different sets of assumptions.  For
more detailed discussion on all of these algorithms, see the relevant papers above.

Users can find a listing of the parameters that can be adjusted using the `hsmparams` keyword, along
with default values, using help(galsim.hsm.HSMParams).
"""


import numpy as np

from . import _galsim
from .position import PositionD
from .bounds import BoundsI
from .shear import Shear
from .image import Image, ImageI, ImageF, ImageD
from .errors import GalSimError, GalSimValueError, GalSimHSMError, GalSimIncompatibleValuesError
from .errors import convert_cpp_errors


class ShapeData(object):
    """A class to contain the outputs of using the HSM shape and moments measurement routines.

    At the C++ level, we have a container for the outputs of the HSM shape measurement routines.
    The ShapeData class is the analogous object at the python level.  It contains the following
    information about moment measurement (from either EstimateShear() or FindAdaptiveMom()):

    - image_bounds: a BoundsI object describing the image.

    - moments_status: the status flag resulting from moments measurement; -1 indicates no attempt to
      measure, 0 indicates success.

    - observed_shape: a Shear object representing the observed shape based on adaptive
      moments.

    - moments_sigma: size sigma=(det M)^(1/4) from the adaptive moments, in units of pixels; -1 if
      not measured.

    - moments_amp: total image intensity for best-fit elliptical Gaussian from adaptive moments.
      Normally, this field is simply equal to the image flux (for objects that follow a Gaussian
      light distribution, otherwise it is something approximating the flux).  However, if the image
      was drawn using `drawImage(method='sb')` then moments_amp relates to the flux via
      flux=(moments_amp)*(pixel scale)^2.

    - moments_centroid: a PositionD object representing the centroid based on adaptive moments, in
      units of pixels.  The indexing convention is defined with respect to the BoundsI object
      defining the bounds of the input Image, i.e., the center of the lower left pixel is
      `(image.xmin, image.ymin)`.  An object drawn at the center of the image should generally have
      moments_centroid equal to image.true_center.

    - moments_rho4: the weighted radial fourth moment of the image.

    - moments_n_iter: number of iterations needed to get adaptive moments, or 0 if not measured.

    If EstimateShear() was used, then the following fields related to PSF-corrected shape will also
    be populated:

    - correction_status: the status flag resulting from PSF correction; -1 indicates no attempt to
      measure, 0 indicates success.

    - corrected_e1, corrected_e2, corrected_g1, corrected_g2: floats representing the estimated
      shear after removing the effects of the PSF.  Either e1/e2 or g1/g2 will differ from the
      default values of -10, with the choice of shape to use determined by the correction method
      (since the correction method determines what quantity is estimated, either the shear or the
      distortion).  After a measurement is made, the type of shape measurement is stored in the
      ShapeData structure as 'meas_type' (a string that equals either 'e' or 'g').

    - corrected_shape_err: shape measurement uncertainty sigma_gamma per component.  The estimate of
      the uncertainty will only be non-zero if an estimate of the sky variance was passed to
      EstimateShear().

    - correction_method: a string indicating the method of PSF correction (will be "None" if
      PSF-correction was not carried out).

    - resolution_factor: Resolution factor R_2;  0 indicates object is consistent with a PSF, 1
      indicates perfect resolution.

    - psf_sigma: size sigma=(det M)^(1/4) of the PSF from the adaptive moments, in units of pixels;
      -1 if not measured.

    - psf_shape: a Shear object representing the observed PSF shape based on adaptive moments.

    - error_message: a string containing any error messages from the attempt to carry out
      PSF-correction.

    The ShapeData object can be initialized completely empty, or can be returned from the
    routines that measure object moments (FindAdaptiveMom()) and carry out PSF correction
    (EstimateShear()).
    """
    def __init__(self, image_bounds=BoundsI(), moments_status=-1,
                 observed_shape=Shear(), moments_sigma=-1.0, moments_amp=-1.0,
                 moments_centroid=PositionD(), moments_rho4=-1.0, moments_n_iter=0,
                 correction_status=-10, corrected_e1=-10., corrected_e2=-10.,
                 corrected_g1=-10., corrected_g2=-10., meas_type="None",
                 corrected_shape_err=-1.0, correction_method="None",
                 resolution_factor=-1.0, psf_sigma=-1.0,
                 psf_shape=Shear(), error_message=""):

        # Avoid empty string, which can caus problems in C++ layer.
        if error_message == "": error_message = "None"

        if not isinstance(image_bounds, BoundsI):
            raise TypeError("image_bounds must be a BoundsI instance")
        # The others will raise an appropriate TypeError from the call to _galsim.ShapeData.

        with convert_cpp_errors(GalSimHSMError):
            self._data = _galsim.ShapeData(
                image_bounds._b, int(moments_status), observed_shape.e1, observed_shape.e2,
                float(moments_sigma), float(moments_amp), moments_centroid._p,
                float(moments_rho4), int(moments_n_iter), int(correction_status),
                float(corrected_e1), float(corrected_e2), float(corrected_g1), float(corrected_g2),
                str(meas_type), float(corrected_shape_err), str(correction_method),
                float(resolution_factor), float(psf_sigma), psf_shape.e1, psf_shape.e2,
                str(error_message))

    @property
    def image_bounds(self): return BoundsI(self._data.image_bounds)
    @property
    def moments_status(self): return self._data.moments_status

    @property
    def observed_shape(self):
        return Shear(e1=self._data.observed_e1, e2=self._data.observed_e2)

    @property
    def moments_sigma(self): return self._data.moments_sigma
    @property
    def moments_amp(self): return self._data.moments_amp
    @property
    def moments_centroid(self): return PositionD(self._data.moments_centroid)
    @property
    def moments_rho4(self): return self._data.moments_rho4
    @property
    def moments_n_iter(self): return self._data.moments_n_iter
    @property
    def correction_status(self): return self._data.correction_status
    @property
    def corrected_e1(self): return self._data.corrected_e1
    @property
    def corrected_e2(self): return self._data.corrected_e2
    @property
    def corrected_g1(self): return self._data.corrected_g1
    @property
    def corrected_g2(self): return self._data.corrected_g2
    @property
    def meas_type(self): return self._data.meas_type
    @property
    def corrected_shape_err(self): return self._data.corrected_shape_err
    @property
    def correction_method(self): return self._data.correction_method
    @property
    def resolution_factor(self): return self._data.resolution_factor
    @property
    def psf_sigma(self): return self._data.psf_sigma

    @property
    def psf_shape(self):
        return Shear(e1=self._data.psf_e1, e2=self._data.psf_e2)

    @property
    def error_message(self):
        # We use "None" in C++ ShapeData to indicate no error messages to avoid problems on
        # (some) Macs using zero-length strings.  Here, we revert that back to "".
        if self._data.error_message == "None":
            return ""
        else:
            return self._data.error_message

    def __repr__(self):
        s = 'galsim.hsm.ShapeData('
        if self.image_bounds.isDefined(): s += 'image_bounds=%r, '%self.image_bounds
        if self.moments_status != -1: s += 'moments_status=%r, '%self.moments_status
        # Always include this one:
        s += 'observed_shape=%r'%self.observed_shape
        if self.moments_sigma != -1: s += ', moments_sigma=%r'%self.moments_sigma
        if self.moments_amp != -1: s += ', moments_amp=%r'%self.moments_amp
        if self.moments_centroid != PositionD():
            s += ', moments_centroid=%r'%self.moments_centroid
        if self.moments_rho4 != -1: s += ', moments_rho4=%r'%self.moments_rho4
        if self.moments_n_iter != 0: s += ', moments_n_iter=%r'%self.moments_n_iter
        if self.correction_status != -1: s += ', correction_status=%r'%self.correction_status
        if self.corrected_e1 != -10.: s += ', corrected_e1=%r'%self.corrected_e1
        if self.corrected_e2 != -10.: s += ', corrected_e2=%r'%self.corrected_e2
        if self.corrected_g1 != -10.: s += ', corrected_g1=%r'%self.corrected_g1
        if self.corrected_g2 != -10.: s += ', corrected_g2=%r'%self.corrected_g2
        if self.meas_type != 'None': s += ', meas_type=%r'%self.meas_type
        if self.corrected_shape_err != -1.:
            s += ', corrected_shape_err=%r'%self.corrected_shape_err
        if self.correction_method != 'None': s += ', correction_method=%r'%self.correction_method
        if self.resolution_factor != -1.: s += ', resolution_factor=%r'%self.resolution_factor
        if self.psf_sigma != -1.: s += ', psf_sigma=%r'%self.psf_sigma
        if self.psf_shape != Shear(): s += ', psf_shape=%r'%self.psf_shape
        if self.error_message != "": s += ', error_message=%r'%self.error_message
        s += ')'
        return s

    def __eq__(self, other):
        return isinstance(other,ShapeData) and self._getinitargs() == other._getinitargs()
    def __ne__(self, other): return not self.__eq__(other)
    def __hash__(self): return hash(("galsim.hsm.ShapeData", self._getinitargs()))

    def _getinitargs(self):
        return (self.image_bounds, self.moments_status, self.observed_shape,
                self.moments_sigma, self.moments_amp, self.moments_centroid, self.moments_rho4,
                self.moments_n_iter, self.correction_status, self.corrected_e1, self.corrected_e2,
                self.corrected_g1, self.corrected_g2, self.meas_type, self.corrected_shape_err,
                self.correction_method, self.resolution_factor, self.psf_sigma,
                self.psf_shape, self.error_message)

    def __getstate__(self):
        return self._getinitargs()

    def __setstate__(self, state):
        self.__init__(*state)


class HSMParams(object):
    """A collection of parameters that govern how the HSM functions operate.

    HSMParams stores a set of numbers that determine how the moments/shape estimation
    routines make speed/accuracy tradeoff decisions and/or store their results.

    The parameters, along with their default values, are as follows:

    nsig_rg             A parameter used to optimize convolutions by cutting off the galaxy
                        profile.  In the first step of the re-Gaussianization method of PSF
                        correction, a Gaussian approximation to the pre-seeing galaxy is
                        calculated. If nsig_rg > 0, then this approximation is cut off at
                        nsig_rg sigma to save computation time in convolutions. [default: 3.0]
    nsig_rg2            A parameter used to optimize convolutions by cutting off the PSF
                        residual profile.  In the re-Gaussianization method of PSF correction,
                        a `PSF residual' (the difference between the true PSF and its best-fit
                        Gaussian approximation) is constructed. If nsig_rg2 > 0, then this PSF
                        residual is cut off at nsig_rg2 sigma to save computation time in
                        convolutions. [default: 3.6]
    max_moment_nsig2    A parameter for optimizing calculations of adaptive moments by
                        cutting off profiles. This parameter is used to decide how many
                        sigma^2 into the Gaussian adaptive moment to extend the moment
                        calculation, with the weight being defined as 0 beyond this point.
                        i.e., if max_moment_nsig2 is set to 25, then the Gaussian is
                        extended to (r^2/sigma^2)=25, with proper accounting for elliptical
                        geometry.  If this parameter is set to some very large number, then
                        the weight is never set to zero and the exponential function is
                        always called. Note: GalSim script devel/modules/test_mom_timing.py
                        was used to choose a value of 25 as being optimal, in that for the
                        cases that were tested, the speedups were typically factors of
                        several, but the results of moments and shear estimation were
                        changed by <10^-5.  Not all possible cases were checked, and so for
                        use of this code for unusual cases, we recommend that users check
                        that this value does not affect accuracy, and/or set it to some
                        large value to completely disable this optimization. [default: 25.0]
    regauss_too_small   A parameter for how strictly the re-Gaussianization code treats
                        small galaxies. If this parameter is 1, then the re-Gaussianization
                        code does not impose a cut on the apparent resolution before trying
                        to measure the PSF-corrected shape of the galaxy; if 0, then it is
                        stricter.  Using the default value of 1 prevents the
                        re-Gaussianization PSF correction from completely failing at the
                        beginning, before trying to do PSF correction, due to the crudest
                        possible PSF correction (Gaussian approximation) suggesting that
                        the galaxy is very small.  This could happen for some usable
                        galaxies particularly when they have very non-Gaussian surface
                        brightness profiles -- for example, if there's a prominent bulge
                        that the adaptive moments attempt to fit, ignoring a more
                        extended disk.  Setting a value of 1 is useful for keeping galaxies
                        that would have failed for that reason.  If they later turn out to
                        be too small to really use, this will be reflected in the final
                        estimate of the resolution factor, and they can be rejected after
                        the fact. [default: 1]
    adapt_order         The order to which circular adaptive moments should be calculated
                        for KSB method. This parameter only affects calculations using the
                        KSB method of PSF correction.  Warning: deviating from default
                        value of 2 results in code running more slowly, and results have
                        not been significantly tested. [default: 2]
    convergence_threshold  Accuracy (in x0, y0, and sigma, each as a fraction of sigma)
                        when calculating adaptive moments. [default: 1.e-6]
    max_mom2_iter       Maximum number of iterations to use when calculating adaptive
                        moments.  This should be sufficient in nearly all situations, with
                        the possible exception being very flattened profiles. [default: 400]
    num_iter_default    Number of iterations to report in the output ShapeData structure
                        when code fails to converge within max_mom2_iter iterations. [default: -1]
    bound_correct_wt    Maximum shift in centroids and sigma between iterations for
                        adaptive moments. [default: 0.25]
    max_amoment         Maximum value for adaptive second moments before throwing
                        exception.  Very large objects might require this value to be
                        increased. [default: 8000]
    max_ashift          Maximum allowed x / y centroid shift (units: pixels) between
                        successive iterations for adaptive moments before throwing
                        exception. [default: 15]
    ksb_moments_max     Use moments up to ksb_moments_max order for KSB method of PSF
                        correction. [default: 4]
    ksb_sig_weight      The width of the weight function (in pixels) to use for the KSB
                        method.  Normally, this is derived from the measured moments of the
                        galaxy image; this keyword overrides this calculation.  Can be
                        combined with ksb_sig_factor. [default: 0.0]
    ksb_sig_factor      Factor by which to multiply the weight function width for the KSB
                        method (default: 1.0).  Can be combined with ksb_sig_weight. [default: 1.0]
    failed_moments      Value to report for ellipticities and resolution factor if shape
                        measurement fails. [default: -1000.]
    """
    def __init__(self, nsig_rg=3.0, nsig_rg2=3.6, max_moment_nsig2=25.0, regauss_too_small=1,
                 adapt_order=2, convergence_threshold=1.e-6, max_mom2_iter=400,
                 num_iter_default=-1, bound_correct_wt=0.25, max_amoment=8000., max_ashift=15.,
                 ksb_moments_max=4, ksb_sig_weight=0.0, ksb_sig_factor=1.0, failed_moments=-1000.):

        self._nsig_rg = float(nsig_rg)
        self._nsig_rg2 = float(nsig_rg2)
        self._max_moment_nsig2 = float(max_moment_nsig2)
        self._regauss_too_small = int(regauss_too_small)
        self._adapt_order = int(adapt_order)
        self._convergence_threshold = float(convergence_threshold)
        self._max_mom2_iter = int(max_mom2_iter)
        self._num_iter_default = int(num_iter_default)
        self._bound_correct_wt = float(bound_correct_wt)
        self._max_amoment = float(max_amoment)
        self._max_ashift = float(max_ashift)
        self._ksb_moments_max = int(ksb_moments_max)
        self._ksb_sig_weight = float(ksb_sig_weight)
        self._ksb_sig_factor = float(ksb_sig_factor)
        self._failed_moments = float(failed_moments)
        self._make_hsmp()

    def _make_hsmp(self):
        with convert_cpp_errors(GalSimHSMError):
            self._hsmp = _galsim.HSMParams(*self._getinitargs())

    def _getinitargs(self):
        return (self.nsig_rg, self.nsig_rg2, self.max_moment_nsig2, self.regauss_too_small,
                self.adapt_order, self.convergence_threshold, self.max_mom2_iter,
                self.num_iter_default, self.bound_correct_wt, self.max_amoment, self.max_ashift,
                self.ksb_moments_max, self.ksb_sig_weight, self.ksb_sig_factor,
                self.failed_moments)

    @property
    def nsig_rg(self): return self._nsig_rg
    @property
    def nsig_rg2(self): return self._nsig_rg2
    @property
    def max_moment_nsig2(self): return self._max_moment_nsig2
    @property
    def regauss_too_small(self): return self._regauss_too_small
    @property
    def adapt_order(self): return self._adapt_order
    @property
    def convergence_threshold(self): return self._convergence_threshold
    @property
    def max_mom2_iter(self): return self._max_mom2_iter
    @property
    def num_iter_default(self): return self._num_iter_default
    @property
    def bound_correct_wt(self): return self._bound_correct_wt
    @property
    def max_amoment(self): return self._max_amoment
    @property
    def max_ashift(self): return self._max_ashift
    @property
    def ksb_moments_max(self): return self._ksb_moments_max
    @property
    def ksb_sig_weight(self): return self._ksb_sig_weight
    @property
    def ksb_sig_factor(self): return self._ksb_sig_factor
    @property
    def failed_moments(self): return self._failed_moments

    @staticmethod
    def check(hsmparams, default=None):
        """Checks that hsmparams is either a valid HSMParams instance or None.

        In the former case, it returns hsmparams, in the latter it returns default
        (HSMParams.default if no other default specified).
        """
        if hsmparams is None:
            return default if default is not None else HSMParams.default
        elif not isinstance(hsmparams, HSMParams):
            raise TypeError("Invalid HSMParams: %s"%hsmparams)
        else:
            return hsmparams

    def __repr__(self):
        return ('galsim.hsm.HSMParams(' + 14*'%r,' + '%r)')%self._getinitargs()

    def __eq__(self, other):
        return isinstance(other, HSMParams) and self._getinitargs() == other._getinitargs()
    def __ne__(self, other):
        return not self.__eq__(other)
    def __hash__(self):
        return hash(('galsim.hsm.HSMParams', self._getinitargs()))

    def __getstate__(self):
        d = self.__dict__.copy()
        del d['_hsmp']
        return d

    def __setstate__(self, d):
        self.__dict__ = d
        self._make_hsmp()

# We use the default a lot, so make it a class attribute.
HSMParams.default = HSMParams()


# A helper function for taking input weight and badpix Images, and returning a weight Image in the
# format that the C++ functions want
def _convertMask(image, weight=None, badpix=None):
    """Convert from input weight and badpix images to a single mask image needed by C++ functions.

    This is used by EstimateShear() and FindAdaptiveMom().
    """
    # if no weight image was supplied, make an int array (same size as gal image) filled with 1's
    if weight is None:
        mask = ImageI(bounds=image.bounds, init_value=1)

    else:
        # if weight image was supplied, check if it has the right bounds and is non-negative
        if weight.bounds != image.bounds:
            raise GalSimIncompatibleValuesError(
                "Weight image does not have same bounds as the input Image.",
                weight=weight, image=image)

        # also make sure there are no negative values
        if np.any(weight.array < 0) == True:
            raise GalSimValueError("Weight image cannot contain negative values.", weight)

        # if weight is an ImageI, then we can use it as the mask image:
        if weight.dtype == np.int32:
            if not badpix:
                mask = weight
            else:
                # If we need to mask bad pixels, we'll need a copy anyway.
                mask = ImageI(weight)

        # otherwise, we need to convert it to the right type
        else:
            mask = ImageI(bounds=image.bounds, init_value=0)
            mask.array[weight.array > 0.] = 1

    # if badpix image was supplied, identify the nonzero (bad) pixels and set them to zero in weight
    # image; also check bounds
    if badpix is not None:
        if badpix.bounds != image.bounds:
            raise GalSimIncompatibleValuesError(
                "Badpix image does not have the same bounds as the input Image.",
                badpix=badpix, image=image)
        mask.array[badpix.array != 0] = 0

    # if no pixels are used, raise an exception
    if mask.array.sum() == 0:
        raise GalSimHSMError("No pixels are being used!")

    # finally, return the Image for the weight map
    return mask


# A simpler helper function to force images to be of type ImageF or ImageD
def _convertImage(image):
    """Convert the given image to the correct format needed to pass to the C++ layer.

    This is used by EstimateShear() and FindAdaptiveMom().
    """
    # if weight is not of type float/double, convert to float/double
    if (image.dtype == np.int16 or image.dtype == np.uint16):
        image = ImageF(image)

    if (image.dtype == np.int32 or image.dtype == np.uint32):
        image = ImageD(image)

    return image


def EstimateShear(gal_image, PSF_image, weight=None, badpix=None, sky_var=0.0,
                  shear_est="REGAUSS", recompute_flux="FIT", guess_sig_gal=5.0,
                  guess_sig_PSF=3.0, precision=1.0e-6, guess_centroid=None,
                  strict=True, hsmparams=None):
    """Carry out moments-based PSF correction routines.

    Carry out PSF correction using one of the methods of the HSM package (see references in
    docstring for file hsm.py) to estimate galaxy shears, correcting for the convolution by the
    PSF.

    This method works from Image inputs rather than GSObject inputs, which provides
    additional flexibility (e.g., it is possible to work from an Image that was read from file and
    corresponds to no particular GSObject), but this also means that users who wish to apply it to
    simple combinations of GSObjects (e.g., a Convolve) must take the additional step of drawing
    their GSObjects into Images.

    This routine assumes that (at least locally) the WCS can be approximated as a PixelScale, with
    no distortion or non-trivial remapping. Any non-trivial WCS gets completely ignored.

    Note that the method will fail if the PSF or galaxy are too point-like to easily fit an
    elliptical Gaussian; when running on batches of many galaxies, it may be preferable to set
    `strict=False` and catch errors explicitly, as in the second example below.

    This function has a number of keyword parameters, many of which a typical user will not need to
    change from the default.

    Example usage
    -------------

    Typical application to a single object:

        >>> galaxy = galsim.Gaussian(flux=1.0, sigma=1.0)
        >>> galaxy = galaxy.shear(g1=0.05, g2=0.0)  # shears the Gaussian by (0.05, 0) using the
        >>>                                         # |g| = (a-b)/(a+b) definition
        >>> psf = galsim.Kolmogorov(flux=1.0, fwhm=0.7)
        >>> final = galsim.Convolve(galaxy, psf)
        >>> final_image = final.drawImage(scale=0.2)
        >>> final_epsf_image = psf.drawImage(scale=0.2)
        >>> result = galsim.hsm.EstimateShear(final_image, final_epsf_image)

    After running the above code, `result.observed_shape` is a galsim.Shear object with a value of
    `(0.0438925349133, -2.85747392701e-18)` and `result.corrected_e1`, `result_corrected_e2` are
    `(0.09934103488922119, -3.746108423463568e-10)`, compared with the expected `(0.09975, 0)` for
    a perfect PSF correction method.

    The code below gives an example of how one could run this routine on a large batch of galaxies,
    explicitly catching and tracking any failures:

        >>> n_image = 100
        >>> n_fail = 0
        >>> for i=0, range(n_image):
        >>>     #...some code defining this_image, this_final_epsf_image...
        >>>     result = galsim.hsm.EstimateShear(this_image, this_final_epsf_image, strict=False)
        >>>     if result.error_message != "":
        >>>         n_fail += 1
        >>> print "Number of failures: ", n_fail

    @param gal_image        The Image of the galaxy being measured.
    @param PSF_image        The Image for the PSF.
    @param weight           The optional weight image for the galaxy being measured.  Can be an int
                            or a float array.  Currently, GalSim does not account for the variation
                            in non-zero weights, i.e., a weight map is converted to an image with 0
                            and 1 for pixels that are not and are used.  Full use of spatial
                            variation in non-zero weights will be included in a future version of
                            the code.
    @param badpix           The optional bad pixel mask for the image being used.  Zero should be
                            used for pixels that are good, and any nonzero value indicates a bad
                            pixel.
    @param sky_var          The variance of the sky level, used for estimating uncertainty on the
                            measured shape. [default: 0.]
    @param shear_est        A string indicating the desired method of PSF correction: 'REGAUSS',
                            'LINEAR', 'BJ', or 'KSB'. The first three options return an e-type
                            distortion, whereas the last option returns a g-type shear.  [default:
                            'REGAUSS']
    @param recompute_flux   A string indicating whether to recompute the object flux, which
                            should be 'NONE' (for no recomputation), 'SUM' (for recomputation via
                            an unweighted sum over unmasked pixels), or 'FIT' (for
                            recomputation using the Gaussian + quartic fit). [default: 'FIT']
    @param guess_sig_gal    Optional argument with an initial guess for the Gaussian sigma of the
                            galaxy (in pixels). [default: 5.]
    @param guess_sig_PSF    Optional argument with an initial guess for the Gaussian sigma of the
                            PSF (in pixels). [default: 3.]
    @param precision        The convergence criterion for the moments. [default: 1e-6]
    @param guess_centroid   An initial guess for the object centroid (useful in
                            case it is not located at the center, which is used if this keyword is
                            not set).  The convention for centroids is such that the center of
                            the lower-left pixel is (image.xmin, image.ymin).
                            [default: gal_image.true_center]
    @param strict           Whether to require success. If `strict=True`, then there will be a
                            `GalSimHSMError` exception if shear estimation fails.  If set to
                            `False`, then information about failures will be silently stored in the
                            output ShapeData object. [default: True]
    @param hsmparams        The hsmparams keyword can be used to change the settings used by
                            EstimateShear() when estimating shears; see HSMParams documentation
                            using help(galsim.hsm.HSMParams) for more information. [default: None]

    @returns a ShapeData object containing the results of shape measurement.
    """
    # prepare inputs to C++ routines: ImageF or ImageD for galaxy, PSF, and ImageI for weight map
    gal_image = _convertImage(gal_image)
    PSF_image = _convertImage(PSF_image)
    weight = _convertMask(gal_image, weight=weight, badpix=badpix)
    hsmparams = HSMParams.check(hsmparams)

    if guess_centroid is None:
        guess_centroid = gal_image.true_center
    try:
        result = ShapeData()
        _galsim._EstimateShearView(result._data,
                                   gal_image._image, PSF_image._image, weight._image,
                                   float(sky_var), shear_est.upper(), recompute_flux.upper(),
                                   float(guess_sig_gal), float(guess_sig_PSF), float(precision),
                                   guess_centroid._p, hsmparams._hsmp)
        return result
    except RuntimeError as err:
        if (strict == True):
            raise GalSimHSMError(str(err))
        else:
            return ShapeData(error_message = str(err))

def FindAdaptiveMom(object_image, weight=None, badpix=None, guess_sig=5.0, precision=1.0e-6,
                    guess_centroid=None, strict=True, round_moments=False, hsmparams=None):
    """Measure adaptive moments of an object.

    This method estimates the best-fit elliptical Gaussian to the object (see Hirata & Seljak 2003
    for more discussion of adaptive moments).  This elliptical Gaussian is computed iteratively
    by initially guessing a circular Gaussian that is used as a weight function, computing the
    weighted moments, recomputing the moments using the result of the previous step as the weight
    function, and so on until the moments that are measured are the same as those used for the
    weight function.  FindAdaptiveMom() can be used either as a free function, or as a method of the
    Image class.

    This routine assumes that (at least locally) the WCS can be approximated as a PixelScale, with
    no distortion or non-trivial remapping. Any non-trivial WCS gets completely ignored.

    Like EstimateShear(), FindAdaptiveMom() works on Image inputs, and fails if the object is small
    compared to the pixel scale.  For more details, see EstimateShear().

    Example usage
    -------------

        >>> my_gaussian = galsim.Gaussian(flux=1.0, sigma=1.0)
        >>> my_gaussian_image = my_gaussian.drawImage(scale=0.2, method='no_pixel')
        >>> my_moments = galsim.hsm.FindAdaptiveMom(my_gaussian_image)

    OR

        >>> my_moments = my_gaussian_image.FindAdaptiveMom()

    Assuming a successful measurement, the most relevant pieces of information are
    `my_moments.moments_sigma`, which is `|det(M)|^(1/4)` [=`sigma` for a circular Gaussian] and
    `my_moments.observed_shape`, which is a Shear.  In this case, `my_moments.moments_sigma` is
    precisely 5.0 (in units of pixels), and `my_moments.observed_shape` is consistent with zero.

    Methods of the Shear class can be used to get the distortion `e`, the shear `g`, the conformal
    shear `eta`, and so on.

    As an example of how to use the optional `hsmparams` argument, consider cases where the input
    images have unusual properties, such as being very large.  This could occur when measuring the
    properties of a very over-sampled image such as that generated using

        >>> my_gaussian = galsim.Gaussian(sigma=5.0)
        >>> my_gaussian_image = my_gaussian.drawImage(scale=0.01, method='no_pixel')

    If the user attempts to measure the moments of this very large image using the standard syntax,

        >>> my_moments = my_gaussian_image.FindAdaptiveMom()

    then the result will be a GalSimHSMError due to moment measurement failing because the object is
    so large.  While the list of all possible settings that can be changed is accessible in the
    docstring of the HSMParams class, in this case we need to modify `max_amoment` which
    is the maximum value of the moments in units of pixel^2.  The following measurement, using the
    default values for every parameter except for `max_amoment`, will be
    successful:

        >>> new_params = galsim.hsm.HSMParams(max_amoment=5.0e5)
        >>> my_moments = my_gaussian_image.FindAdaptiveMom(hsmparams=new_params)

    @param object_image     The Image for the object being measured.
    @param weight           The optional weight image for the object being measured.  Can be an int
                            or a float array.  Currently, GalSim does not account for the variation
                            in non-zero weights, i.e., a weight map is converted to an image with 0
                            and 1 for pixels that are not and are used.  Full use of spatial
                            variation in non-zero weights will be included in a future version of
                            the code. [default: None]
    @param badpix           The optional bad pixel mask for the image being used.  Zero should be
                            used for pixels that are good, and any nonzero value indicates a bad
                            pixel. [default: None]
    @param guess_sig        Optional argument with an initial guess for the Gaussian sigma of the
                            object (in pixels). [default: 5.0]
    @param precision        The convergence criterion for the moments. [default: 1e-6]
    @param guess_centroid   An initial guess for the object centroid (useful in case it is not
                            located at the center, which is used if this keyword is not set).  The
                            convention for centroids is such that the center of the lower-left pixel
                            is (image.xmin, image.ymin).
                            [default: object_image.true_center]
    @param strict           Whether to require success. If `strict=True`, then there will be a
<<<<<<< HEAD
                            `RuntimeError` exception if shear estimation fails.  If set to `False`,
                            then information about failures will be silently stored in the output
                            ShapeData object. [default: True]
=======
                            `GalSimHSMError` exception if shear estimation fails.  If set to
                            `False`, then information about failures will be silently stored in the
                            output ShapeData object. [default: True]
>>>>>>> 69efa4fb
    @param round_moments    Use a circular weight function instead of elliptical.
                            [default: False]
    @param hsmparams        The hsmparams keyword can be used to change the settings used by
                            FindAdaptiveMom when estimating moments; see HSMParams documentation
                            using help(galsim.hsm.HSMParams) for more information. [default: None]

    @returns a ShapeData object containing the results of moment measurement.
    """
    # prepare inputs to C++ routines: ImageF or ImageD for galaxy, PSF, and ImageI for weight map
    object_image = _convertImage(object_image)
    weight = _convertMask(object_image, weight=weight, badpix=badpix)
    hsmparams = HSMParams.check(hsmparams)

    if guess_centroid is None:
        guess_centroid = object_image.true_center

    try:
<<<<<<< HEAD
        result = _galsim._FindAdaptiveMomView(object_image_view, weight_view,
                                              guess_sig = guess_sig, precision =  precision,
                                              guess_centroid = guess_centroid,
                                              round_moments = round_moments,
                                              hsmparams = hsmparams)
=======
        result = ShapeData()
        _galsim._FindAdaptiveMomView(result._data,
                                     object_image._image, weight._image,
                                     float(guess_sig), float(precision), guess_centroid._p,
                                     bool(round_moments), hsmparams._hsmp)
        return result
>>>>>>> 69efa4fb
    except RuntimeError as err:
        if (strict == True):
            raise GalSimHSMError(str(err))
        else:
            return ShapeData(error_message = str(err))

# make FindAdaptiveMom a method of Image class
Image.FindAdaptiveMom = FindAdaptiveMom<|MERGE_RESOLUTION|>--- conflicted
+++ resolved
@@ -712,15 +712,9 @@
                             is (image.xmin, image.ymin).
                             [default: object_image.true_center]
     @param strict           Whether to require success. If `strict=True`, then there will be a
-<<<<<<< HEAD
-                            `RuntimeError` exception if shear estimation fails.  If set to `False`,
-                            then information about failures will be silently stored in the output
-                            ShapeData object. [default: True]
-=======
                             `GalSimHSMError` exception if shear estimation fails.  If set to
                             `False`, then information about failures will be silently stored in the
                             output ShapeData object. [default: True]
->>>>>>> 69efa4fb
     @param round_moments    Use a circular weight function instead of elliptical.
                             [default: False]
     @param hsmparams        The hsmparams keyword can be used to change the settings used by
@@ -738,20 +732,12 @@
         guess_centroid = object_image.true_center
 
     try:
-<<<<<<< HEAD
-        result = _galsim._FindAdaptiveMomView(object_image_view, weight_view,
-                                              guess_sig = guess_sig, precision =  precision,
-                                              guess_centroid = guess_centroid,
-                                              round_moments = round_moments,
-                                              hsmparams = hsmparams)
-=======
         result = ShapeData()
         _galsim._FindAdaptiveMomView(result._data,
                                      object_image._image, weight._image,
                                      float(guess_sig), float(precision), guess_centroid._p,
                                      bool(round_moments), hsmparams._hsmp)
         return result
->>>>>>> 69efa4fb
     except RuntimeError as err:
         if (strict == True):
             raise GalSimHSMError(str(err))

# Copyright (c) 2012-2018 by the GalSim developers team on GitHub
# https://github.com/GalSim-developers
#
# This file is part of GalSim: The modular galaxy image simulation toolkit.
# https://github.com/GalSim-developers/GalSim
#
# GalSim is free software: redistribution and use in source and binary forms,
# with or without modification, are permitted provided that the following
# conditions are met:
#
# 1. Redistributions of source code must retain the above copyright notice, this
#    list of conditions, and the disclaimer given in the accompanying LICENSE
#    file.
# 2. Redistributions in binary form must reproduce the above copyright notice,
#    this list of conditions, and the disclaimer given in the documentation
#    and/or other materials provided with the distribution.
#

"""Unit tests for the Image class.

These tests use six externally generated (IDL + astrolib FITS writing tools) reference images for
the Image unit tests.  These are in tests/data/.

Each image is 5x7 pixels^2 and if each pixel is labelled (x, y) then each pixel value is 10*x + y.
The array thus has values:

15 25 35 45 55 65 75
14 24 34 44 54 64 74
13 23 33 43 53 63 73  ^
12 22 32 42 52 62 72  |
11 21 31 41 51 61 71  y

x ->

With array directions as indicated. This hopefully will make it easy enough to perform sub-image
checks, etc.

Images are in US, UI, S, I, F, D, CF, and CD flavors.

There are also four FITS cubes, and four FITS multi-extension files for testing.  Each is 12
images deep, with the first image being the reference above and each subsequent being the same
incremented by one.

"""

from __future__ import print_function
import os
import sys
import numpy as np
from distutils.version import LooseVersion

import galsim
from galsim_test_helpers import *
from galsim._pyfits import pyfits

# Setup info for tests, not likely to change
ntypes = 8  # Note: Most tests below only run through the first 8 types.
            # test_Image_basic tests all 11 types including the aliases.
types = [np.int16, np.int32, np.uint16, np.uint32, np.float32, np.float64,
         np.complex64, np.complex128, int, float, complex]
simple_types = [int, int, int, int, float, float, complex, complex, int, float, complex]
np_types = [np.int16, np.int32, np.uint16, np.uint32, np.float32, np.float64,
            np.complex64, np.complex128, np.int32, np.float64, np.complex128]
tchar = ['S', 'I', 'US', 'UI', 'F', 'D', 'CF', 'CD', 'I', 'D', 'CD']
int_ntypes = 4  # The first four are the integer types for which we need to test &, |, ^.

ncol = 7
nrow = 5
test_shape = (ncol, nrow)  # shape of image arrays for all tests
ref_array = np.array([
    [11, 21, 31, 41, 51, 61, 71],
    [12, 22, 32, 42, 52, 62, 72],
    [13, 23, 33, 43, 53, 63, 73],
    [14, 24, 34, 44, 54, 64, 74],
    [15, 25, 35, 45, 55, 65, 75] ]).astype(np.int16)
large_array = np.zeros((ref_array.shape[0]*3, ref_array.shape[1]*2), dtype=np.int16)
large_array[::3,::2] = ref_array

# Depth of FITS datacubes and multi-extension FITS files
if __name__ == "__main__":
    nimages = 12
else:
    # There really are 12, but testing the first 3 should be plenty as a unit test, and
    # it helps speed things up.
    nimages = 3

datadir = os.path.join(".", "Image_comparison_images")


@timer
def test_Image_basic():
    """Test that all supported types perform basic Image operations correctly
    """
    # Do all 10 types here, rather than just the 7 numpy types.  i.e. Test the aliases.
    for i in range(len(types)):

        # Check basic constructor from ncol, nrow
        array_type = types[i]
        np_array_type = np_types[i]
        print('array_type = ',array_type,np_array_type)

        # Check basic constructor from ncol, nrow
        im1 = galsim.Image(ncol,nrow,dtype=array_type)

        # Check basic features of array built by Image
        np.testing.assert_array_equal(im1.array, 0.)
        assert im1.array.shape == (nrow,ncol)
        assert im1.array.dtype.type == np_array_type
        assert im1.array.flags.writeable == True
        assert im1.array.flags.c_contiguous == True
        assert im1.dtype == np_array_type

        im1.fill(23)
        np.testing.assert_array_equal(im1.array, 23.)

        bounds = galsim.BoundsI(1,ncol,1,nrow)
        assert im1.xmin == 1
        assert im1.xmax == ncol
        assert im1.ymin == 1
        assert im1.ymax == nrow
        assert im1.bounds == bounds
        assert im1.outer_bounds == galsim.BoundsD(0.5, ncol+0.5, 0.5, nrow+0.5)

        # Same thing if ncol,nrow are kwargs.  Also can give init_value
        im1b = galsim.Image(ncol=ncol, nrow=nrow, dtype=array_type, init_value=23)
        np.testing.assert_array_equal(im1b.array, 23.)
        assert im1 == im1b

        # Adding on xmin, ymin allows you to set an origin other than (1,1)
        im1a = galsim.Image(ncol, nrow, dtype=array_type, xmin=4, ymin=7)
        im1b = galsim.Image(ncol=ncol, nrow=nrow, dtype=array_type, xmin=0, ymin=0)
        assert im1a.xmin == 4
        assert im1a.xmax == ncol+3
        assert im1a.ymin == 7
        assert im1a.ymax == nrow+6
        assert im1a.bounds == galsim.BoundsI(4,ncol+3,7,nrow+6)
        assert im1a.outer_bounds == galsim.BoundsD(3.5, ncol+3.5, 6.5, nrow+6.5)
        assert im1b.xmin == 0
        assert im1b.xmax == ncol-1
        assert im1b.ymin == 0
        assert im1b.ymax == nrow-1
        assert im1b.bounds == galsim.BoundsI(0,ncol-1,0,nrow-1)
        assert im1b.outer_bounds == galsim.BoundsD(-0.5, ncol-0.5, -0.5, nrow-0.5)

        # Also test alternate name of image type: ImageD, ImageF, etc.
        image_type = eval("galsim.Image"+tchar[i]) # Use handy eval() mimics use of ImageSIFD
        im2 = image_type(bounds, init_value=23)
        im2_view = im2.view()
        im2_cview = im2.view(make_const=True)
        im2_conj = im2.conjugate

        assert im2_view.xmin == 1
        assert im2_view.xmax == ncol
        assert im2_view.ymin == 1
        assert im2_view.ymax == nrow
        assert im2_view.bounds == bounds
        assert im2_view.array.dtype.type == np_array_type
        assert im2_view.dtype == np_array_type

        assert im2_cview.xmin == 1
        assert im2_cview.xmax == ncol
        assert im2_cview.ymin == 1
        assert im2_cview.ymax == nrow
        assert im2_cview.bounds == bounds
        assert im2_cview.array.dtype.type == np_array_type
        assert im2_cview.dtype == np_array_type

        assert im1.real.bounds == bounds
        assert im1.imag.bounds == bounds
        assert im2.real.bounds == bounds
        assert im2.imag.bounds == bounds
        assert im2_view.real.bounds == bounds
        assert im2_view.imag.bounds == bounds
        assert im2_cview.real.bounds == bounds
        assert im2_cview.imag.bounds == bounds
        if tchar[i] == 'CF':
            assert im1.real.dtype == np.float32
            assert im1.imag.dtype == np.float32
        elif tchar[i] == 'CD':
            assert im1.real.dtype == np.float64
            assert im1.imag.dtype == np.float64
        else:
            assert im1.real.dtype == np_array_type
            assert im1.imag.dtype == np_array_type

        # Check various ways to set and get values
        for y in range(1,nrow+1):
            for x in range(1,ncol+1):
                im1.setValue(x, y, 100 + 10*x + y)
                im1a.setValue(x+3, y+6, 100 + 10*x + y)
                im1b.setValue(x=x-1, y=y-1, value=100 + 10*x + y)
                im2_view._setValue(x, y, 100 + 10*x)
                im2_view._addValue(x, y, y)

        for y in range(1,nrow+1):
            for x in range(1,ncol+1):
                value = 100 + 10*x + y
                assert im1(x,y) == value
                assert im1(galsim.PositionI(x,y)) == value
                assert im1a(x+3,y+6) == value
                assert im1b(x-1,y-1) == value
                assert im1.view()(x,y) == value
                assert im1.view()(galsim.PositionI(x,y)) == value
                assert im1.view(make_const=True)(x,y) == value
                assert im2(x,y) == value
                assert im2_view(x,y) == value
                assert im2_cview(x,y) == value
                assert im1.conjugate(x,y) == value
                if tchar[i][0] == 'C':
                    # complex conjugate is not a view into the original.
                    assert im2_conj(x,y) == 23
                    assert im2.conjugate(x,y) == value
                else:
                    assert im2_conj(x,y) == value

                value2 = 53 + 12*x - 19*y
                if tchar[i] in ['US', 'UI']:
                    value2 = abs(value2)
                im1[x,y] = value2
                im2_view[galsim.PositionI(x,y)] = value2
                assert im1.getValue(x,y) == value2
                assert im1.view().getValue(x=x, y=y) == value2
                assert im1.view(make_const=True).getValue(x,y) == value2
                assert im2.getValue(x=x, y=y) == value2
                assert im2_view.getValue(x,y) == value2
                assert im2_cview._getValue(x,y) == value2

                assert im1.real(x,y) == value2
                assert im1.view().real(x,y) == value2
                assert im1.view(make_const=True).real(x,y) == value2.real
                assert im2.real(x,y) == value2.real
                assert im2_view.real(x,y) == value2.real
                assert im2_cview.real(x,y) == value2.real
                assert im1.imag(x,y) == 0
                assert im1.view().imag(x,y) == 0
                assert im1.view(make_const=True).imag(x,y) == 0
                assert im2.imag(x,y) == 0
                assert im2_view.imag(x,y) == 0
                assert im2_cview.imag(x,y) == 0

                value3 = 10*x + y
                im1.addValue(x,y, value3-value2)
                im2_view[x,y] += value3-value2
                assert im1[galsim.PositionI(x,y)] == value3
                assert im1.view()[x,y] == value3
                assert im1.view(make_const=True)[galsim.PositionI(x,y)] == value3
                assert im2[x,y] == value3
                assert im2_view[galsim.PositionI(x,y)] == value3
                assert im2_cview[x,y] == value3

        # Setting or getting the value outside the bounds should throw an exception.
<<<<<<< HEAD
        assert_raises(RuntimeError,im1.setValue,0,0,1)
        assert_raises(RuntimeError,im1.__call__,0,0)
        assert_raises(RuntimeError,im1.__getitem__,0,0)
        assert_raises(RuntimeError,im1.__setitem__,0,0,1)
        assert_raises(RuntimeError,im1.view().setValue,0,0,1)
        assert_raises(RuntimeError,im1.view().__call__,0,0)
        assert_raises(RuntimeError,im1.view().__getitem__,0,0)
        assert_raises(RuntimeError,im1.view().__setitem__,0,0,1)

        assert_raises(RuntimeError,im1.setValue,ncol+1,0,1)
        assert_raises(RuntimeError,im1.__call__,ncol+1,0)
        assert_raises(RuntimeError,im1.view().setValue,ncol+1,0,1)
        assert_raises(RuntimeError,im1.view().__call__,ncol+1,0)

        assert_raises(RuntimeError,im1.setValue,0,nrow+1,1)
        assert_raises(RuntimeError,im1.__call__,0,nrow+1)
        assert_raises(RuntimeError,im1.view().setValue,0,nrow+1,1)
        assert_raises(RuntimeError,im1.view().__call__,0,nrow+1)

        assert_raises(RuntimeError,im1.setValue,ncol+1,nrow+1,1)
        assert_raises(RuntimeError,im1.__call__,ncol+1,nrow+1)
        assert_raises(RuntimeError,im1.view().setValue,ncol+1,nrow+1,1)
        assert_raises(RuntimeError,im1.view().__call__,ncol+1,nrow+1)

        # Also, setting values in something that should be const
        assert_raises(ValueError,im1.view(make_const=True).setValue,1,1,1)
        assert_raises(ValueError,im1.view(make_const=True).real.setValue,1,1,1)
        assert_raises(ValueError,im1.view(make_const=True).imag.setValue,1,1,1)
        if tchar[i][0] != 'C':
            assert_raises(ValueError,im1.imag.setValue,1,1,1)
=======
        assert_raises(galsim.GalSimBoundsError,im1.setValue,0,0,1)
        assert_raises(galsim.GalSimBoundsError,im1.addValue,0,0,1)
        assert_raises(galsim.GalSimBoundsError,im1.__call__,0,0)
        assert_raises(galsim.GalSimBoundsError,im1.__getitem__,0,0)
        assert_raises(galsim.GalSimBoundsError,im1.__setitem__,0,0,1)
        assert_raises(galsim.GalSimBoundsError,im1.view().setValue,0,0,1)
        assert_raises(galsim.GalSimBoundsError,im1.view().__call__,0,0)
        assert_raises(galsim.GalSimBoundsError,im1.view().__getitem__,0,0)
        assert_raises(galsim.GalSimBoundsError,im1.view().__setitem__,0,0,1)

        assert_raises(galsim.GalSimBoundsError,im1.setValue,ncol+1,0,1)
        assert_raises(galsim.GalSimBoundsError,im1.addValue,ncol+1,0,1)
        assert_raises(galsim.GalSimBoundsError,im1.__call__,ncol+1,0)
        assert_raises(galsim.GalSimBoundsError,im1.view().setValue,ncol+1,0,1)
        assert_raises(galsim.GalSimBoundsError,im1.view().__call__,ncol+1,0)

        assert_raises(galsim.GalSimBoundsError,im1.setValue,0,nrow+1,1)
        assert_raises(galsim.GalSimBoundsError,im1.addValue,0,nrow+1,1)
        assert_raises(galsim.GalSimBoundsError,im1.__call__,0,nrow+1)
        assert_raises(galsim.GalSimBoundsError,im1.view().setValue,0,nrow+1,1)
        assert_raises(galsim.GalSimBoundsError,im1.view().__call__,0,nrow+1)

        assert_raises(galsim.GalSimBoundsError,im1.setValue,ncol+1,nrow+1,1)
        assert_raises(galsim.GalSimBoundsError,im1.addValue,ncol+1,nrow+1,1)
        assert_raises(galsim.GalSimBoundsError,im1.__call__,ncol+1,nrow+1)
        assert_raises(galsim.GalSimBoundsError,im1.view().setValue,ncol+1,nrow+1,1)
        assert_raises(galsim.GalSimBoundsError,im1.view().__call__,ncol+1,nrow+1)

        assert_raises(galsim.GalSimBoundsError,im1.__getitem__,galsim.BoundsI(0,ncol,1,nrow))
        assert_raises(galsim.GalSimBoundsError,im1.__getitem__,galsim.BoundsI(1,ncol,0,nrow))
        assert_raises(galsim.GalSimBoundsError,im1.__getitem__,galsim.BoundsI(1,ncol+1,1,nrow))
        assert_raises(galsim.GalSimBoundsError,im1.__getitem__,galsim.BoundsI(1,ncol,1,nrow+1))
        assert_raises(galsim.GalSimBoundsError,im1.__getitem__,galsim.BoundsI(0,ncol+1,0,nrow+1))
        assert_raises(galsim.GalSimBoundsError,im1.subImage,galsim.BoundsI(0,ncol,1,nrow))
        assert_raises(galsim.GalSimBoundsError,im1.subImage,galsim.BoundsI(1,ncol,0,nrow))
        assert_raises(galsim.GalSimBoundsError,im1.subImage,galsim.BoundsI(1,ncol+1,1,nrow))
        assert_raises(galsim.GalSimBoundsError,im1.subImage,galsim.BoundsI(1,ncol,1,nrow+1))
        assert_raises(galsim.GalSimBoundsError,im1.subImage,galsim.BoundsI(0,ncol+1,0,nrow+1))

        assert_raises(galsim.GalSimBoundsError,im1.setSubImage,galsim.BoundsI(0,ncol,1,nrow),
                      galsim.Image(ncol+1,nrow, init_value=10))
        assert_raises(galsim.GalSimBoundsError,im1.setSubImage,galsim.BoundsI(1,ncol,0,nrow),
                      galsim.Image(ncol+1,nrow, init_value=10))
        assert_raises(galsim.GalSimBoundsError,im1.setSubImage,galsim.BoundsI(1,ncol+1,1,nrow),
                      galsim.Image(ncol+1,nrow, init_value=10))
        assert_raises(galsim.GalSimBoundsError,im1.setSubImage,galsim.BoundsI(1,ncol,1,nrow+1),
                      galsim.Image(ncol+1,nrow, init_value=10))
        assert_raises(galsim.GalSimBoundsError,im1.setSubImage,galsim.BoundsI(0,ncol+1,0,nrow+1),
                      galsim.Image(ncol+2,nrow+2, init_value=10))
        assert_raises(galsim.GalSimBoundsError,im1.__setitem__,galsim.BoundsI(0,ncol,1,nrow),
                      galsim.Image(ncol+1,nrow, init_value=10))
        assert_raises(galsim.GalSimBoundsError,im1.__setitem__,galsim.BoundsI(1,ncol,0,nrow),
                      galsim.Image(ncol+1,nrow, init_value=10))
        assert_raises(galsim.GalSimBoundsError,im1.__setitem__,galsim.BoundsI(1,ncol+1,1,nrow),
                      galsim.Image(ncol+1,nrow, init_value=10))
        assert_raises(galsim.GalSimBoundsError,im1.__setitem__,galsim.BoundsI(1,ncol,1,nrow+1),
                      galsim.Image(ncol+1,nrow, init_value=10))
        assert_raises(galsim.GalSimBoundsError,im1.__setitem__,galsim.BoundsI(0,ncol+1,0,nrow+1),
                      galsim.Image(ncol+2,nrow+2, init_value=10))

        # Also, setting values in something that should be const
        assert_raises(galsim.GalSimImmutableError,im1.view(make_const=True).setValue,1,1,1)
        assert_raises(galsim.GalSimImmutableError,im1.view(make_const=True).real.setValue,1,1,1)
        assert_raises(galsim.GalSimImmutableError,im1.view(make_const=True).imag.setValue,1,1,1)
        if tchar[i][0] != 'C':
            assert_raises(galsim.GalSimImmutableError,im1.imag.setValue,1,1,1)
>>>>>>> 69efa4fb

        # Finally check for the wrong number of arguments in get/setitem
        assert_raises(TypeError,im1.__getitem__,1)
        assert_raises(TypeError,im1.__setitem__,1,1)
        assert_raises(TypeError,im1.__getitem__,1,2,3)
        assert_raises(TypeError,im1.__setitem__,1,2,3,4)

        # Check view of given data
        im3_view = galsim.Image(ref_array.astype(np_array_type))
        slice_array = large_array.astype(np_array_type)[::3,::2]
        im4_view = galsim.Image(slice_array)
        im5_view = galsim.Image(ref_array.astype(np_array_type).tolist(), dtype=array_type)
        im6_view = galsim.Image(ref_array.astype(np_array_type), xmin=4, ymin=7)
        im7_view = galsim.Image(ref_array.astype(np_array_type), xmin=0, ymin=0)
        for y in range(1,nrow+1):
            for x in range(1,ncol+1):
                value3 = 10*x+y
                assert im3_view(x,y) == value3
                assert im4_view(x,y) == value3
                assert im5_view(x,y) == value3
                assert im6_view(x+3,y+6) == value3
                assert im7_view(x-1,y-1) == value3

        # Check shift ops
        im1_view = im1.view() # View with old bounds
        dx = 31
        dy = 16
        im1.shift(dx,dy)
        im2_view.setOrigin(1+dx , 1+dy)
        im3_view.setCenter((ncol+1)/2+dx , (nrow+1)/2+dy)
        shifted_bounds = galsim.BoundsI(1+dx, ncol+dx, 1+dy, nrow+dy)

        assert im1.bounds == shifted_bounds
        assert im2_view.bounds == shifted_bounds
        assert im3_view.bounds == shifted_bounds
        # Others shouldn't have changed
        assert im1_view.bounds == bounds
        assert im2.bounds == bounds
        for y in range(1,nrow+1):
            for x in range(1,ncol+1):
                value3 = 10*x+y
                assert im1(x+dx,y+dy) == value3
                assert im1_view(x,y) == value3
                assert im2(x,y) == value3
                assert im2_view(x+dx,y+dy) == value3
                assert im3_view(x+dx,y+dy) == value3

        assert_raises(TypeError, im1.shift, dx)
        assert_raises(TypeError, im1.shift, dx=dx)
        assert_raises(TypeError, im1.shift, x=dx, y=dy)
        assert_raises(TypeError, im1.shift, dx, dy=dy)
        assert_raises(TypeError, im1.shift, dx, dy, dy)
        assert_raises(TypeError, im1.shift, dx, dy, invalid=True)

        # Check picklability
        do_pickle(im1)
        do_pickle(im1_view)
        do_pickle(im2)
        do_pickle(im2_view)
        do_pickle(im2_cview)
        do_pickle(im3_view)
        do_pickle(im4_view)

    # Also check picklability of Bounds, Position here.
    do_pickle(galsim.PositionI(2,3))
    do_pickle(galsim.PositionD(2.2,3.3))
    do_pickle(galsim.BoundsI(2,3,7,8))
    do_pickle(galsim.BoundsD(2.1, 4.3, 6.5, 9.1))

@timer
def test_undefined_image():
    """Test various ways to construct an image with undefined bounds
    """
    for i in range(len(types)):
        im1 = galsim.Image(dtype=types[i])
        assert not im1.bounds.isDefined()
        assert im1.array.shape == (1,1)
        assert im1 == im1

        im2 = galsim.Image()
        assert not im2.bounds.isDefined()
        assert im2.array.shape == (1,1)
        assert im2 == im2
        if types[i] == np.float32:
            assert im2 == im1

        im3 = galsim.Image(array=np.array([[]],dtype=types[i]))
        assert not im3.bounds.isDefined()
        assert im3.array.shape == (1,1)
        assert im3 == im1

        im4 = galsim.Image(array=np.array([[]]), dtype=types[i])
        assert not im4.bounds.isDefined()
        assert im4.array.shape == (1,1)
        assert im4 == im1

        im5 = galsim.Image(array=np.array([[1]]), dtype=types[i], bounds=galsim.BoundsI())
        assert not im5.bounds.isDefined()
        assert im5.array.shape == (1,1)
        assert im5 == im1

        im6 = galsim.Image(array=np.array([[1]], dtype=types[i]), bounds=galsim.BoundsI())
        assert not im6.bounds.isDefined()
        assert im6.array.shape == (1,1)
        assert im6 == im1

        im7 = 1.0 * im1
        assert not im7.bounds.isDefined()
        assert im7.array.shape == (1,1)
        if types[i] == np.float64:
            assert im7 == im1

        im8 = im1 + 1j * im3
        assert not im8.bounds.isDefined()
        assert im8.array.shape == (1,1)
        if types[i] == np.complex128:
            assert im8 == im1

<<<<<<< HEAD
        assert_raises(RuntimeError,im1.setValue,0,0,1)
        assert_raises(RuntimeError,im1.__call__,0,0)
        assert_raises(RuntimeError,im1.view().setValue,0,0,1)
        assert_raises(RuntimeError,im1.view().__call__,0,0)
=======
        im9 = galsim.Image(0, 0)
        assert not im9.bounds.isDefined()
        assert im9.array.shape == (1,1)
        assert im9 == im1

        im10 = galsim.Image(10, 0)
        assert not im10.bounds.isDefined()
        assert im10.array.shape == (1,1)
        assert im10 == im1

        im11 = galsim.Image(0, 19)
        assert not im11.bounds.isDefined()
        assert im11.array.shape == (1,1)
        assert im11 == im1

        assert_raises(galsim.GalSimUndefinedBoundsError,im1.setValue, 0, 0, 1)
        assert_raises(galsim.GalSimUndefinedBoundsError,im1.__call__, 0, 0)
        assert_raises(galsim.GalSimUndefinedBoundsError,im1.view().setValue, 0, 0, 1)
        assert_raises(galsim.GalSimUndefinedBoundsError,im1.view().__call__, 0, 0)
        assert_raises(galsim.GalSimUndefinedBoundsError,im1.view().addValue, 0, 0, 1)
        assert_raises(galsim.GalSimUndefinedBoundsError,im1.fill, 3)
        assert_raises(galsim.GalSimUndefinedBoundsError,im1.view().fill, 3)
        assert_raises(galsim.GalSimUndefinedBoundsError,im1.invertSelf)

        assert_raises(galsim.GalSimUndefinedBoundsError,im1.__getitem__,galsim.BoundsI(1,2,1,2))
        assert_raises(galsim.GalSimUndefinedBoundsError,im1.subImage,galsim.BoundsI(1,2,1,2))

        assert_raises(galsim.GalSimUndefinedBoundsError,im1.setSubImage,galsim.BoundsI(1,2,1,2),
                      galsim.Image(2,2, init_value=10))
        assert_raises(galsim.GalSimUndefinedBoundsError,im1.__setitem__,galsim.BoundsI(1,2,1,2),
                      galsim.Image(2,2, init_value=10))

        im1.scale = 1.
        assert_raises(galsim.GalSimUndefinedBoundsError,im1.calculate_fft)
        assert_raises(galsim.GalSimUndefinedBoundsError,im1.calculate_inverse_fft)
>>>>>>> 69efa4fb

        do_pickle(im1.bounds)
        do_pickle(im1)
        do_pickle(im1.view())
        do_pickle(im1.view(make_const=True))

@timer
def test_Image_FITS_IO():
    """Test that all six FITS reference images are correctly read in by both PyFITS and our Image
    wrappers.
    """
    for i in range(ntypes):
        array_type = types[i]

        if tchar[i][0] == 'C':
            # Cannot write complex Images to fits.  Check for an exception and continue.
            ref_image = galsim.Image(ref_array.astype(array_type))
            test_file = os.path.join(datadir, "test"+tchar[i]+".fits")
            with assert_raises(ValueError):
                ref_image.write(test_file)
            continue

        #
        # Test input from a single external FITS image
        #

        # Read the reference image to from an externally-generated fits file
        test_file = os.path.join(datadir, "test"+tchar[i]+".fits")
        # Check pyfits read for sanity
        with pyfits.open(test_file) as fits:
            test_array = fits[0].data
        np.testing.assert_array_equal(ref_array.astype(types[i]), test_array,
                err_msg="PyFITS failing to read reference image.")

        # Then use galsim fits.read function
        # First version: use pyfits HDUList
        with pyfits.open(test_file) as hdu:
            test_image = galsim.fits.read(hdu_list=hdu)
        np.testing.assert_array_equal(ref_array.astype(types[i]), test_image.array,
                err_msg="Failed reading from PyFITS PrimaryHDU input.")

        # Second version: use file name
        test_image = galsim.fits.read(test_file)
        np.testing.assert_array_equal(ref_array.astype(types[i]), test_image.array,
                err_msg="Image"+tchar[i]+" read failed reading from filename input.")

        #
        # Test full I/O on a single internally-generated FITS image
        #

        # Write the reference image to a fits file
        ref_image = galsim.Image(ref_array.astype(array_type))
        test_file = os.path.join(datadir, "test"+tchar[i]+"_internal.fits")
        ref_image.write(test_file)

        # Check pyfits read for sanity
        with pyfits.open(test_file) as fits:
            test_array = fits[0].data
        np.testing.assert_array_equal(ref_array.astype(types[i]), test_array,
                err_msg="Image"+tchar[i]+" write failed.")

        # Then use galsim fits.read function
        # First version: use pyfits HDUList
        with pyfits.open(test_file) as hdu:
            test_image = galsim.fits.read(hdu_list=hdu)
        np.testing.assert_array_equal(ref_array.astype(types[i]), test_image.array,
                err_msg="Failed reading from PyFITS PrimaryHDU input.")

        # Second version: use file name
        test_image = galsim.fits.read(test_file)
        np.testing.assert_array_equal(ref_array.astype(types[i]), test_image.array,
                err_msg="Image"+tchar[i]+" read failed reading from filename input.")

        assert_raises(ValueError, galsim.fits.read, test_file, compression='invalid')
        assert_raises(ValueError, ref_image.write, test_file, compression='invalid')
        assert_raises(OSError, galsim.fits.read, test_file, compression='rice')
        assert_raises(OSError, galsim.fits.read, 'invalid.fits')

        assert_raises(TypeError, galsim.fits.read)
        assert_raises(TypeError, galsim.fits.read, test_file, hdu_list=hdu)
        assert_raises(TypeError, ref_image.write)
        assert_raises(TypeError, ref_image.write, file_name=test_file, hdu_list=hdu)

        # If clobbert = False, then trying to overwrite will raise an OSError
        assert_raises(OSError, ref_image.write, test_file, clobber=False)

        #
        # Test various compression schemes
        #

        # These tests are a bit slow, so we only bother to run them for the first dtype
        # when doing the regular unit tests.  When running python test_image.py, all of them
        # will run, so when working on the code, it is a good idea to run the tests that way.
        if i > 0 and __name__ != "__main__":
            continue

        test_file0 = test_file  # Save the name of the uncompressed file.

        # Test full-file gzip
        test_file = os.path.join(datadir, "test"+tchar[i]+".fits.gz")
        test_image = galsim.fits.read(test_file, compression='gzip')
        np.testing.assert_array_equal(ref_array.astype(types[i]), test_image.array,
                err_msg="Image"+tchar[i]+" read failed for explicit full-file gzip")

        test_image = galsim.fits.read(test_file)
        np.testing.assert_array_equal(ref_array.astype(types[i]), test_image.array,
                err_msg="Image"+tchar[i]+" read failed for auto full-file gzip")

        test_file = os.path.join(datadir, "test"+tchar[i]+"_internal.fits.gz")
        ref_image.write(test_file, compression='gzip')
        test_image = galsim.fits.read(test_file)
        np.testing.assert_array_equal(ref_array.astype(types[i]), test_image.array,
                err_msg="Image"+tchar[i]+" write failed for explicit full-file gzip")

        ref_image.write(test_file)
        test_image = galsim.fits.read(test_file)
        np.testing.assert_array_equal(ref_array.astype(types[i]), test_image.array,
                err_msg="Image"+tchar[i]+" write failed for auto full-file gzip")

        # With compression = None or 'none', astropy automatically figures it out anyway.
        test_image = galsim.fits.read(test_file, compression=None)
        np.testing.assert_array_equal(ref_array.astype(types[i]), test_image.array,
                err_msg="Image"+tchar[i]+" write failed for auto full-file gzip")

        assert_raises(OSError, galsim.fits.read, test_file0, compression='gzip')

        # Test full-file bzip2
        test_file = os.path.join(datadir, "test"+tchar[i]+".fits.bz2")
        test_image = galsim.fits.read(test_file, compression='bzip2')
        np.testing.assert_array_equal(ref_array.astype(types[i]), test_image.array,
                err_msg="Image"+tchar[i]+" read failed for explicit full-file bzip2")

        test_image = galsim.fits.read(test_file)
        np.testing.assert_array_equal(ref_array.astype(types[i]), test_image.array,
                err_msg="Image"+tchar[i]+" read failed for auto full-file bzip2")

        test_file = os.path.join(datadir, "test"+tchar[i]+"_internal.fits.bz2")
        ref_image.write(test_file, compression='bzip2')
        test_image = galsim.fits.read(test_file)
        np.testing.assert_array_equal(ref_array.astype(types[i]), test_image.array,
                err_msg="Image"+tchar[i]+" write failed for explicit full-file bzip2")

        ref_image.write(test_file)
        test_image = galsim.fits.read(test_file)
        np.testing.assert_array_equal(ref_array.astype(types[i]), test_image.array,
                err_msg="Image"+tchar[i]+" write failed for auto full-file bzip2")

        # With compression = None or 'none', astropy automatically figures it out anyway.
        test_image = galsim.fits.read(test_file, compression=None)
        np.testing.assert_array_equal(ref_array.astype(types[i]), test_image.array,
                err_msg="Image"+tchar[i]+" write failed for auto full-file gzip")

        assert_raises(OSError, galsim.fits.read, test_file0, compression='bzip2')

        # Test rice
        test_file = os.path.join(datadir, "test"+tchar[i]+".fits.fz")
        test_image = galsim.fits.read(test_file, compression='rice')
        np.testing.assert_array_equal(ref_array.astype(types[i]), test_image.array,
                err_msg="Image"+tchar[i]+" read failed for explicit rice")

        test_image = galsim.fits.read(test_file)
        np.testing.assert_array_equal(ref_array.astype(types[i]), test_image.array,
                err_msg="Image"+tchar[i]+" read failed for auto rice")

        test_file = os.path.join(datadir, "test"+tchar[i]+"_internal.fits.fz")
        ref_image.write(test_file, compression='rice')
        test_image = galsim.fits.read(test_file)
        np.testing.assert_array_equal(ref_array.astype(types[i]), test_image.array,
                err_msg="Image"+tchar[i]+" write failed for explicit rice")

        ref_image.write(test_file)
        test_image = galsim.fits.read(test_file)
        np.testing.assert_array_equal(ref_array.astype(types[i]), test_image.array,
                err_msg="Image"+tchar[i]+" write failed for auto rice")

        assert_raises(OSError, galsim.fits.read, test_file0, compression='rice')
        assert_raises(OSError, galsim.fits.read, test_file, compression='none')

        # Test gzip_tile
        test_file = os.path.join(datadir, "test"+tchar[i]+"_internal.fits.gzt")
        ref_image.write(test_file, compression='gzip_tile')
        test_image = galsim.fits.read(test_file, compression='gzip_tile')
        np.testing.assert_array_equal(ref_array.astype(types[i]), test_image.array,
                err_msg="Image"+tchar[i]+" write failed for gzip_tile")

        assert_raises(OSError, galsim.fits.read, test_file0, compression='gzip_tile')
        assert_raises(OSError, galsim.fits.read, test_file, compression='none')

        # Test hcompress
        test_file = os.path.join(datadir, "test"+tchar[i]+"_internal.fits.hc")
        ref_image.write(test_file, compression='hcompress')
        test_image = galsim.fits.read(test_file, compression='hcompress')
        np.testing.assert_array_equal(ref_array.astype(types[i]), test_image.array,
                err_msg="Image"+tchar[i]+" write failed for hcompress")

        assert_raises(OSError, galsim.fits.read, test_file0, compression='hcompress')
        assert_raises(OSError, galsim.fits.read, test_file, compression='none')

        # Test plio (only valid on positive integer values)
        if tchar[i] in ['S', 'I']:
            test_file = os.path.join(datadir, "test"+tchar[i]+"_internal.fits.plio")
            ref_image.write(test_file, compression='plio')
            test_image = galsim.fits.read(test_file, compression='plio')
            np.testing.assert_array_equal(ref_array.astype(types[i]), test_image.array,
                    err_msg="Image"+tchar[i]+" write failed for plio")

        assert_raises(OSError, galsim.fits.read, test_file0, compression='plio')
        assert_raises(OSError, galsim.fits.read, test_file, compression='none')


@timer
def test_Image_MultiFITS_IO():
    """Test that all six FITS reference images are correctly read in by both PyFITS and our Image
    wrappers.
    """
    for i in range(ntypes):
        array_type = types[i]

        if tchar[i][0] == 'C':
            # Cannot write complex Images to fits.  Check for an exception and continue.
            ref_image = galsim.Image(ref_array.astype(array_type))
            image_list = []
            for k in range(nimages):
                image_list.append(ref_image + k)
            test_multi_file = os.path.join(datadir, "test_multi"+tchar[i]+".fits")
            with assert_raises(ValueError):
                galsim.fits.writeMulti(image_list, test_multi_file)
            continue

        #
        # Test input from an external multi-extension fits file
        #

        test_multi_file = os.path.join(datadir, "test_multi"+tchar[i]+".fits")
        # Check pyfits read for sanity
        with pyfits.open(test_multi_file) as fits:
            test_array = fits[0].data
        np.testing.assert_array_equal(ref_array.astype(types[i]), test_array,
                err_msg="PyFITS failing to read multi file.")

        # Then use galsim fits.readMulti function
        # First version: use pyfits HDUList
        with pyfits.open(test_multi_file) as hdu:
            test_image_list = galsim.fits.readMulti(hdu_list=hdu)
        for k in range(nimages):
            np.testing.assert_array_equal((ref_array+k).astype(types[i]),
                    test_image_list[k].array,
                    err_msg="Failed reading from PyFITS PrimaryHDU input.")

        # Second version: use file name
        test_image_list = galsim.fits.readMulti(test_multi_file)
        for k in range(nimages):
            np.testing.assert_array_equal((ref_array+k).astype(types[i]),
                    test_image_list[k].array,
                    err_msg="Image"+tchar[i]+" readMulti failed reading from filename input.")

        #
        # Test full I/O for an internally-generated multi-extension fits file
        #

        # Build a list of images with different values
        ref_image = galsim.Image(ref_array.astype(array_type))
        image_list = []
        for k in range(nimages):
            image_list.append(ref_image + k)

        # Write the list to a multi-extension fits file
        test_multi_file = os.path.join(datadir, "test_multi"+tchar[i]+"_internal.fits")
        galsim.fits.writeMulti(image_list,test_multi_file)

        # Check pyfits read for sanity
        with pyfits.open(test_multi_file) as fits:
            test_array = fits[0].data
        np.testing.assert_array_equal(ref_array.astype(types[i]), test_array,
                err_msg="PyFITS failing to read multi file.")

        # Then use galsim fits.readMulti function
        # First version: use pyfits HDUList
        with pyfits.open(test_multi_file) as hdu:
            test_image_list = galsim.fits.readMulti(hdu_list=hdu)
        for k in range(nimages):
            np.testing.assert_array_equal((ref_array+k).astype(types[i]),
                    test_image_list[k].array,
                    err_msg="Failed reading from PyFITS PrimaryHDU input.")

        # Second version: use file name
        test_image_list = galsim.fits.readMulti(test_multi_file)
        for k in range(nimages):
            np.testing.assert_array_equal((ref_array+k).astype(types[i]),
                    test_image_list[k].array,
                    err_msg="Image"+tchar[i]+" readMulti failed reading from filename input.")


        #
        # Test writing to hdu_list directly and then writing to file.
        #

        # Start with empty hdu_list
        hdu_list = pyfits.HDUList()

        # Add each image one at a time
        for k in range(nimages):
            image = ref_image + k
            galsim.fits.write(image, hdu_list=hdu_list)

        # Write it out with writeFile
        galsim.fits.writeFile(test_multi_file, hdu_list)

        # Check that reading it back in gives the same values
        test_image_list = galsim.fits.readMulti(test_multi_file)
        for k in range(nimages):
            np.testing.assert_array_equal((ref_array+k).astype(types[i]),
                    test_image_list[k].array,
                    err_msg="Image"+tchar[i]+" readMulti failed after using writeFile")

        # Can also use writeMulti to write directly to an hdu list
        hdu_list = pyfits.HDUList()
        galsim.fits.writeMulti(image_list, hdu_list=hdu_list)
        galsim.fits.writeFile(test_multi_file, hdu_list)
        test_image_list = galsim.fits.readMulti(test_multi_file)
        for k in range(nimages):
            np.testing.assert_array_equal((ref_array+k).astype(types[i]),
                    test_image_list[k].array,
                    err_msg="Image"+tchar[i]+" readMulti failed after using writeFile")

        assert_raises(ValueError, galsim.fits.readMulti, test_multi_file, compression='invalid')
        assert_raises(ValueError, galsim.fits.writeMulti, image_list, test_multi_file,
                      compression='invalid')
        assert_raises(ValueError, galsim.fits.writeFile, image_list, test_multi_file,
                      compression='invalid')
        assert_raises(OSError, galsim.fits.readMulti, test_multi_file, compression='rice')
        assert_raises(OSError, galsim.fits.readFile, test_multi_file, compression='rice')
        assert_raises(OSError, galsim.fits.readMulti, hdu_list=pyfits.HDUList())
        assert_raises(OSError, galsim.fits.readMulti, hdu_list=pyfits.HDUList(), compression='rice')
        assert_raises(OSError, galsim.fits.readMulti, 'invalid.fits')
        assert_raises(OSError, galsim.fits.readFile, 'invalid.fits')

        assert_raises(TypeError, galsim.fits.readMulti)
        assert_raises(TypeError, galsim.fits.readMulti, test_multi_file, hdu_list=hdu)
        assert_raises(TypeError, galsim.fits.readMulti, hdu_list=test_multi_file)
        assert_raises(TypeError, galsim.fits.writeMulti)
        assert_raises(TypeError, galsim.fits.writeMulti, image_list)
        assert_raises(TypeError, galsim.fits.writeMulti, image_list,
                      file_name=test_multi_file, hdu_list=hdu)

        assert_raises(OSError, galsim.fits.writeMulti, image_list, test_multi_file, clobber=False)

        assert_raises(TypeError, galsim.fits.writeFile)
        assert_raises(TypeError, galsim.fits.writeFile, image_list)
        assert_raises(ValueError, galsim.fits.writeFile, test_multi_file, image_list,
                      compression='invalid')
        assert_raises(ValueError, galsim.fits.writeFile, test_multi_file, image_list,
                      compression='rice')
        assert_raises(ValueError, galsim.fits.writeFile, test_multi_file, image_list,
                      compression='gzip_tile')
        assert_raises(ValueError, galsim.fits.writeFile, test_multi_file, image_list,
                      compression='hcompress')
        assert_raises(ValueError, galsim.fits.writeFile, test_multi_file, image_list,
                      compression='plio')

        galsim.fits.writeFile(test_multi_file, hdu_list)
        assert_raises(OSError, galsim.fits.writeFile, test_multi_file, image_list, clobber=False)


        #
        # Test various compression schemes
        #

        # These tests are a bit slow, so we only bother to run them for the first dtype
        # when doing the regular unit tests.  When running python test_image.py, all of them
        # will run, so when working on the code, it is a good idea to run the tests that way.
        if i > 0 and __name__ != "__main__":
            continue

        test_multi_file0 = test_multi_file

        # Test full-file gzip
        test_multi_file = os.path.join(datadir, "test_multi"+tchar[i]+".fits.gz")
        test_image_list = galsim.fits.readMulti(test_multi_file, compression='gzip')
        for k in range(nimages):
            np.testing.assert_array_equal((ref_array+k).astype(types[i]),
                    test_image_list[k].array,
                    err_msg="Image"+tchar[i]+" readMulti failed for explicit full-file gzip")

        test_image_list = galsim.fits.readMulti(test_multi_file)
        for k in range(nimages):
            np.testing.assert_array_equal((ref_array+k).astype(types[i]),
                    test_image_list[k].array,
                    err_msg="Image"+tchar[i]+" readMulti failed for auto full-file gzip")

        test_multi_file = os.path.join(datadir, "test_multi"+tchar[i]+"_internal.fits.gz")
        galsim.fits.writeMulti(image_list,test_multi_file, compression='gzip')
        test_image_list = galsim.fits.readMulti(test_multi_file)
        for k in range(nimages):
            np.testing.assert_array_equal((ref_array+k).astype(types[i]),
                    test_image_list[k].array,
                    err_msg="Image"+tchar[i]+" writeMulti failed for explicit full-file gzip")

        galsim.fits.writeMulti(image_list,test_multi_file)
        test_image_list = galsim.fits.readMulti(test_multi_file)
        for k in range(nimages):
            np.testing.assert_array_equal((ref_array+k).astype(types[i]),
                    test_image_list[k].array,
                    err_msg="Image"+tchar[i]+" writeMulti failed for auto full-file gzip")

        # With compression = None or 'none', astropy automatically figures it out anyway.
        test_image_list = galsim.fits.readMulti(test_multi_file, compression=None)
        for k in range(nimages):
            np.testing.assert_array_equal((ref_array+k).astype(types[i]),
                    test_image_list[k].array,
                    err_msg="Image"+tchar[i]+" writeMulti failed for auto full-file gzip")

        assert_raises(OSError, galsim.fits.readMulti, test_multi_file0, compression='gzip')

        # Test full-file bzip2
        test_multi_file = os.path.join(datadir, "test_multi"+tchar[i]+".fits.bz2")
        test_image_list = galsim.fits.readMulti(test_multi_file, compression='bzip2')
        for k in range(nimages):
            np.testing.assert_array_equal((ref_array+k).astype(types[i]),
                    test_image_list[k].array,
                    err_msg="Image"+tchar[i]+" readMulti failed for explicit full-file bzip2")

        test_image_list = galsim.fits.readMulti(test_multi_file)
        for k in range(nimages):
            np.testing.assert_array_equal((ref_array+k).astype(types[i]),
                    test_image_list[k].array,
                    err_msg="Image"+tchar[i]+" readMulti failed for auto full-file bzip2")

        test_multi_file = os.path.join(datadir, "test_multi"+tchar[i]+"_internal.fits.bz2")
        galsim.fits.writeMulti(image_list,test_multi_file, compression='bzip2')
        test_image_list = galsim.fits.readMulti(test_multi_file)
        for k in range(nimages):
            np.testing.assert_array_equal((ref_array+k).astype(types[i]),
                    test_image_list[k].array,
                    err_msg="Image"+tchar[i]+" writeMulti failed for explicit full-file bzip2")

        galsim.fits.writeMulti(image_list,test_multi_file)
        test_image_list = galsim.fits.readMulti(test_multi_file)
        for k in range(nimages):
            np.testing.assert_array_equal((ref_array+k).astype(types[i]),
                    test_image_list[k].array,
                    err_msg="Image"+tchar[i]+" writeMulti failed for auto full-file bzip2")

        # With compression = None or 'none', astropy automatically figures it out anyway.
        test_image_list = galsim.fits.readMulti(test_multi_file, compression=None)
        for k in range(nimages):
            np.testing.assert_array_equal((ref_array+k).astype(types[i]),
                    test_image_list[k].array,
                    err_msg="Image"+tchar[i]+" writeMulti failed for auto full-file gzip")

        assert_raises(OSError, galsim.fits.readMulti, test_multi_file0, compression='bzip2')

        # Test rice
        test_multi_file = os.path.join(datadir, "test_multi"+tchar[i]+".fits.fz")
        test_image_list = galsim.fits.readMulti(test_multi_file, compression='rice')
        for k in range(nimages):
            np.testing.assert_array_equal((ref_array+k).astype(types[i]),
                    test_image_list[k].array,
                    err_msg="Image"+tchar[i]+" readMulti failed for explicit rice")

        test_image_list = galsim.fits.readMulti(test_multi_file)
        for k in range(nimages):
            np.testing.assert_array_equal((ref_array+k).astype(types[i]),
                    test_image_list[k].array,
                    err_msg="Image"+tchar[i]+" readMulti failed for auto rice")

        test_multi_file = os.path.join(datadir, "test_multi"+tchar[i]+"_internal.fits.fz")
        galsim.fits.writeMulti(image_list,test_multi_file, compression='rice')
        test_image_list = galsim.fits.readMulti(test_multi_file)
        for k in range(nimages):
            np.testing.assert_array_equal((ref_array+k).astype(types[i]),
                    test_image_list[k].array,
                    err_msg="Image"+tchar[i]+" writeMulti failed for explicit rice")

        galsim.fits.writeMulti(image_list,test_multi_file)
        test_image_list = galsim.fits.readMulti(test_multi_file)
        for k in range(nimages):
            np.testing.assert_array_equal((ref_array+k).astype(types[i]),
                    test_image_list[k].array,
                    err_msg="Image"+tchar[i]+" writeMulti failed for auto rice")

        assert_raises(OSError, galsim.fits.readMulti, test_multi_file0, compression='rice')
        assert_raises(OSError, galsim.fits.readMulti, test_multi_file, compression='none')

        # Test gzip_tile
        test_multi_file = os.path.join(datadir, "test_multi"+tchar[i]+"_internal.fits.gzt")
        galsim.fits.writeMulti(image_list,test_multi_file, compression='gzip_tile')
        test_image_list = galsim.fits.readMulti(test_multi_file, compression='gzip_tile')
        for k in range(nimages):
            np.testing.assert_array_equal((ref_array+k).astype(types[i]),
                    test_image_list[k].array,
                    err_msg="Image"+tchar[i]+" writeMulti failed for gzip_tile")

        assert_raises(OSError, galsim.fits.readMulti, test_multi_file0, compression='gzip_tile')
        assert_raises(OSError, galsim.fits.readMulti, test_multi_file, compression='none')

        # Test hcompress
        test_multi_file = os.path.join(datadir, "test_multi"+tchar[i]+"_internal.fits.hc")
        galsim.fits.writeMulti(image_list,test_multi_file, compression='hcompress')
        test_image_list = galsim.fits.readMulti(test_multi_file, compression='hcompress')
        for k in range(nimages):
            np.testing.assert_array_equal((ref_array+k).astype(types[i]),
                    test_image_list[k].array,
                    err_msg="Image"+tchar[i]+" writeMulti failed for hcompress")

        assert_raises(OSError, galsim.fits.readMulti, test_multi_file0, compression='hcompress')
        assert_raises(OSError, galsim.fits.readMulti, test_multi_file, compression='none')

        # Test plio (only valid on positive integer values)
        if tchar[i] in ['S', 'I']:
            test_multi_file = os.path.join(datadir, "test_multi"+tchar[i]+"_internal.fits.plio")
            galsim.fits.writeMulti(image_list,test_multi_file, compression='plio')
            test_image_list = galsim.fits.readMulti(test_multi_file, compression='plio')
            for k in range(nimages):
                np.testing.assert_array_equal((ref_array+k).astype(types[i]),
                        test_image_list[k].array,
                        err_msg="Image"+tchar[i]+" writeMulti failed for plio")

        assert_raises(OSError, galsim.fits.readMulti, test_multi_file0, compression='plio')
        assert_raises(OSError, galsim.fits.readMulti, test_multi_file, compression='none')


@timer
def test_Image_CubeFITS_IO():
    """Test that all six FITS reference images are correctly read in by both PyFITS and our Image
    wrappers.
    """
    for i in range(ntypes):
        array_type = types[i]

        if tchar[i][0] == 'C':
            # Cannot write complex Images to fits.  Check for an exception and continue.
            ref_image = galsim.Image(ref_array.astype(array_type))
            image_list = []
            for k in range(nimages):
                image_list.append(ref_image + k)
            test_cube_file = os.path.join(datadir, "test_cube"+tchar[i]+".fits")
            with assert_raises(ValueError):
                galsim.fits.writeCube(image_list, test_cube_file)
            array_list = [im.array for im in image_list]
            with assert_raises(ValueError):
                galsim.fits.writeCube(array_list, test_cube_file)
            one_array = np.asarray(array_list)
            with assert_raises(ValueError):
                galsim.fits.writeCube(one_array, test_cube_file)
            continue

        #
        # Test input from an external fits data cube
        #

        test_cube_file = os.path.join(datadir, "test_cube"+tchar[i]+".fits")
        # Check pyfits read for sanity
        with pyfits.open(test_cube_file) as fits:
            test_array = fits[0].data
        for k in range(nimages):
            np.testing.assert_array_equal((ref_array+k).astype(types[i]), test_array[k,:,:],
                    err_msg="PyFITS failing to read cube file.")

        # Then use galsim fits.readCube function
        # First version: use pyfits HDUList
        with pyfits.open(test_cube_file) as hdu:
            test_image_list = galsim.fits.readCube(hdu_list=hdu)
        for k in range(nimages):
            np.testing.assert_array_equal((ref_array+k).astype(types[i]),
                    test_image_list[k].array,
                    err_msg="Failed reading from PyFITS PrimaryHDU input.")

        # Second version: use file name
        test_image_list = galsim.fits.readCube(test_cube_file)
        for k in range(nimages):
            np.testing.assert_array_equal((ref_array+k).astype(types[i]),
                    test_image_list[k].array,
                    err_msg="Image"+tchar[i]+" readCube failed reading from filename input.")

        #
        # Test full I/O for an internally-generated fits data cube
        #

        # Build a list of images with different values
        ref_image = galsim.Image(ref_array.astype(array_type))
        image_list = []
        for k in range(nimages):
            image_list.append(ref_image + k)

        # Write the list to a fits data cube
        test_cube_file = os.path.join(datadir, "test_cube"+tchar[i]+"_internal.fits")
        galsim.fits.writeCube(image_list,test_cube_file)

        # Check pyfits read for sanity
        with pyfits.open(test_cube_file) as fits:
            test_array = fits[0].data

        wrong_type_error_msg = "%s != %s" % (test_array.dtype.type, types[i])
        if types[i] == np.uint16 or types[i] == np.uint32:
            # If astropy version < 1.1.0, uint fits files will be read wrongly, so skip this test
            # note that all other tests will pass since they will be read as float32s instead
            import astropy
            if LooseVersion(astropy.__version__) >= LooseVersion('1.1.0'):
                assert test_array.dtype.type == types[i], wrong_type_error_msg
        else:
            assert test_array.dtype.type == types[i], wrong_type_error_msg

        for k in range(nimages):
            np.testing.assert_array_equal((ref_array+k).astype(types[i]), test_array[k,:,:],
                    err_msg="PyFITS failing to read cube file.")

        # Then use galsim fits.readCube function
        # First version: use pyfits HDUList
        with pyfits.open(test_cube_file) as hdu:
            test_image_list = galsim.fits.readCube(hdu_list=hdu)
        for k in range(nimages):
            np.testing.assert_array_equal((ref_array+k).astype(types[i]),
                    test_image_list[k].array,
                    err_msg="Failed reading from PyFITS PrimaryHDU input.")

        # Second version: use file name
        test_image_list = galsim.fits.readCube(test_cube_file)
        for k in range(nimages):
            np.testing.assert_array_equal((ref_array+k).astype(types[i]),
                    test_image_list[k].array,
                    err_msg="Image"+tchar[i]+" readCube failed reading from filename input.")

        #
        # Test writeCube with arrays, rather than images.
        #

        array_list = [ im.array for im in image_list ]
        galsim.fits.writeCube(array_list, test_cube_file)
        test_image_list = galsim.fits.readCube(test_cube_file)
        for k in range(nimages):
            np.testing.assert_array_equal((ref_array+k).astype(types[i]),
                    test_image_list[k].array,
                    err_msg="Image"+tchar[i]+" write/readCube failed with list of numpy arrays.")

        one_array = np.asarray(array_list)
        galsim.fits.writeCube(one_array, test_cube_file)
        test_image_list = galsim.fits.readCube(test_cube_file)
        for k in range(nimages):
            np.testing.assert_array_equal((ref_array+k).astype(types[i]),
                    test_image_list[k].array,
                    err_msg="Image"+tchar[i]+" write/readCube failed with single 3D numpy array.")

        #
        # Test writing to hdu_list directly and then writing to file.
        #

        # Start with empty hdu_list
        hdu_list = pyfits.HDUList()

        # Write the images to the hdu_list
        galsim.fits.writeCube(image_list, hdu_list=hdu_list)

        # Write it out with writeFile
        galsim.fits.writeFile(test_cube_file, hdu_list)

        # Check that reading it back in gives the same values
        test_image_list = galsim.fits.readCube(test_cube_file)
        for k in range(nimages):
            np.testing.assert_array_equal((ref_array+k).astype(types[i]),
                    test_image_list[k].array,
                    err_msg="Image"+tchar[i]+" readCube failed after using writeFile")

        assert_raises(ValueError, galsim.fits.readCube, test_cube_file, compression='invalid')
        assert_raises(ValueError, galsim.fits.writeCube, image_list, test_cube_file,
                      compression='invalid')
        assert_raises(ValueError, galsim.fits.writeFile, image_list, test_cube_file,
                      compression='invalid')
        assert_raises(OSError, galsim.fits.readCube, test_cube_file, compression='rice')
        assert_raises(OSError, galsim.fits.readCube, 'invalid.fits')

        assert_raises(TypeError, galsim.fits.readCube)
        assert_raises(TypeError, galsim.fits.readCube, test_cube_file, hdu_list=hdu)
        assert_raises(TypeError, galsim.fits.readCube, hdu_list=test_cube_file)
        assert_raises(TypeError, galsim.fits.writeCube)
        assert_raises(TypeError, galsim.fits.writeCube, image_list)
        assert_raises(TypeError, galsim.fits.writeCube, image_list,
                      file_name=test_cube_file, hdu_list=hdu_list)

        assert_raises(OSError, galsim.fits.writeCube, image_list, test_cube_file, clobber=False)

        assert_raises(ValueError, galsim.fits.writeCube, image_list[:0], test_cube_file)
        assert_raises(ValueError, galsim.fits.writeCube,
                      [image_list[0], image_list[1].subImage(galsim.BoundsI(1,4,1,4))],
                      test_cube_file)

        #
        # Test various compression schemes
        #

        # These tests are a bit slow, so we only bother to run them for the first dtype
        # when doing the regular unit tests.  When running python test_image.py, all of them
        # will run, so when working on the code, it is a good idea to run the tests that way.
        if i > 0 and __name__ != "__main__":
            continue

        test_cube_file0 = test_cube_file

        # Test full-file gzip
        test_cube_file = os.path.join(datadir, "test_cube"+tchar[i]+".fits.gz")
        test_image_list = galsim.fits.readCube(test_cube_file, compression='gzip')
        for k in range(nimages):
            np.testing.assert_array_equal((ref_array+k).astype(types[i]),
                    test_image_list[k].array,
                    err_msg="Image"+tchar[i]+" readCube failed for explicit full-file gzip")

        test_image_list = galsim.fits.readCube(test_cube_file)
        for k in range(nimages):
            np.testing.assert_array_equal((ref_array+k).astype(types[i]),
                    test_image_list[k].array,
                    err_msg="Image"+tchar[i]+" readCube failed for auto full-file gzip")

        test_cube_file = os.path.join(datadir, "test_cube"+tchar[i]+"_internal.fits.gz")
        galsim.fits.writeCube(image_list,test_cube_file, compression='gzip')
        test_image_list = galsim.fits.readCube(test_cube_file)
        for k in range(nimages):
            np.testing.assert_array_equal((ref_array+k).astype(types[i]),
                    test_image_list[k].array,
                    err_msg="Image"+tchar[i]+" writeCube failed for explicit full-file gzip")

        galsim.fits.writeCube(image_list,test_cube_file)
        test_image_list = galsim.fits.readCube(test_cube_file)
        for k in range(nimages):
            np.testing.assert_array_equal((ref_array+k).astype(types[i]),
                    test_image_list[k].array,
                    err_msg="Image"+tchar[i]+" writeCube failed for auto full-file gzip")

        # With compression = None or 'none', astropy automatically figures it out anyway.
        test_image_list = galsim.fits.readCube(test_cube_file, compression=None)
        for k in range(nimages):
            np.testing.assert_array_equal((ref_array+k).astype(types[i]),
                    test_image_list[k].array,
                    err_msg="Image"+tchar[i]+" writeCube failed for auto full-file gzip")

        assert_raises(OSError, galsim.fits.readCube, test_cube_file0, compression='gzip')

        # Test full-file bzip2
        test_cube_file = os.path.join(datadir, "test_cube"+tchar[i]+".fits.bz2")
        test_image_list = galsim.fits.readCube(test_cube_file, compression='bzip2')
        for k in range(nimages):
            np.testing.assert_array_equal((ref_array+k).astype(types[i]),
                    test_image_list[k].array,
                    err_msg="Image"+tchar[i]+" readCube failed for explicit full-file bzip2")

        test_image_list = galsim.fits.readCube(test_cube_file)
        for k in range(nimages):
            np.testing.assert_array_equal((ref_array+k).astype(types[i]),
                    test_image_list[k].array,
                    err_msg="Image"+tchar[i]+" readCube failed for auto full-file bzip2")

        test_cube_file = os.path.join(datadir, "test_cube"+tchar[i]+"_internal.fits.bz2")
        galsim.fits.writeCube(image_list,test_cube_file, compression='bzip2')
        test_image_list = galsim.fits.readCube(test_cube_file)
        for k in range(nimages):
            np.testing.assert_array_equal((ref_array+k).astype(types[i]),
                    test_image_list[k].array,
                    err_msg="Image"+tchar[i]+" writeCube failed for explicit full-file bzip2")

        galsim.fits.writeCube(image_list,test_cube_file)
        test_image_list = galsim.fits.readCube(test_cube_file)
        for k in range(nimages):
            np.testing.assert_array_equal((ref_array+k).astype(types[i]),
                    test_image_list[k].array,
                    err_msg="Image"+tchar[i]+" writeCube failed for auto full-file bzip2")

        # With compression = None or 'none', astropy automatically figures it out anyway.
        test_image_list = galsim.fits.readCube(test_cube_file, compression=None)
        for k in range(nimages):
            np.testing.assert_array_equal((ref_array+k).astype(types[i]),
                    test_image_list[k].array,
                    err_msg="Image"+tchar[i]+" writeCube failed for auto full-file gzip")

        assert_raises(OSError, galsim.fits.readCube, test_cube_file0, compression='bzip2')

        # Test rice
        test_cube_file = os.path.join(datadir, "test_cube"+tchar[i]+".fits.fz")
        test_image_list = galsim.fits.readCube(test_cube_file, compression='rice')
        for k in range(nimages):
            np.testing.assert_array_equal((ref_array+k).astype(types[i]),
                    test_image_list[k].array,
                    err_msg="Image"+tchar[i]+" readCube failed for explicit rice")

        test_image_list = galsim.fits.readCube(test_cube_file)
        for k in range(nimages):
            np.testing.assert_array_equal((ref_array+k).astype(types[i]),
                    test_image_list[k].array,
                    err_msg="Image"+tchar[i]+" readCube failed for auto rice")

        test_cube_file = os.path.join(datadir, "test_cube"+tchar[i]+"_internal.fits.fz")
        galsim.fits.writeCube(image_list,test_cube_file, compression='rice')
        test_image_list = galsim.fits.readCube(test_cube_file)
        for k in range(nimages):
            np.testing.assert_array_equal((ref_array+k).astype(types[i]),
                    test_image_list[k].array,
                    err_msg="Image"+tchar[i]+" writeCube failed for explicit rice")

        galsim.fits.writeCube(image_list,test_cube_file)
        test_image_list = galsim.fits.readCube(test_cube_file)
        for k in range(nimages):
            np.testing.assert_array_equal((ref_array+k).astype(types[i]),
                    test_image_list[k].array,
                    err_msg="Image"+tchar[i]+" writeCube failed for auto rice")

        assert_raises(OSError, galsim.fits.readCube, test_cube_file0, compression='rice')
        assert_raises(OSError, galsim.fits.readCube, test_cube_file, compression='none')
        assert_raises(OSError, galsim.fits.readCube, test_cube_file, hdu=1, compression='none')

        # Test gzip_tile
        test_cube_file = os.path.join(datadir, "test_cube"+tchar[i]+"_internal.fits.gzt")
        galsim.fits.writeCube(image_list,test_cube_file, compression='gzip_tile')
        test_image_list = galsim.fits.readCube(test_cube_file, compression='gzip_tile')
        for k in range(nimages):
            np.testing.assert_array_equal((ref_array+k).astype(types[i]),
                    test_image_list[k].array,
                    err_msg="Image"+tchar[i]+" writeCube failed for gzip_tile")

        assert_raises(OSError, galsim.fits.readCube, test_cube_file0, compression='gzip_tile')
        assert_raises(OSError, galsim.fits.readCube, test_cube_file, compression='none')

        # Test hcompress
        test_cube_file = os.path.join(datadir, "test_cube"+tchar[i]+"_internal.fits.hc")
        galsim.fits.writeCube(image_list,test_cube_file, compression='hcompress')
        test_image_list = galsim.fits.readCube(test_cube_file, compression='hcompress')
        for k in range(nimages):
            np.testing.assert_array_equal((ref_array+k).astype(types[i]),
                    test_image_list[k].array,
                    err_msg="Image"+tchar[i]+" writeCube failed for hcompress")

        assert_raises(OSError, galsim.fits.readCube, test_cube_file0, compression='hcompress')
        assert_raises(OSError, galsim.fits.readCube, test_cube_file, compression='none')

        # Test plio (only valid on positive integer values)
        if tchar[i] in ['S', 'I']:
            test_cube_file = os.path.join(datadir, "test_cube"+tchar[i]+"_internal.fits.plio")
            galsim.fits.writeCube(image_list,test_cube_file, compression='plio')
            test_image_list = galsim.fits.readCube(test_cube_file, compression='plio')
            for k in range(nimages):
                np.testing.assert_array_equal((ref_array+k).astype(types[i]),
                        test_image_list[k].array,
                        err_msg="Image"+tchar[i]+" writeCube failed for plio")

        assert_raises(OSError, galsim.fits.readCube, test_cube_file0, compression='plio')
        assert_raises(OSError, galsim.fits.readCube, test_cube_file, compression='none')


@timer
def test_Image_array_view():
    """Test that all six types of supported Images correctly provide a view on an input array.
    """
    for i in range(ntypes):
        # First try using the dictionary-type Image init
        image = galsim.Image(ref_array.astype(types[i]))
        np.testing.assert_array_equal(ref_array.astype(types[i]), image.array,
                err_msg="Array look into Image class does not match input for dtype = "+
                str(types[i]))

        #Then try using the eval command to mimic use via ImageD, ImageF etc.
        image_init_func = eval("galsim.Image"+tchar[i])
        image = image_init_func(ref_array.astype(types[i]))
        np.testing.assert_array_equal(ref_array.astype(types[i]), image.array,
                err_msg="Array look into Image class does not match input for dtype = "+
                str(types[i]))


@timer
def test_Image_binary_add():
    """Test that all six types of supported Images add correctly.
    """
    for i in range(ntypes):
        # First try using the dictionary-type Image init
        image1 = galsim.Image(ref_array.astype(types[i]))
        image2 = galsim.Image((2 * ref_array).astype(types[i]))
        image3 = image1 + image2
        np.testing.assert_array_equal((3 * ref_array).astype(types[i]), image3.array,
                err_msg="Binary add in Image class does not match reference for dtype = "+
                str(types[i]))

        # Then try using the eval command to mimic use via ImageD, ImageF etc.
        image_init_func = eval("galsim.Image"+tchar[i])
        slice_array = large_array.astype(types[i])[::3,::2]
        image1 = image_init_func(slice_array)
        image2 = image_init_func((2 * ref_array).astype(types[i]))
        image3 = image1 + image2
        np.testing.assert_array_equal((3 * ref_array).astype(types[i]), image3.array,
                err_msg="Binary add in Image class does not match reference for dtype = "
                +str(types[i]))

        for j in range(ntypes):
            image2_init_func = eval("galsim.Image"+tchar[j])
            image2 = image2_init_func((2 * ref_array).astype(types[j]))
            image3 = image1 + image2
            type3 = image3.array.dtype.type
            np.testing.assert_array_equal((3 * ref_array).astype(type3), image3.array,
                    err_msg="Inplace add in Image class does not match reference for dtypes = "
                    +str(types[i])+" and "+str(types[j]))

        # Check for exceptions if we try to do this operation for images without matching
        # shape.  Note that this test is only included here (not in the unit tests for all
        # other operations) because all operations have the same error-checking code, so it should
        # only be necessary to check once.
<<<<<<< HEAD
        image1 = galsim.Image(ref_array.astype(types[i]))
        image2 = image1.subImage(galsim.BoundsI(image1.xmin, image1.xmax-1,
                                                image1.ymin+1, image1.ymax))
        with assert_raises(ValueError):
            image1.__add__(image2)

=======
        with assert_raises(ValueError):
            image1 + image1.subImage(galsim.BoundsI(0,4,0,4))
>>>>>>> 69efa4fb

@timer
def test_Image_binary_subtract():
    """Test that all six types of supported Images subtract correctly.
    """
    for i in range(ntypes):
        # First try using the dictionary-type Image init
        image1 = galsim.Image(ref_array.astype(types[i]))
        image2 = galsim.Image((2 * ref_array).astype(types[i]))
        image3 = image2 - image1
        np.testing.assert_array_equal(ref_array.astype(types[i]), image3.array,
                err_msg="Binary subtract in Image class (dictionary call) does"
                +" not match reference for dtype = "+str(types[i]))

        # Then try using the eval command to mimic use via ImageD, ImageF etc.
        image_init_func = eval("galsim.Image"+tchar[i])
        slice_array = large_array.astype(types[i])[::3,::2]
        image1 = image_init_func(slice_array)
        image2 = image_init_func((2 * ref_array).astype(types[i]))
        image3 = image2 - image1
        np.testing.assert_array_equal(ref_array.astype(types[i]), image3.array,
                err_msg="Binary subtract in Image class does not match reference for dtype = "
                +str(types[i]))

        for j in range(ntypes):
            image2_init_func = eval("galsim.Image"+tchar[j])
            image2 = image2_init_func((2 * ref_array).astype(types[j]))
            image3 = image2 - image1
            type3 = image3.array.dtype.type
            np.testing.assert_array_equal(ref_array.astype(type3), image3.array,
                    err_msg="Inplace add in Image class does not match reference for dtypes = "
                    +str(types[i])+" and "+str(types[j]))

        with assert_raises(ValueError):
            image1 - image1.subImage(galsim.BoundsI(0,4,0,4))


@timer
def test_Image_binary_multiply():
    """Test that all six types of supported Images multiply correctly.
    """
    for i in range(ntypes):
        # First try using the dictionary-type Image init
        image1 = galsim.Image(ref_array.astype(types[i]))
        image2 = galsim.Image((2 * ref_array).astype(types[i]))
        image3 = image1 * image2
        np.testing.assert_array_equal((2 * ref_array**2).astype(types[i]), image3.array,
                err_msg="Binary multiply in Image class (dictionary call) does"
                +" not match reference for dtype = "+str(types[i]))

        # Then try using the eval command to mimic use via ImageD, ImageF etc.
        image_init_func = eval("galsim.Image"+tchar[i])
        slice_array = large_array.astype(types[i])[::3,::2]
        image1 = image_init_func(slice_array)
        image2 = image_init_func((2 * ref_array).astype(types[i]))
        image3 = image1 * image2
        np.testing.assert_array_equal((2 * ref_array**2).astype(types[i]), image3.array,
                err_msg="Binary multiply in Image class does not match reference for dtype = "
                +str(types[i]))

        # Check unary -
        image1 = galsim.Image(ref_array.astype(types[i]))
        image3 = -image1
        np.testing.assert_array_equal(image3.array, (-1 * ref_array).astype(types[i]),
                err_msg="Unary - in Image class (dictionary call) does"
                +" not match reference for dtype = "+str(types[i]))

        for j in range(ntypes):
            image2_init_func = eval("galsim.Image"+tchar[j])
            image2 = image2_init_func((2 * ref_array).astype(types[j]))
            image3 = image2 * image1
            type3 = image3.array.dtype.type
            np.testing.assert_array_equal((2*ref_array**2).astype(type3), image3.array,
                    err_msg="Inplace add in Image class does not match reference for dtypes = "
                    +str(types[i])+" and "+str(types[j]))

        with assert_raises(ValueError):
            image1 * image1.subImage(galsim.BoundsI(0,4,0,4))


@timer
def test_Image_binary_divide():
    """Test that all six types of supported Images divide correctly.
    """
    # Note: tests here are not precisely equal, since division can have rounding errors for
    # some elements.  In particular when dividing by complex, where there is a bit more to the
    # generic calculation (even though the imaginary parts are zero here).
    # So check that they are *almost* equal to 12 digits of precision (or 4 for complex64).
    for i in range(ntypes):
        decimal = 4 if types[i] == np.complex64 else 12
        # First try using the dictionary-type Image init
        # Note that I am using refarray + 1 to avoid divide-by-zero.
        image1 = galsim.Image((ref_array + 1).astype(types[i]))
        image2 = galsim.Image((3 * (ref_array + 1)**2).astype(types[i]))
        image3 = image2 / image1
        np.testing.assert_almost_equal((3 * (ref_array + 1)).astype(types[i]), image3.array,
                decimal=decimal,
                err_msg="Binary divide in Image class (dictionary call) does"
                +" not match reference for dtype = "+str(types[i]))

        # Then try using the eval command to mimic use via ImageD, ImageF etc.
        image_init_func = eval("galsim.Image"+tchar[i])
        slice_array = (large_array+1).astype(types[i])[::3,::2]
        image1 = image_init_func(slice_array)
        image2 = image_init_func((3 * (ref_array + 1)**2).astype(types[i]))
        image3 = image2 / image1
        np.testing.assert_almost_equal((3 * (ref_array + 1)).astype(types[i]), image3.array,
                decimal=decimal,
                err_msg="Binary divide in Image class does not match reference for dtype = "
                +str(types[i]))

        for j in range(ntypes):
            decimal = 4 if (types[i] == np.complex64 or types[j] == np.complex64) else 12
            image2_init_func = eval("galsim.Image"+tchar[j])
            image2 = image2_init_func((3 * (ref_array+1)**2).astype(types[j]))
            image3 = image2 / image1
            type3 = image3.array.dtype.type
            np.testing.assert_almost_equal((3*(ref_array+1)).astype(type3), image3.array,
                    decimal=decimal,
                    err_msg="Inplace divide in Image class does not match reference for dtypes = "
                    +str(types[i])+" and "+str(types[j]))

        with assert_raises(ValueError):
            image1 / image1.subImage(galsim.BoundsI(0,4,0,4))


@timer
def test_Image_binary_scalar_add():
    """Test that all six types of supported Images add scalars correctly.
    """
    for i in range(ntypes):
        # First try using the dictionary-type Image init
        image1 = galsim.Image(ref_array.astype(types[i]))
        image2 = image1 + 3
        np.testing.assert_array_equal((ref_array + 3).astype(types[i]), image2.array,
                err_msg="Binary add scalar in Image class (dictionary call) does"
                +" not match reference for dtype = "+str(types[i]))
        image2 = 3 + image1
        np.testing.assert_array_equal((ref_array + 3).astype(types[i]), image2.array,
                err_msg="Binary radd scalar in Image class (dictionary call) does"
                +" not match reference for dtype = "+str(types[i]))
        # Then try using the eval command to mimic use via ImageD, ImageF etc.
        image_init_func = eval("galsim.Image"+tchar[i])
        slice_array = large_array.astype(types[i])[::3,::2]
        image1 = image_init_func(slice_array)
        image2 = image1 + 3
        np.testing.assert_array_equal((ref_array + 3).astype(types[i]), image2.array,
                err_msg="Binary add scalar in Image class does not match reference for dtype = "
                +str(types[i]))
        image2 = 3 + image1
        np.testing.assert_array_equal((ref_array + 3).astype(types[i]), image2.array,
                err_msg="Binary radd scalar in Image class does not match reference for dtype = "
                +str(types[i]))


@timer
def test_Image_binary_scalar_subtract():
    """Test that all six types of supported Images binary scalar subtract correctly.
    """
    for i in range(ntypes):
        # First try using the dictionary-type Image init
        image1 = galsim.Image(ref_array.astype(types[i]))
        image2 = image1 - 3
        np.testing.assert_array_equal((ref_array - 3).astype(types[i]), image2.array,
                err_msg="Binary add scalar in Image class (dictionary call) does"
                +" not match reference for dtype = "+str(types[i]))
        image2 = 3 - image1
        np.testing.assert_array_equal((3 - ref_array).astype(types[i]), image2.array,
                err_msg="Binary add scalar in Image class (dictionary call) does"
                +" not match reference for dtype = "+str(types[i]))
        # Then try using the eval command to mimic use via ImageD, ImageF etc.
        image_init_func = eval("galsim.Image"+tchar[i])
        slice_array = large_array.astype(types[i])[::3,::2]
        image1 = image_init_func(slice_array)
        image2 = image1 - 3
        np.testing.assert_array_equal((ref_array - 3).astype(types[i]), image2.array,
                err_msg="Binary add scalar in Image class does not match reference for dtype = "
                +str(types[i]))
        image2 = 3 - image1
        np.testing.assert_array_equal((3 - ref_array).astype(types[i]), image2.array,
                err_msg="Binary add scalar in Image class does not match reference for dtype = "
                +str(types[i]))


@timer
def test_Image_binary_scalar_multiply():
    """Test that all six types of supported Images binary scalar multiply correctly.
    """
    for i in range(ntypes):
        # First try using the dictionary-type Image init
        image1 = galsim.Image(ref_array.astype(types[i]))
        image2 = image1 * 3
        np.testing.assert_array_equal((ref_array * 3).astype(types[i]), image2.array,
                err_msg="Binary multiply scalar in Image class (dictionary call) does"
                +" not match reference for dtype = "+str(types[i]))
        image2 = 3 * image1
        np.testing.assert_array_equal((ref_array * 3).astype(types[i]), image2.array,
                err_msg="Binary rmultiply scalar in Image class (dictionary call) does"
                +" not match reference for dtype = "+str(types[i]))
        # Then try using the eval command to mimic use via ImageD, ImageF etc.
        image_init_func = eval("galsim.Image"+tchar[i])
        slice_array = large_array.astype(types[i])[::3,::2]
        image1 = image_init_func(slice_array)
        image2 = image1 * 3
        np.testing.assert_array_equal((ref_array * 3).astype(types[i]), image2.array,
                err_msg="Binary multiply scalar in Image class does"
                +" not match reference for dtype = "+str(types[i]))
        image2 = 3 * image1
        np.testing.assert_array_equal((ref_array * 3).astype(types[i]), image2.array,
                err_msg="Binary rmultiply scalar in Image class does"
                +" not match reference for dtype = "+str(types[i]))


@timer
def test_Image_binary_scalar_divide():
    """Test that all six types of supported Images binary scalar divide correctly.
    """
    for i in range(ntypes):
        # First try using the dictionary-type Image init
        image1 = galsim.Image((3 * ref_array).astype(types[i]))
        image2 = image1 / 3
        np.testing.assert_array_equal(ref_array.astype(types[i]), image2.array,
                err_msg="Binary divide scalar in Image class (dictionary call) does"
                +" not match reference for dtype = "+str(types[i]))
        # Then try using the eval command to mimic use via ImageD, ImageF etc.
        image_init_func = eval("galsim.Image"+tchar[i])
        slice_array = (3*large_array).astype(types[i])[::3,::2]
        image1 = image_init_func(slice_array)
        image2 = image1 / 3
        np.testing.assert_array_equal(ref_array.astype(types[i]), image2.array,
                err_msg="Binary divide scalar in Image class does"
                +" not match reference for dtype = "+str(types[i]))


@timer
def test_Image_binary_scalar_pow():
    """Test that all six types of supported Images can be raised to a power (scalar) correctly.
    """
    for i in range(ntypes):
        # First try using the dictionary-type Image init
        image1 = galsim.Image(ref_array.astype(types[i]))
        image2 = galsim.Image((ref_array**2).astype(types[i]))
        image3 = image1**2
        # Note: unlike for the tests above with multiplication, the test fails if I use
        # assert_array_equal.  I have to use assert_array_almost_equal to avoid failure due to
        # small numerical issues.
        np.testing.assert_array_almost_equal(image3.array, image2.array,
            decimal=4,
            err_msg="Binary pow scalar in Image class (dictionary call) does"
            +" not match reference for dtype = "+str(types[i]))

        # Then try using the eval command to mimic use via ImageD, ImageF etc.
        image_init_func = eval("galsim.Image"+tchar[i])
        slice_array = large_array.astype(types[i])[::3,::2]
        image1 = image_init_func(slice_array)
        image2 = image_init_func(ref_array.astype(types[i]))
        image2 **= 2
        image3 = image1**2
        np.testing.assert_array_equal(image3.array, image2.array,
            err_msg="Binary pow scalar in Image class does"
            +" not match reference for dtype = "+str(types[i]))

        # float types can also be taken to a float power
        if types[i] in [np.float32, np.float64]:
            image2 = image_init_func((ref_array**(1/1.3)).astype(types[i]))
            image3 = image2**1.3
            # Note: unlike for the tests above with multiplication/division, the test fails if I use
            # assert_array_equal.  I have to use assert_array_almost_equal to avoid failure due to
            # small numerical issues.
            np.testing.assert_array_almost_equal(ref_array.astype(types[i]), image3.array,
                decimal=4,
                err_msg="Binary pow scalar in Image class (dictionary call) does"
                +" not match reference for dtype = "+str(types[i]))

        with assert_raises(TypeError):
            image1 ** image2


@timer
def test_Image_inplace_add():
    """Test that all six types of supported Images inplace add correctly.
    """
    for i in range(ntypes):
        # First try using the dictionary-type Image init
        image1 = galsim.Image(ref_array.astype(types[i]))
        image2 = galsim.Image((2 * ref_array).astype(types[i]))
        image1 += image2
        np.testing.assert_array_equal((3 * ref_array).astype(types[i]), image1.array,
                err_msg="Inplace add in Image class (dictionary call) does"
                +" not match reference for dtype = "+str(types[i]))

        # Then try using the eval command to mimic use via ImageD, ImageF etc.
        image_init_func = eval("galsim.Image"+tchar[i])
        slice_array = large_array.copy().astype(types[i])[::3,::2]
        image1 = image_init_func(slice_array)
        image2 = image_init_func((2 * ref_array).astype(types[i]))
        image1 += image2
        np.testing.assert_array_equal((3 * ref_array).astype(types[i]), image1.array,
                err_msg="Inplace add in Image class does not match reference for dtype = "
                +str(types[i]))

        for j in range(i): # Only add simpler types to this one.
            image2_init_func = eval("galsim.Image"+tchar[j])
            slice_array = large_array.copy().astype(types[i])[::3,::2]
            image1 = image_init_func(slice_array)
            image2 = image2_init_func((2 * ref_array).astype(types[j]))
            image1 += image2
            np.testing.assert_array_equal((3 * ref_array).astype(types[i]), image1.array,
                    err_msg="Inplace add in Image class does not match reference for dtypes = "
                    +str(types[i])+" and "+str(types[j]))

        with assert_raises(ValueError):
            image1 += image1.subImage(galsim.BoundsI(0,4,0,4))


@timer
def test_Image_inplace_subtract():
    """Test that all six types of supported Images inplace subtract correctly.
    """
    for i in range(ntypes):
        # First try using the dictionary-type Image init
        image1 = galsim.Image((2 * ref_array).astype(types[i]))
        image2 = galsim.Image(ref_array.astype(types[i]))
        image1 -= image2
        np.testing.assert_array_equal(ref_array.astype(types[i]), image1.array,
                err_msg="Inplace subtract in Image class (dictionary call) does"
                +" not match reference for dtype = "+str(types[i]))

        # Then try using the eval command to mimic use via ImageD, ImageF etc.
        image_init_func = eval("galsim.Image"+tchar[i])
        slice_array = (2*large_array).astype(types[i])[::3,::2]
        image1 = image_init_func(slice_array)
        image2 = image_init_func(ref_array.astype(types[i]))
        image1 -= image2
        np.testing.assert_array_equal(ref_array.astype(types[i]), image1.array,
                err_msg="Inplace subtract in Image class does"
                +" not match reference for dtype = "+str(types[i]))

        for j in range(i): # Only subtract simpler types from this one.
            image2_init_func = eval("galsim.Image"+tchar[j])
            slice_array = (2*large_array).astype(types[i])[::3,::2]
            image1 = image_init_func(slice_array)
            image2 = image2_init_func(ref_array.astype(types[j]))
            image1 -= image2
            np.testing.assert_array_equal(ref_array.astype(types[i]), image1.array,
                    err_msg="Inplace subtract in Image class does not match reference for dtypes = "
                    +str(types[i])+" and "+str(types[j]))

        with assert_raises(ValueError):
            image1 -= image1.subImage(galsim.BoundsI(0,4,0,4))


@timer
def test_Image_inplace_multiply():
    """Test that all six types of supported Images inplace multiply correctly.
    """
    for i in range(ntypes):
        # First try using the dictionary-type Image init
        image1 = galsim.Image(ref_array.astype(types[i]))
        image2 = galsim.Image((2 * ref_array).astype(types[i]))
        image1 *= image2
        np.testing.assert_array_equal((2 * ref_array**2).astype(types[i]), image1.array,
                err_msg="Inplace multiply in Image class (dictionary call) does"
                +" not match reference for dtype = "+str(types[i]))

        # Then try using the eval command to mimic use via ImageD, ImageF etc.
        image_init_func = eval("galsim.Image"+tchar[i])
        slice_array = large_array.copy().astype(types[i])[::3,::2]
        image1 = image_init_func(slice_array)
        image2 = image_init_func((2 * ref_array).astype(types[i]))
        image1 *= image2
        np.testing.assert_array_equal((2 * ref_array**2).astype(types[i]), image1.array,
                err_msg="Inplace multiply in Image class does not match reference for dtype = "
                +str(types[i]))

        for j in range(i): # Only multiply simpler types to this one.
            image2_init_func = eval("galsim.Image"+tchar[j])
            slice_array = large_array.copy().astype(types[i])[::3,::2]
            image1 = image_init_func(slice_array)
            image2 = image2_init_func((2 * ref_array).astype(types[j]))
            image1 *= image2
            np.testing.assert_array_equal((2 * ref_array**2).astype(types[i]), image1.array,
                    err_msg="Inplace multiply in Image class does not match reference for dtypes = "
                    +str(types[i])+" and "+str(types[j]))

        with assert_raises(ValueError):
            image1 *= image1.subImage(galsim.BoundsI(0,4,0,4))


@timer
def test_Image_inplace_divide():
    """Test that all six types of supported Images inplace divide correctly.
    """
    for i in range(ntypes):
        decimal = 4 if types[i] == np.complex64 else 12
        # First try using the dictionary-type Image init
        image1 = galsim.Image((2 * (ref_array + 1)**2).astype(types[i]))
        image2 = galsim.Image((ref_array + 1).astype(types[i]))
        image1 /= image2
        np.testing.assert_almost_equal((2 * (ref_array + 1)).astype(types[i]), image1.array,
                decimal=decimal,
                err_msg="Inplace divide in Image class (dictionary call) does"
                +" not match reference for dtype = "+str(types[i]))

        # Then try using the eval command to mimic use via ImageD, ImageF etc.
        image_init_func = eval("galsim.Image"+tchar[i])
        slice_array = (2*(large_array+1)**2).astype(types[i])[::3,::2]
        image1 = image_init_func(slice_array)
        image2 = image_init_func((ref_array + 1).astype(types[i]))
        image1 /= image2
        np.testing.assert_almost_equal((2 * (ref_array + 1)).astype(types[i]), image1.array,
                decimal=decimal,
                err_msg="Inplace divide in Image class does not match reference for dtype = "
                +str(types[i]))

        # Test image.invertSelf()
        # Intentionally make some elements zero, so we test that 1/0 -> 0.
        image1 = galsim.Image((ref_array // 11 - 3).astype(types[i]))
        image2 = image1.copy()
        mask1 = image1.array == 0
        mask2 = image1.array != 0
        image2.invertSelf()
        np.testing.assert_array_equal(image2.array[mask1], 0,
                err_msg="invertSelf did not do 1/0 -> 0.")
        np.testing.assert_array_equal(image2.array[mask2],
                (1./image1.array[mask2]).astype(types[i]),
                err_msg="invertSelf gave wrong answer for non-zero elements")

        for j in range(i): # Only divide simpler types into this one.
            decimal = 4 if (types[i] == np.complex64 or types[j] == np.complex64) else 12
            image2_init_func = eval("galsim.Image"+tchar[j])
            slice_array = (2*(large_array+1)**2).astype(types[i])[::3,::2]
            image1 = image_init_func(slice_array)
            image2 = image2_init_func((ref_array+1).astype(types[j]))
            image1 /= image2
            np.testing.assert_almost_equal((2 * (ref_array+1)).astype(types[i]), image1.array,
                    decimal=decimal,
                    err_msg="Inplace divide in Image class does not match reference for dtypes = "
                    +str(types[i])+" and "+str(types[j]))

        with assert_raises(ValueError):
            image1 /= image1.subImage(galsim.BoundsI(0,4,0,4))


@timer
def test_Image_inplace_scalar_add():
    """Test that all six types of supported Images inplace scalar add correctly.
    """
    for i in range(ntypes):
        # First try using the dictionary-type Image init
        image1 = galsim.Image(ref_array.astype(types[i]))
        image1 += 1
        np.testing.assert_array_equal((ref_array + 1).astype(types[i]), image1.array,
                err_msg="Inplace scalar add in Image class (dictionary "
                +"call) does not match reference for dtype = "+str(types[i]))
        # Then try using the eval command to mimic use via ImageD, ImageF etc.
        image_init_func = eval("galsim.Image"+tchar[i])
        slice_array = large_array.copy().astype(types[i])[::3,::2]
        image1 = image_init_func(slice_array)
        image1 += 1
        np.testing.assert_array_equal((ref_array + 1).astype(types[i]), image1.array,
                err_msg="Inplace scalar add in Image class does not match reference for dtype = "
                +str(types[i]))


@timer
def test_Image_inplace_scalar_subtract():
    """Test that all six types of supported Images inplace scalar subtract correctly.
    """
    for i in range(ntypes):
        # First try using the dictionary-type Image init
        image1 = galsim.Image(ref_array.astype(types[i]))
        image1 -= 1
        np.testing.assert_array_equal((ref_array - 1).astype(types[i]), image1.array,
                err_msg="Inplace scalar subtract in Image class (dictionary "
                +"call) does not match reference for dtype = "+str(types[i]))
        # Then try using the eval command to mimic use via ImageD, ImageF etc.
        image_init_func = eval("galsim.Image"+tchar[i])
        slice_array = large_array.copy().astype(types[i])[::3,::2]
        image1 = image_init_func(slice_array)
        image1 -= 1
        np.testing.assert_array_equal((ref_array - 1).astype(types[i]), image1.array,
                err_msg="Inplace scalar subtract in Image class does"
                +" not match reference for dtype = "+str(types[i]))


@timer
def test_Image_inplace_scalar_multiply():
    """Test that all six types of supported Images inplace scalar multiply correctly.
    """
    for i in range(ntypes):
        # First try using the dictionary-type Image init
        image1 = galsim.Image(ref_array.astype(types[i]))
        image2 = galsim.Image((2 * ref_array).astype(types[i]))
        image1 *= 2
        np.testing.assert_array_equal(image1.array, image2.array,
                err_msg="Inplace scalar multiply in Image class (dictionary "
                +"call) does not match reference for dtype = "+str(types[i]))
        # Then try using the eval command to mimic use via ImageD, ImageF etc.
        image_init_func = eval("galsim.Image"+tchar[i])
        slice_array = large_array.copy().astype(types[i])[::3,::2]
        image1 = image_init_func(slice_array)
        image2 = image_init_func((2 * ref_array).astype(types[i]))
        image1 *= 2
        np.testing.assert_array_equal(image1.array, image2.array,
                err_msg="Inplace scalar multiply in Image class does"
                +" not match reference for dtype = "+str(types[i]))


@timer
def test_Image_inplace_scalar_divide():
    """Test that all six types of supported Images inplace scalar divide correctly.
    """
    for i in range(ntypes):
        # First try using the dictionary-type Image init
        image1 = galsim.Image(ref_array.astype(types[i]))
        image2 = galsim.Image((2 * ref_array).astype(types[i]))
        image2 /= 2
        np.testing.assert_array_equal(image1.array, image2.array,
                err_msg="Inplace scalar divide in Image class (dictionary "
                +"call) does not match reference for dtype = "+str(types[i]))
        # Then try using the eval command to mimic use via ImageD, ImageF etc.
        image_init_func = eval("galsim.Image"+tchar[i])
        slice_array = (2*large_array).astype(types[i])[::3,::2]
        image1 = image_init_func(slice_array)
        image1 /= 2
        np.testing.assert_array_equal(ref_array.astype(types[i]), image1.array,
                err_msg="Inplace scalar divide in Image class does"
                +" not match reference for dtype = "+str(types[i]))


@timer
def test_Image_inplace_scalar_pow():
    """Test that all six types of supported Images can be raised (in-place) to a scalar correctly.
    """
    for i in range(ntypes):
        # First try using the dictionary-type Image init
        image1 = galsim.Image((ref_array**2).astype(types[i]))
        image2 = galsim.Image(ref_array.astype(types[i]))
        image2 **= 2
        np.testing.assert_array_almost_equal(image1.array, image2.array, decimal=4,
            err_msg="Inplace scalar pow in Image class (dictionary "
            +"call) does not match reference for dtype = "+str(types[i]))

        # Then try using the eval command to mimic use via ImageD, ImageF etc.
        image_init_func = eval("galsim.Image"+tchar[i])
        slice_array = large_array.copy().astype(types[i])[::3,::2]
        image1 = image_init_func(slice_array)
        image2 = image_init_func((ref_array.astype(types[i]))**2)
        image1 **= 2
        np.testing.assert_array_equal(image1.array, image2.array,
            err_msg="Inplace scalar pow in Image class does"
            +" not match reference for dtype = "+str(types[i]))

        # float types can also be taken to a float power
        if types[i] in [np.float32, np.float64]:
            # First try using the dictionary-type Image init
            image1 = galsim.Image(ref_array.astype(types[i]))
            image2 = galsim.Image((ref_array**(1./1.3)).astype(types[i]))
            image2 **= 1.3
            np.testing.assert_array_almost_equal(image1.array, image2.array, decimal=4,
                err_msg="Inplace scalar pow in Image class (dictionary "
                +"call) does not match reference for dtype = "+str(types[i]))

        with assert_raises(TypeError):
            image1 **= image2

@timer
def test_Image_subImage():
    """Test that subImages are accessed and written correctly.
    """
    for i in range(ntypes):
        image = galsim.Image(ref_array.astype(types[i]))
        bounds = galsim.BoundsI(3,4,2,3)
        sub_array = np.array([[32, 42], [33, 43]]).astype(types[i])
        np.testing.assert_array_equal(image.subImage(bounds).array, sub_array,
            err_msg="image.subImage(bounds) does not match reference for dtype = "+str(types[i]))
        np.testing.assert_array_equal(image[bounds].array, sub_array,
            err_msg="image[bounds] does not match reference for dtype = "+str(types[i]))
        image[bounds] = galsim.Image(sub_array+100)
        np.testing.assert_array_equal(image[bounds].array, (sub_array+100),
            err_msg="image[bounds] = im2 does not set correctly for dtype = "+str(types[i]))
        for xpos in range(1,test_shape[0]+1):
            for ypos in range(1,test_shape[1]+1):
                if (xpos >= bounds.xmin and xpos <= bounds.xmax and
                    ypos >= bounds.ymin and ypos <= bounds.ymax):
                    value = ref_array[ypos-1,xpos-1] + 100
                else:
                    value = ref_array[ypos-1,xpos-1]
                assert image(xpos,ypos) == value,  \
                    "image[bounds] = im2 set wrong locations for dtype = "+str(types[i])

        image = galsim.Image(ref_array.astype(types[i]))
        image[bounds] += 100
        np.testing.assert_array_equal(image[bounds].array, (sub_array+100),
            err_msg="image[bounds] += 100 does not set correctly for dtype = "+str(types[i]))
        image[bounds] = galsim.Image(sub_array)
        np.testing.assert_array_equal(image.array, ref_array,
            err_msg="image[bounds] += 100 set wrong locations for dtype = "+str(types[i]))

        image = galsim.Image(ref_array.astype(types[i]))
        image[bounds] -= 100
        np.testing.assert_array_equal(image[bounds].array, (sub_array-100),
            err_msg="image[bounds] -= 100 does not set correctly for dtype = "+str(types[i]))
        image[bounds] = galsim.Image(sub_array)
        np.testing.assert_array_equal(image.array, ref_array,
            err_msg="image[bounds] -= 100 set wrong locations for dtype = "+str(types[i]))

        image = galsim.Image(ref_array.astype(types[i]))
        image[bounds] *= 100
        np.testing.assert_array_equal(image[bounds].array, (sub_array*100),
            err_msg="image[bounds] *= 100 does not set correctly for dtype = "+str(types[i]))
        image[bounds] = galsim.Image(sub_array)
        np.testing.assert_array_equal(image.array, ref_array,
            err_msg="image[bounds] *= 100 set wrong locations for dtype = "+str(types[i]))

        image = galsim.Image((100*ref_array).astype(types[i]))
        image[bounds] /= 100
        np.testing.assert_array_equal(image[bounds].array, (sub_array),
            err_msg="image[bounds] /= 100 does not set correctly for dtype = "+str(types[i]))
        image[bounds] = galsim.Image((100*sub_array).astype(types[i]))
        np.testing.assert_array_equal(image.array, (100*ref_array),
            err_msg="image[bounds] /= 100 set wrong locations for dtype = "+str(types[i]))

        im2 = galsim.Image(sub_array)
        image = galsim.Image(ref_array.astype(types[i]))
        image[bounds] += im2
        np.testing.assert_array_equal(image[bounds].array, (2*sub_array),
            err_msg="image[bounds] += im2 does not set correctly for dtype = "+str(types[i]))
        image[bounds] = galsim.Image(sub_array)
        np.testing.assert_array_equal(image.array, ref_array,
            err_msg="image[bounds] += im2 set wrong locations for dtype = "+str(types[i]))

        image = galsim.Image(2*ref_array.astype(types[i]))
        image[bounds] -= im2
        np.testing.assert_array_equal(image[bounds].array, sub_array,
            err_msg="image[bounds] -= im2 does not set correctly for dtype = "+str(types[i]))
        image[bounds] = galsim.Image((2*sub_array).astype(types[i]))
        np.testing.assert_array_equal(image.array, (2*ref_array),
            err_msg="image[bounds] -= im2 set wrong locations for dtype = "+str(types[i]))

        image = galsim.Image(ref_array.astype(types[i]))
        image[bounds] *= im2
        np.testing.assert_array_equal(image[bounds].array, (sub_array**2),
            err_msg="image[bounds] *= im2 does not set correctly for dtype = "+str(types[i]))
        image[bounds] = galsim.Image(sub_array)
        np.testing.assert_array_equal(image.array, ref_array,
            err_msg="image[bounds] *= im2 set wrong locations for dtype = "+str(types[i]))

        image = galsim.Image((2 * ref_array**2).astype(types[i]))
        image[bounds] /= im2
        np.testing.assert_array_equal(image[bounds].array, (2*sub_array),
            err_msg="image[bounds] /= im2 does not set correctly for dtype = "+str(types[i]))
        image[bounds] = galsim.Image((2*sub_array**2).astype(types[i]))
        np.testing.assert_array_equal(image.array, (2*ref_array**2),
            err_msg="image[bounds] /= im2 set wrong locations for dtype = "+str(types[i]))

        do_pickle(image)

    assert_raises(TypeError, image.subImage, bounds=None)
    assert_raises(TypeError, image.subImage, bounds=galsim.BoundsD(0,4,0,4))


def make_subImage(file_name, bounds):
    """Helper function for test_subImage_persistence
    """
    full_im = galsim.fits.read(file_name)
    stamp = full_im.subImage(bounds)
    return stamp

@timer
def test_subImage_persistence():
    """Test that a subimage is properly accessible even if the original image has gone out
    of scope.
    """
    file_name = os.path.join('fits_files','tpv.fits')
    bounds = galsim.BoundsI(123, 133, 45, 55)  # Something random

    # In this case, the original image has gone out of scope.  At least on some systems,
    # this used to caus a seg fault when accessing stamp1.array.  (BAD!)
    stamp1 = make_subImage(file_name, bounds)
    print('stamp1 = ',stamp1.array)

    full_im = galsim.fits.read(file_name)
    stamp2 = full_im.subImage(bounds)
    print('stamp2 = ',stamp2.array)

    np.testing.assert_array_equal(stamp1.array, stamp2.array)

@timer
def test_Image_resize():
    """Test that the Image resize function works correctly.
    """
    # Use a random number generator for some values here.
    ud = galsim.UniformDeviate(515324)

    for i in range(ntypes):

        # Resize to a bunch of different shapes (larger and smaller) to test reallocations
        for shape in [ (10,10), (3,20), (21,8), (1,3), (13,30) ]:

            # im1 starts with basic constructor with a given size
            array_type = types[i]
            im1 = galsim.Image(5,5, dtype=array_type, scale=0.1)

            # im2 stars with null constructor
            im2 = galsim.Image(dtype=array_type, scale=0.2)

            # im3 is a view into a larger image
            im3_full = galsim.Image(10,10, dtype=array_type, init_value=23, scale=0.3)
            im3 = im3_full.subImage(galsim.BoundsI(1,6,1,6))

            # Make sure at least one of the _arrays is instantiated.  This isn't required,
            # but we used to have bugs if the array was instantiated before resizing.
            # So test im1 and im3 being instantiated and im2 not instantiated.
            np.testing.assert_array_equal(im1.array, 0, "im1 is not initially all 0.")
            np.testing.assert_array_equal(im3.array, 23, "im3 is not initially all 23.")

            # Have the xmin, ymin value be random numbers from -100..100:
            xmin = int(ud() * 200) - 100
            ymin = int(ud() * 200) - 100
            xmax = xmin + shape[1] - 1
            ymax = ymin + shape[0] - 1
            b = galsim.BoundsI(xmin, xmax, ymin, ymax)
            im1.resize(b)
            im2.resize(b)
            im3.resize(b, wcs=galsim.PixelScale(0.33))

            np.testing.assert_equal(
                b, im1.bounds, err_msg="im1 has wrong bounds after resize to b = %s"%b)
            np.testing.assert_equal(
                b, im2.bounds, err_msg="im2 has wrong bounds after resize to b = %s"%b)
            np.testing.assert_equal(
                b, im3.bounds, err_msg="im3 has wrong bounds after resize to b = %s"%b)
            np.testing.assert_array_equal(
                im1.array.shape, shape, err_msg="im1.array.shape wrong after resize")
            np.testing.assert_array_equal(
                im2.array.shape, shape, err_msg="im2.array.shape wrong after resize")
            np.testing.assert_array_equal(
                im3.array.shape, shape, err_msg="im3.array.shape wrong after resize")
            np.testing.assert_equal(
                im1.scale, 0.1, err_msg="im1 has wrong scale after resize to b = %s"%b)
            np.testing.assert_equal(
                im2.scale, 0.2, err_msg="im2 has wrong scale after resize to b = %s"%b)
            np.testing.assert_equal(
                im3.scale, 0.33, err_msg="im3 has wrong scale after resize to b = %s"%b)

            # Fill the images with random numbers
            for x in range(xmin,xmax+1):
                for y in range(ymin,ymax+1):
                    val = simple_types[i](ud()*500)
                    im1.setValue(x,y,val)
                    im2._setValue(x,y,val)
                    im3.setValue(x,y,val)

            # They should be equal now.  This doesn't completely guarantee that nothing is
            # wrong, but hopefully if we are misallocating memory here, something will be
            # clobbered or we will get a seg fault.
            np.testing.assert_array_equal(
                im1.array, im2.array, err_msg="im1 != im2 after resize to b = %s"%b)
            np.testing.assert_array_equal(
                im1.array, im3.array, err_msg="im1 != im3 after resize to b = %s"%b)
            np.testing.assert_array_equal(
                im2.array, im3.array, err_msg="im2 != im3 after resize to b = %s"%b)

            # Also, since the view was resized, it should no longer be coupled to the original.
            np.testing.assert_array_equal(
                im3_full.array, 23, err_msg="im3_full changed")

            do_pickle(im1)
            do_pickle(im2)
            do_pickle(im3)

    assert_raises(TypeError, im1.resize, bounds=None)
    assert_raises(TypeError, im1.resize, bounds=galsim.BoundsD(0,5,0,5))


@timer
def test_ConstImage_array_constness():
    """Test that Image instances with make_const=True cannot be modified via their .array
    attributes, and that if this is attempted a GalSimImmutableError is raised.
    """
    for i in range(ntypes):
        image = galsim.Image(ref_array.astype(types[i]), make_const=True)
        # Apparently older numpy versions might raise a RuntimeError, a ValueError, or a TypeError
        # when trying to write to arrays that have writeable=False.
        # From the numpy 1.7.0 release notes:
        #     Attempting to write to a read-only array (one with
        #     ``arr.flags.writeable`` set to ``False``) used to raise either a
        #     RuntimeError, ValueError, or TypeError inconsistently, depending on
        #     which code path was taken. It now consistently raises a ValueError.
        with assert_raises((RuntimeError, ValueError, TypeError)):
            image.array[1, 2] = 666

        # Native image operations that are invalid just raise GalSimImmutableError
        with assert_raises(galsim.GalSimImmutableError):
            image[1, 2] = 666

        with assert_raises(galsim.GalSimImmutableError):
            image.setValue(1,2,666)

        with assert_raises(galsim.GalSimImmutableError):
            image[image.bounds] = image

        # The rest are functions, so just use assert_raises.
<<<<<<< HEAD
        assert_raises(ValueError, image.setValue, 1, 2, 666)
        assert_raises(ValueError, image.setSubImage, image.bounds, image)
        assert_raises(ValueError, image.addValue, 1, 2, 666)
        assert_raises(ValueError, image.copyFrom, image)
        assert_raises(ValueError, image.resize, image.bounds)
        assert_raises(ValueError, image.fill, 666)
        assert_raises(ValueError, image.setZero)
        assert_raises(ValueError, image.invertSelf)
=======
        assert_raises(galsim.GalSimImmutableError, image.setValue, 1, 2, 666)
        assert_raises(galsim.GalSimImmutableError, image.setSubImage, image.bounds, image)
        assert_raises(galsim.GalSimImmutableError, image.addValue, 1, 2, 666)
        assert_raises(galsim.GalSimImmutableError, image.copyFrom, image)
        assert_raises(galsim.GalSimImmutableError, image.resize, image.bounds)
        assert_raises(galsim.GalSimImmutableError, image.fill, 666)
        assert_raises(galsim.GalSimImmutableError, image.setZero)
        assert_raises(galsim.GalSimImmutableError, image.invertSelf)
>>>>>>> 69efa4fb

        do_pickle(image)


@timer
def test_BoundsI_init_with_non_pure_ints():
    """Test that BoundsI converts its input args to int variables on input.
    """
    ref_bound_vals = (5, 35, 1, 48)
    xmin_test, xmax_test, ymin_test, ymax_test = ref_bound_vals
    ref_bounds = galsim.BoundsI(xmin_test, xmax_test, ymin_test, ymax_test)
    bound_arr_int = np.asarray(ref_bound_vals, dtype=int)
    bound_arr_flt = np.asarray(ref_bound_vals, dtype=float)
    bound_arr_flt_nonint = bound_arr_flt + 0.3

    # Check kwarg initialization:
    assert ref_bounds == galsim.BoundsI(
        xmin=bound_arr_int[0], xmax=bound_arr_int[1],
        ymin=bound_arr_int[2], ymax=bound_arr_int[3]), \
        "Cannot initialize a BoundI with int array elements"
    assert ref_bounds == galsim.BoundsI(
        xmin=bound_arr_flt[0], xmax=bound_arr_flt[1],
        ymin=bound_arr_flt[2], ymax=bound_arr_flt[3]), \
        "Cannot initialize a BoundI with float array elements"

    # Check arg initialization:
    assert ref_bounds == galsim.BoundsI(*bound_arr_int), \
        "Cannot initialize a BoundI with int array elements"
    assert ref_bounds == galsim.BoundsI(*bound_arr_flt), \
        "Cannot initialize a BoundI with float array elements"

<<<<<<< HEAD
    # Using non-integers should raise a ValueError
    assert_raises(ValueError, galsim.BoundsI, *bound_arr_flt_nonint)
    assert_raises(ValueError, galsim.BoundsI,
=======
    # Using non-integers should raise a TypeError
    assert_raises(TypeError, galsim.BoundsI, *bound_arr_flt_nonint)
    assert_raises(TypeError, galsim.BoundsI,
>>>>>>> 69efa4fb
                  xmin=bound_arr_flt_nonint[0], xmax=bound_arr_flt_nonint[1],
                  ymin=bound_arr_flt_nonint[2], ymax=bound_arr_flt_nonint[3])


@timer
def test_Image_constructor():
    """Check that the Image constructor that takes NumPy array does not mangle input.
    """
    # Loop over types.
    for i in range(ntypes):

        array_dtype = np.dtype(types[i])

        # Make a NumPy array directly, with non-trivially interesting values.
        test_arr = np.ones((3,4), dtype=types[i])
        test_arr[1,3] = -5
        test_arr[2,2] = 7
        # Initialize the Image from it.
        test_im = galsim.Image(test_arr)
        # Check that the image.array attribute matches the original.
        np.testing.assert_array_equal(
            test_arr, test_im.array,
            err_msg="Image constructor mangled input NumPy array.")

        # Now make an opposite-endian Numpy array, to initialize the Image.
        new_type = array_dtype.newbyteorder('S')
        test_arr = np.ones((3,4), dtype=new_type)
        test_arr[1,3] = -5
        test_arr[2,2] = 7
        # Initialize the Image from it.
        test_im = galsim.Image(test_arr)
        # Check that the image.array attribute matches the original.
        np.testing.assert_array_equal(
            test_arr, test_im.array,
            err_msg="Image constructor mangled input NumPy array (endian issues).")

        do_pickle(test_im)

        # Check that some invalid sets of construction args raise the appropriate errors
        # Invalid args
        assert_raises(TypeError, galsim.Image, 1, 2, 3)
        assert_raises(TypeError, galsim.Image, 128)
        assert_raises(TypeError, galsim.Image, 1.8)
        assert_raises(TypeError, galsim.Image, 1.3, 2.7)
        # Invalid array kwarg
        assert_raises(TypeError, galsim.Image, array=5)
        assert_raises(TypeError, galsim.Image, array=test_im)
        # Invalid image kwarg
        assert_raises(TypeError, galsim.Image, image=5)
        assert_raises(TypeError, galsim.Image, image=test_arr)
        # Invalid bounds
        assert_raises(TypeError, galsim.Image, bounds=(1,4,1,3))
        assert_raises(TypeError, galsim.Image, bounds=galsim.BoundsD(1,4,1,3))
        assert_raises(TypeError, galsim.Image, array=test_arr, bounds=(1,4,1,3))
        assert_raises(ValueError, galsim.Image, array=test_arr, bounds=galsim.BoundsI(1,3,1,4))
        assert_raises(ValueError, galsim.Image, array=test_arr, bounds=galsim.BoundsI(1,4,1,1))
        # Invalid ncol, nrow
        assert_raises(TypeError, galsim.Image, ncol=1.2, nrow=3)
        assert_raises(TypeError, galsim.Image, ncol=2, nrow=3.4)
        assert_raises(ValueError, galsim.Image, ncol='four', nrow='three')
        # Invalid dtype
        assert_raises(ValueError, galsim.Image, array=test_arr, dtype=bool)
        assert_raises(ValueError, galsim.Image, array=test_arr.astype(bool))
        # Invalid scale
        assert_raises(ValueError, galsim.Image, 4,3, scale='invalid')
        # Invalid wcs
        assert_raises(TypeError, galsim.Image, 4,3, wcs='invalid')
        # Disallowed combinations
        assert_raises(TypeError, galsim.Image, ncol=4, nrow=3, bounds=galsim.BoundsI(1,4,1,3))
        assert_raises(TypeError, galsim.Image, ncol=4, nrow=3, array=test_arr)
        assert_raises(TypeError, galsim.Image, ncol=4, nrow=3, image=test_im)
        assert_raises(TypeError, galsim.Image, ncol=4)
        assert_raises(TypeError, galsim.Image, nrow=3)
        assert_raises(ValueError, galsim.Image, test_arr, bounds=galsim.BoundsI(1,2,1,3))
        assert_raises(ValueError, galsim.Image, array=test_arr, bounds=galsim.BoundsI(1,2,1,3))
        assert_raises(ValueError, galsim.Image, [[1,2]], bounds=galsim.BoundsI(1,2,1,3))
        assert_raises(TypeError, galsim.Image, test_arr, init_value=3)
        assert_raises(TypeError, galsim.Image, array=test_arr, init_value=3)
        assert_raises(TypeError, galsim.Image, test_im, init_value=3)
        assert_raises(TypeError, galsim.Image, image=test_im, init_value=3)
        assert_raises(TypeError, galsim.Image, dtype=float, init_value=3)
        assert_raises(TypeError, galsim.Image, test_im, scale=3, wcs=galsim.PixelScale(3))
        # Extra kwargs
        assert_raises(TypeError, galsim.Image, image=test_im, name='invalid')


@timer
def test_Image_view():
    """Test the functionality of image.view(...)
    """
    im = galsim.ImageI(25,25, wcs=galsim.AffineTransform(0.23,0.01,-0.02,0.22,
                       galsim.PositionI(13,13)))
    im._fill(17)
    assert im.wcs == galsim.AffineTransform(0.23,0.01,-0.02,0.22, galsim.PositionI(13,13))
    assert im.bounds == galsim.BoundsI(1,25,1,25)
    assert im(11,19) == 17  # I'll keep editing this pixel to new values.
    do_pickle(im)

    # Test view with no arguments
    imv = im.view()
    assert imv.wcs == im.wcs
    assert imv.bounds == im.bounds
    imv.setValue(11,19, 20)
    assert imv(11,19) == 20
    assert im(11,19) == 20
    do_pickle(im)
    do_pickle(imv)

    # Test view with new origin
    imv = im.view(origin=(0,0))
    assert im.wcs == galsim.AffineTransform(0.23,0.01,-0.02,0.22, galsim.PositionI(13,13))
    assert imv.wcs == galsim.AffineTransform(0.23,0.01,-0.02,0.22, galsim.PositionI(12,12))
    assert im.bounds == galsim.BoundsI(1,25,1,25)
    assert imv.bounds == galsim.BoundsI(0,24,0,24)
    imv.setValue(10,18, 30)
    assert imv(10,18) == 30
    assert im(11,19) == 30
    imv2 = im.view()
    imv2.setOrigin(0,0)
    assert imv.bounds == imv2.bounds
    assert imv.wcs == imv2.wcs
    do_pickle(imv)
    do_pickle(imv2)

    # Test view with new center
    imv = im.view(center=(0,0))
    assert im.wcs == galsim.AffineTransform(0.23,0.01,-0.02,0.22, galsim.PositionI(13,13))
    assert imv.wcs == galsim.AffineTransform(0.23,0.01,-0.02,0.22, galsim.PositionI(0,0))
    assert im.bounds == galsim.BoundsI(1,25,1,25)
    assert imv.bounds == galsim.BoundsI(-12,12,-12,12)
    imv.setValue(-2,6, 40)
    assert imv(-2,6) == 40
    assert im(11,19) == 40
    imv2 = im.view()
    imv2.setCenter(0,0)
    assert imv.bounds == imv2.bounds
    assert imv.wcs == imv2.wcs
    with assert_raises(galsim.GalSimError):
        imv.scale   # scale is invalid if wcs is not a PixelScale
    do_pickle(imv)
    do_pickle(imv2)

    # Test view with new scale
    imv = im.view(scale=0.17)
    assert im.wcs == galsim.AffineTransform(0.23,0.01,-0.02,0.22, galsim.PositionI(13,13))
    assert imv.wcs == galsim.PixelScale(0.17)
    assert imv.bounds == im.bounds
    imv.setValue(11,19, 50)
    assert imv(11,19) == 50
    assert im(11,19) == 50
    imv2 = im.view()
    with assert_raises(galsim.GalSimError):
        imv2.scale = 0.17   # Invalid if wcs is not PixelScale
    imv2.wcs = None
    imv2.scale = 0.17
    assert imv.bounds == imv2.bounds
    assert imv.wcs == imv2.wcs
    do_pickle(imv)
    do_pickle(imv2)

    # Test view with new wcs
    imv = im.view(wcs=galsim.JacobianWCS(0., 0.23, -0.23, 0.))
    assert im.wcs == galsim.AffineTransform(0.23,0.01,-0.02,0.22, galsim.PositionI(13,13))
    assert imv.wcs == galsim.JacobianWCS(0., 0.23, -0.23, 0.)
    assert imv.bounds == im.bounds
    imv.setValue(11,19, 60)
    assert imv(11,19) == 60
    assert im(11,19) == 60
    imv2 = im.view()
    imv2.wcs = galsim.JacobianWCS(0.,0.23,-0.23,0.)
    assert imv.bounds == imv2.bounds
    assert imv.wcs == imv2.wcs
    do_pickle(imv)
    do_pickle(imv2)

    # Go back to original value for that pixel and make sure all are still equal to 17
    im.setValue(11,19, 17)
    assert im.array.min() == 17
    assert im.array.max() == 17

    assert_raises(TypeError, im.view, origin=(0,0), center=(0,0))
    assert_raises(TypeError, im.view, scale=0.3, wcs=galsim.JacobianWCS(1.1, 0.1, 0.1, 1.))
    assert_raises(TypeError, im.view, scale=galsim.PixelScale(0.3))
    assert_raises(TypeError, im.view, wcs=0.3)


@timer
def test_Image_writeheader():
    """Test the functionality of image.write(...) for images that have header attributes
    """
    # First check: if we have an image.header attribute, it gets written to file.
    im_test = galsim.Image(10, 10)
    key_name = 'test_key'
    im_test.header = galsim.FitsHeader(header={key_name : 'test_val'})
    test_file = os.path.join(datadir, "test_header.fits")
    im_test.write(test_file)
    new_header = galsim.FitsHeader(test_file)
    assert key_name.upper() in new_header.keys()

    # Second check: if we have an image.header attribute that modifies some keywords used by the
    # WCS, then make sure it doesn't overwrite the WCS.
    im_test.wcs = galsim.JacobianWCS(0., 0.23, -0.23, 0.)
    im_test.header = galsim.FitsHeader(header={'CD1_1' : 10., key_name : 'test_val'})
    im_test.write(test_file)
    new_header = galsim.FitsHeader(test_file)
    assert key_name.upper() in new_header.keys()
    assert new_header['CD1_1'] == 0.0

    # If clobbert = False, then trying to overwrite will raise an OSError
    assert_raises(OSError, im_test.write, test_file, clobber=False)


@timer
def test_ne():
    """ Check that inequality works as expected."""
    array1 = np.arange(32*32).reshape(32, 32).astype(float)
    array2 = array1.copy()
    array2[15, 15] += 2

    objs = [galsim.ImageD(array1),
            galsim.ImageD(array2),
            galsim.ImageD(array2, make_const=True),
            galsim.ImageD(array1, wcs=galsim.PixelScale(0.2)),
            galsim.ImageD(array1, xmin=2)]
    all_obj_diff(objs)


@timer
def test_copy():
    """Test different ways to copy an Image.
    """
    wcs=galsim.AffineTransform(0.23,0.01,-0.02,0.22, galsim.PositionI(13,13))
    im = galsim.Image(25,25, wcs=wcs)
    gn = galsim.GaussianNoise(sigma=1.7)
    im.addNoise(gn)

    assert im.wcs == galsim.AffineTransform(0.23,0.01,-0.02,0.22, galsim.PositionI(13,13))
    assert im.bounds == galsim.BoundsI(1,25,1,25)

    # Simplest way to copy is copy()
    im2 = im.copy()
    assert im2.wcs == im.wcs
    assert im2.bounds == im.bounds
    np.testing.assert_array_equal(im2.array, im.array)

    # Make sure it actually copied the array, not just made a view of it.
    im2.setValue(3,8,11.)
    assert im(3,8) != 11.

    # Can also use constructor to "copy"
    im3 = galsim.Image(im)
    assert im3.wcs == im.wcs
    assert im3.bounds == im.bounds
    np.testing.assert_array_equal(im3.array, im.array)
    im3.setValue(3,8,11.)
    assert im(3,8) != 11.

    # If copy=False is specified, then it shares the same array
    im3b = galsim.Image(im, copy=False)
    assert im3b.wcs == im.wcs
    assert im3b.bounds == im.bounds
    np.testing.assert_array_equal(im3b.array, im.array)
    im3b.setValue(2,3,2.)
    assert im3b(2,3) == 2.
    assert im(2,3) == 2.

    # Constructor can change the wcs
    im4 = galsim.Image(im, scale=0.6)
    assert im4.wcs != im.wcs            # wcs is not equal this time.
    assert im4.bounds == im.bounds
    np.testing.assert_array_equal(im4.array, im.array)
    im4.setValue(3,8,11.)
    assert im(3,8) != 11.

    im5 = galsim.Image(im, wcs=galsim.PixelScale(1.4))
    assert im5.wcs != im.wcs            # wcs is not equal this time.
    assert im5.bounds == im.bounds
    np.testing.assert_array_equal(im5.array, im.array)
    im5.setValue(3,8,11.)
    assert im(3,8) != 11.

    im6 = galsim.Image(im, wcs=wcs)
    assert im6.wcs == im.wcs            # This is the same wcs now.
    assert im6.bounds == im.bounds
    np.testing.assert_array_equal(im6.array, im.array)
    im6.setValue(3,8,11.)
    assert im(3,8) != 11.

    # Can also change the dtype
    im7 = galsim.Image(im, dtype=float)
    assert im7.wcs == im.wcs
    assert im7.bounds == im.bounds
    np.testing.assert_array_equal(im7.array, im.array)
    im7.setValue(3,8,11.)
    assert im(3,8) != 11.

    im8 = galsim.Image(im, wcs=wcs, dtype=float)
    assert im8.wcs == im.wcs            # This is the same wcs now.
    assert im8.bounds == im.bounds
    np.testing.assert_array_equal(im8.array, im.array)
    im8.setValue(3,8,11.)
    assert im(3,8) != 11.

    # Check that a slice image copies correctly
    slice_array = large_array.astype(complex)[::3,::2]
    im_slice = galsim.Image(slice_array, wcs=wcs)
    im9 = im_slice.copy()
    assert im9.wcs == im_slice.wcs
    assert im9.bounds == im_slice.bounds
    np.testing.assert_array_equal(im9.array, im_slice.array)
    im9.setValue(2,3,11.)
    assert im9(2,3) == 11.
    assert im_slice(2,3) != 11.

    # Can also copy by giving the array and specify copy=True
    im10 = galsim.Image(im.array, bounds=im.bounds, wcs=im.wcs, copy=False)
    assert im10.wcs == im.wcs
    assert im10.bounds == im.bounds
    np.testing.assert_array_equal(im10.array, im.array)
    im10[2,3] = 17
    assert im10(2,3) == 17.
    assert im(2,3) == 17.

    im10b = galsim.Image(im.array, bounds=im.bounds, wcs=im.wcs, copy=True)
    assert im10b.wcs == im.wcs
    assert im10b.bounds == im.bounds
    np.testing.assert_array_equal(im10b.array, im.array)
    im10b[2,3] = 27
    assert im10b(2,3) == 27.
    assert im(2,3) != 27.

    # copyFrom copies the data only.
    im5.copyFrom(im8)
    assert im5.wcs != im.wcs  # im5 had a different wcs.  Should still have it.
    assert im5.bounds == im8.bounds
    np.testing.assert_array_equal(im5.array, im8.array)
    assert im5(3,8) == 11.
    im8[3,8] = 15
    assert im5(3,8) == 11.

    assert_raises(TypeError, im5.copyFrom, im8.array)
    im9 = galsim.Image(5,5,init_value=3)
    assert_raises(ValueError, im5.copyFrom, im9)


@timer
def test_complex_image():
    """Additional tests that are relevant for complex Image types
    """

    for dtype in [np.complex64, np.complex128]:
        # Some complex modifications to tests in test_Image_basic
        im1 = galsim.Image(ncol, nrow, dtype=dtype)
        im1_view = im1.view()
        im1_cview = im1.view(make_const=True)
        im2 = galsim.Image(ncol, nrow, init_value=23, dtype=dtype)
        im2_view = im2.view()
        im2_cview = im2.view(make_const=True)
        im2_conj = im2.conjugate

        # Check various ways to set and get values
        for y in range(1,nrow+1):
            for x in range(1,ncol+1):
                im1.setValue(x,y, 100 + 10*x + y + 13j*x + 23j*y)
                im2_view.setValue(x,y, 100 + 10*x + y + 13j*x + 23j*y)

        for y in range(1,nrow+1):
            for x in range(1,ncol+1):
                value = 100 + 10*x + y + 13j*x + 23j*y
                assert im1(x,y) == value
                assert im1.view()(x,y) == value
                assert im1.view(make_const=True)(x,y) == value
                assert im2(x,y) == value
                assert im2_view(x,y) == value
                assert im2_cview(x,y) == value
                assert im1.conjugate(x,y) == np.conjugate(value)

                # complex conjugate is not a view into the original.
                assert im2_conj(x,y) == 23
                assert im2.conjugate(x,y) == np.conjugate(value)

                value2 = 10*x + y + 20j*x + 2j*y
                im1.setValue(x,y, value2)
                im2_view.setValue(x=x, y=y, value=value2)
                assert im1(x,y) == value2
                assert im1.view()(x,y) == value2
                assert im1.view(make_const=True)(x,y) == value2
                assert im2(x,y) == value2
                assert im2_view(x,y) == value2
                assert im2_cview(x,y) == value2

                assert im1.real(x,y) == value2.real
                assert im1.view().real(x,y) == value2.real
                assert im1.view(make_const=True).real(x,y) == value2.real
                assert im2.real(x,y) == value2.real
                assert im2_view.real(x,y) == value2.real
                assert im2_cview.real(x,y) == value2.real
                assert im1.imag(x,y) == value2.imag
                assert im1.view().imag(x,y) == value2.imag
                assert im1.view(make_const=True).imag(x,y) == value2.imag
                assert im2.imag(x,y) == value2.imag
                assert im2_view.imag(x,y) == value2.imag
                assert im2_cview.imag(x,y) == value2.imag
                assert im1.conjugate(x,y) == np.conjugate(value2)
                assert im2.conjugate(x,y) == np.conjugate(value2)

                rvalue3 = 12*x + y
                ivalue3 = x + 21*y
                value3 = rvalue3 + 1j * ivalue3
                im1.real.setValue(x,y, rvalue3)
                im1.imag.setValue(x,y, ivalue3)
                im2_view.real.setValue(x,y, rvalue3)
                im2_view.imag.setValue(x,y, ivalue3)
                assert im1(x,y) == value3
                assert im1.view()(x,y) == value3
                assert im1.view(make_const=True)(x,y) == value3
                assert im2(x,y) == value3
                assert im2_view(x,y) == value3
                assert im2_cview(x,y) == value3
                assert im1.conjugate(x,y) == np.conjugate(value3)
                assert im2.conjugate(x,y) == np.conjugate(value3)

        # Check view of given data
        im3_view = galsim.Image((1+2j)*ref_array.astype(complex))
        slice_array = (large_array * (1+2j)).astype(complex)[::3,::2]
        im4_view = galsim.Image(slice_array)
        for y in range(1,nrow+1):
            for x in range(1,ncol+1):
                assert im3_view(x,y) == 10*x + y + 20j*x + 2j*y
                assert im4_view(x,y) == 10*x + y + 20j*x + 2j*y

        # Check picklability
        do_pickle(im1)
        do_pickle(im1_view)
        do_pickle(im1_cview)
        do_pickle(im2)
        do_pickle(im2_view)
        do_pickle(im3_view)
        do_pickle(im4_view)

@timer
def test_complex_image_arith():
    """Additional arithmetic tests that are relevant for complex Image types
    """
    image1 = galsim.ImageD(ref_array)

    # Binary ImageD op complex scalar
    image2 = image1 + (2+5j)
    np.testing.assert_array_equal(image2.array, ref_array + (2+5j),
            err_msg="ImageD + complex is not correct")
    image2 = image1 - (2+5j)
    np.testing.assert_array_equal(image2.array, ref_array - (2+5j),
            err_msg="ImageD - complex is not correct")
    image2 = image1 * (2+5j)
    np.testing.assert_array_equal(image2.array, ref_array * (2+5j),
            err_msg="ImageD * complex is not correct")
    image2 = image1 / (2+5j)
    np.testing.assert_array_equal(image2.array, ref_array / (2+5j),
            err_msg="ImageD / complex is not correct")

    # Binary complex scalar op ImageD
    image2 = (2+5j) + image1
    np.testing.assert_array_equal(image2.array, ref_array + (2+5j),
            err_msg="complex + ImageD is not correct")
    image2 = (2+5j) - image1
    np.testing.assert_array_equal(image2.array, -ref_array + (2+5j),
            err_msg="complex - ImageD is not correct")
    image2 = (2+5j) * image1
    np.testing.assert_array_equal(image2.array, ref_array * (2+5j),
            err_msg="complex * ImageD is not correct")
    image2 = (2+5j) / image1
    np.testing.assert_array_equal(image2.array, (2+5j) / ref_array.astype(float),
            err_msg="complex / ImageD is not correct")

    image2 = image1 * (3+1j)

    # Binary ImageCD op complex scalar
    image3 = image2 + (2+5j)
    np.testing.assert_array_equal(image3.array, (3+1j)*ref_array + (2+5j),
            err_msg="ImageCD + complex is not correct")
    image3 = image2 - (2+5j)
    np.testing.assert_array_equal(image3.array, (3+1j)*ref_array - (2+5j),
            err_msg="ImageCD - complex is not correct")
    image3 = image2 * (2+5j)
    np.testing.assert_array_equal(image3.array, (3+1j)*ref_array * (2+5j),
            err_msg="ImageCD * complex is not correct")
    image3 = image2 / (2+5j)
    np.testing.assert_array_equal(image3.array, (3+1j)*ref_array / (2+5j),
            err_msg="ImageCD / complex is not correct")

    # Binary complex scalar op ImageCD
    image3 = (2+5j) + image2
    np.testing.assert_array_equal(image3.array, (3+1j)*ref_array + (2+5j),
            err_msg="complex + ImageCD is not correct")
    image3 = (2+5j) - image2
    np.testing.assert_array_equal(image3.array, (-3-1j)*ref_array + (2+5j),
            err_msg="complex - ImageCD is not correct")
    image3 = (2+5j) * image2
    np.testing.assert_array_equal(image3.array, (3+1j)*ref_array * (2+5j),
            err_msg="complex * ImageCD is not correct")
    image3 = (2+5j) / image2
    np.testing.assert_array_equal(image3.array, (2+5j) / ((3+1j)*ref_array),
            err_msg="complex / ImageCD is not correct")

    # Binary ImageD op ImageCD
    image3 = image1 + image2
    np.testing.assert_array_equal(image3.array, (4+1j)*ref_array,
            err_msg="ImageD + ImageCD is not correct")
    image3 = image1 - image2
    np.testing.assert_array_equal(image3.array, (-2-1j)*ref_array,
            err_msg="ImageD - ImageCD is not correct")
    image3 = image1 * image2
    np.testing.assert_array_equal(image3.array, (3+1j)*ref_array**2,
            err_msg="ImageD * ImageCD is not correct")
    image3 = image1 / image2
    np.testing.assert_almost_equal(image3.array, 1./(3+1j), decimal=12,
            err_msg="ImageD / ImageCD is not correct")

    # Binary ImageCD op ImageD
    image3 = image2 + image1
    np.testing.assert_array_equal(image3.array, (4+1j)*ref_array,
            err_msg="ImageD + ImageCD is not correct")
    image3 = image2 - image1
    np.testing.assert_array_equal(image3.array, (2+1j)*ref_array,
            err_msg="ImageD - ImageCD is not correct")
    image3 = image2 * image1
    np.testing.assert_array_equal(image3.array, (3+1j)*ref_array**2,
            err_msg="ImageD * ImageCD is not correct")
    image3 = image2 / image1
    np.testing.assert_almost_equal(image3.array, (3+1j), decimal=12,
            err_msg="ImageD / ImageCD is not correct")

    # Binary ImageCD op ImageCD
    image3 = (4-3j) * image1
    image4 = image2 + image3
    np.testing.assert_array_equal(image4.array, (7-2j)*ref_array,
            err_msg="ImageCD + ImageCD is not correct")
    image4 = image2 - image3
    np.testing.assert_array_equal(image4.array, (-1+4j)*ref_array,
            err_msg="ImageCD - ImageCD is not correct")
    image4 = image2 * image3
    np.testing.assert_array_equal(image4.array, (15-5j)*ref_array**2,
            err_msg="ImageCD * ImageCD is not correct")
    image4 = image2 / image3
    np.testing.assert_almost_equal(image4.array, (9+13j)/25., decimal=12,
            err_msg="ImageCD / ImageCD is not correct")

    # In place ImageCD op complex scalar
    image4 = image2.copy()
    image4 += (2+5j)
    np.testing.assert_array_equal(image4.array, (3+1j)*ref_array + (2+5j),
            err_msg="ImageCD + complex is not correct")
    image4 = image2.copy()
    image4 -= (2+5j)
    np.testing.assert_array_equal(image4.array, (3+1j)*ref_array - (2+5j),
            err_msg="ImageCD - complex is not correct")
    image4 = image2.copy()
    image4 *= (2+5j)
    np.testing.assert_array_equal(image4.array, (3+1j)*ref_array * (2+5j),
            err_msg="ImageCD * complex is not correct")
    image4 = image2.copy()
    image4 /= (2+5j)
    np.testing.assert_array_equal(image4.array, (3+1j)*ref_array / (2+5j),
            err_msg="ImageCD / complex is not correct")

    # In place ImageCD op ImageD
    image4 = image2.copy()
    image4 += image1
    np.testing.assert_array_equal(image4.array, (4+1j)*ref_array,
            err_msg="ImageD + ImageCD is not correct")
    image4 = image2.copy()
    image4 -= image1
    np.testing.assert_array_equal(image4.array, (2+1j)*ref_array,
            err_msg="ImageD - ImageCD is not correct")
    image4 = image2.copy()
    image4 *= image1
    np.testing.assert_array_equal(image4.array, (3+1j)*ref_array**2,
            err_msg="ImageD * ImageCD is not correct")
    image4 = image2.copy()
    image4 /= image1
    np.testing.assert_almost_equal(image4.array, (3+1j), decimal=12,
            err_msg="ImageD / ImageCD is not correct")

    # In place ImageCD op ImageCD
    image4 = image2.copy()
    image4 += image3
    np.testing.assert_array_equal(image4.array, (7-2j)*ref_array,
            err_msg="ImageCD + ImageCD is not correct")
    image4 = image2.copy()
    image4 -= image3
    np.testing.assert_array_equal(image4.array, (-1+4j)*ref_array,
            err_msg="ImageCD - ImageCD is not correct")
    image4 = image2.copy()
    image4 *= image3
    np.testing.assert_array_equal(image4.array, (15-5j)*ref_array**2,
            err_msg="ImageCD * ImageCD is not correct")
    image4 = image2.copy()
    image4 /= image3
    np.testing.assert_almost_equal(image4.array, (9+13j)/25., decimal=12,
            err_msg="ImageCD / ImageCD is not correct")

@timer
def test_int_image_arith():
    """Additional arithmetic tests that are relevant for integer Image types
    """
    for i in range(int_ntypes):
        full = galsim.Image(ref_array.astype(types[i]))
        hi = (full // 8) * 8
        lo = (full % 8)

        #
        # Tests of __and__ and __iand__ operators:
        #

        # lo & hi = 0
        test = lo & hi
        np.testing.assert_array_equal(test.array, 0,
                err_msg="& failed for Images with dtype = %s."%types[i])

        # full & lo = lo
        test = full & lo
        np.testing.assert_array_equal(test.array, lo.array,
                err_msg="& failed for Images with dtype = %s."%types[i])

        # fullo & 0 = 0
        test = full & 0
        np.testing.assert_array_equal(test.array, 0,
                err_msg="& failed for Images with dtype = %s."%types[i])

        # lo & 24 = 0
        test = lo & 24
        np.testing.assert_array_equal(test.array, 0,
                err_msg="& failed for Images with dtype = %s."%types[i])

        # 7 & hi = 0
        test = 7 & hi
        np.testing.assert_array_equal(test.array, 0,
                err_msg="& failed for Images with dtype = %s."%types[i])

        # full & hi = hi
        test = full & hi
        np.testing.assert_array_equal(test.array, hi.array,
                err_msg="& failed for Images with dtype = %s."%types[i])

        # hi &= full => hi
        test &= full
        np.testing.assert_array_equal(test.array, hi.array,
                err_msg="&= failed for Images with dtype = %s."%types[i])

        # hi &= 8 => (hi & 8)
        test &= 8
        np.testing.assert_array_equal(test.array, (hi.array & 8),
                err_msg="&= failed for Images with dtype = %s."%types[i])

        # (hi & 8) &= hi => (hi & 8)
        test &= hi
        np.testing.assert_array_equal(test.array, (hi.array & 8),
                err_msg="&= failed for Images with dtype = %s."%types[i])


        #
        # Tests of __or__ and __ior__ operators:
        #

        # lo | hi = full
        test = lo | hi
        np.testing.assert_array_equal(test.array, full.array,
                err_msg="| failed for Images with dtype = %s."%types[i])

        # lo | lo = lo
        test = lo | lo
        np.testing.assert_array_equal(test.array, lo.array,
                err_msg="| failed for Images with dtype = %s."%types[i])

        # lo | 8 = lo + 8
        test = lo | 8
        np.testing.assert_array_equal(test.array, lo.array + 8,
                err_msg="| failed for Images with dtype = %s."%types[i])

        # 7 | hi = hi + 7
        test = 7 | hi
        np.testing.assert_array_equal(test.array, hi.array + 7,
                err_msg="| failed for Images with dtype = %s."%types[i])

        # hi | 0 = hi
        test = hi | 0
        np.testing.assert_array_equal(test.array, hi.array,
                err_msg="| failed for Images with dtype = %s."%types[i])

        # hi |= hi => hi
        test |= hi
        np.testing.assert_array_equal(test.array, hi.array,
                err_msg="|= failed for Images with dtype = %s."%types[i])

        # hi |= 3 => hi + 3
        test |= 3
        np.testing.assert_array_equal(test.array, hi.array + 3,
                err_msg="|= failed for Images with dtype = %s."%types[i])


        #
        # Tests of __xor__ and __ixor__ operators:
        #

        # lo ^ hi = full
        test = lo ^ hi
        np.testing.assert_array_equal(test.array, full.array,
                err_msg="^ failed for Images with dtype = %s."%types[i])

        # lo ^ full = hi
        test = lo ^ full
        np.testing.assert_array_equal(test.array, hi.array,
                err_msg="^ failed for Images with dtype = %s."%types[i])

        # lo ^ 40 = lo + 40
        test = lo ^ 40
        np.testing.assert_array_equal(test.array, lo.array + 40,
                err_msg="^ failed for Images with dtype = %s."%types[i])

        # 5 ^ hi = hi + 5
        test = 5 ^ hi
        np.testing.assert_array_equal(test.array, hi.array + 5,
                err_msg="^ failed for Images with dtype = %s."%types[i])

        # full ^ hi = lo
        test = full ^ hi
        np.testing.assert_array_equal(test.array, lo.array,
                err_msg="^ failed for Images with dtype = %s."%types[i])

        # lo ^= hi => full
        test ^= hi
        np.testing.assert_array_equal(test.array, full.array,
                err_msg="^= failed for Images with dtype = %s."%types[i])

        # full ^= 111 (x2) => full
        test ^= 111
        test ^= 111
        np.testing.assert_array_equal(test.array, full.array,
                err_msg="^= failed for Images with dtype = %s."%types[i])

        # full ^= lo => hi
        test ^= lo
        np.testing.assert_array_equal(test.array, hi.array,
                err_msg="^= failed for Images with dtype = %s."%types[i])


        #
        # Tests of __mod__ and __floordiv__ operators:
        #

        # lo // hi = 0
        test = lo // hi
        np.testing.assert_array_equal(test.array, 0,
                err_msg="// failed for Images with dtype = %s."%types[i])

        # lo // 8 = 0
        test = lo // 8
        np.testing.assert_array_equal(test.array, 0,
                err_msg="// failed for Images with dtype = %s."%types[i])

        # lo % 8 = lo
        test = lo % 8
        np.testing.assert_array_equal(test.array, lo.array,
                err_msg="%% failed for Images with dtype = %s."%types[i])

        # hi % 2 = hi & 1
        test = hi % 2
        np.testing.assert_array_equal(test.array, (hi & 1).array,
                err_msg="%% failed for Images with dtype = %s."%types[i])

        # lo % hi = lo
        test = lo % hi
        np.testing.assert_array_equal(test.array, lo.array,
                err_msg="%% failed for Images with dtype = %s."%types[i])

        # lo %= hi => lo
        test %= hi
        np.testing.assert_array_equal(test.array, lo.array,
                err_msg="%%= failed for Images with dtype = %s."%types[i])

        # lo %= 8 => lo
        test %= 8
        np.testing.assert_array_equal(test.array, lo.array,
                err_msg="%%= failed for Images with dtype = %s."%types[i])

        # lo //= hi => 0
        test //= hi
        np.testing.assert_array_equal(test.array, 0,
                err_msg="//= failed for Images with dtype = %s."%types[i])

        # 7 // hi = 0
        test = 7 // hi
        np.testing.assert_array_equal(test.array, 0,
                err_msg="// failed for Images with dtype = %s."%types[i])

        # 7 % hi = 7
        test = 7 % hi
        np.testing.assert_array_equal(test.array, 7,
                err_msg="%% failed for Images with dtype = %s."%types[i])

        # 7 //= 2 => 3
        test //= 2
        np.testing.assert_array_equal(test.array, 3,
                err_msg="%%= failed for Images with dtype = %s."%types[i])

        # 3 //= hi => 0
        test //= hi
        np.testing.assert_array_equal(test.array, 0,
                err_msg="//= failed for Images with dtype = %s."%types[i])

        # A subset of the above for cross-type checks.
        for j in range(i):
            full2 = galsim.Image(ref_array.astype(types[j]))
            hi2 = (full2 // 8) * 8
            lo2 = (full2 % 8)

            # full & hi = hi
            test = full & hi2
            np.testing.assert_array_equal(test.array, hi.array,
                    err_msg="& failed for Images with dtypes = %s, %s."%(types[i],types[j]))
            # hi &= full => hi
            test &= full2
            np.testing.assert_array_equal(test.array, hi.array,
                    err_msg="&= failed for Images with dtypes = %s, %s."%(types[i],types[j]))

            # lo | lo = lo
            test = lo | lo2
            np.testing.assert_array_equal(test.array, lo.array,
                    err_msg="| failed for Images with dtypes = %s, %s."%(types[i],types[j]))

            # lo |= hi => full
            test |= hi2
            np.testing.assert_array_equal(test.array, full.array,
                    err_msg="|= failed for Images with dtypes = %s, %s."%(types[i],types[j]))

            # lo ^ hi = full
            test = lo ^ hi2
            np.testing.assert_array_equal(test.array, full.array,
                    err_msg="^ failed for Images with dtypes = %s, %s."%(types[i],types[j]))

            # full ^= lo => hi
            test ^= lo2
            np.testing.assert_array_equal(test.array, hi.array,
                    err_msg="^= failed for Images with dtypes = %s, %s."%(types[i],types[j]))

            # lo // hi = 0
            test = lo // hi2
            np.testing.assert_array_equal(test.array, 0,
                    err_msg="// failed for Images with dtype = %s."%types[i])

            # lo % hi = lo
            test = lo % hi2
            np.testing.assert_array_equal(test.array, lo.array,
                    err_msg="%% failed for Images with dtype = %s."%types[i])

            # lo %= hi => lo
            test %= hi2
            np.testing.assert_array_equal(test.array, lo.array,
                    err_msg="%%= failed for Images with dtype = %s."%types[i])

            # lo //= hi => 0
            test //= hi2
            np.testing.assert_array_equal(test.array, 0,
                    err_msg="//= failed for Images with dtype = %s."%types[i])

    with assert_raises(ValueError):
        full & full.subImage(galsim.BoundsI(0,4,0,4))
    with assert_raises(ValueError):
        full | full.subImage(galsim.BoundsI(0,4,0,4))
    with assert_raises(ValueError):
        full ^ full.subImage(galsim.BoundsI(0,4,0,4))
    with assert_raises(ValueError):
        full // full.subImage(galsim.BoundsI(0,4,0,4))
    with assert_raises(ValueError):
        full % full.subImage(galsim.BoundsI(0,4,0,4))
    with assert_raises(ValueError):
        full &= full.subImage(galsim.BoundsI(0,4,0,4))
    with assert_raises(ValueError):
        full |= full.subImage(galsim.BoundsI(0,4,0,4))
    with assert_raises(ValueError):
        full ^= full.subImage(galsim.BoundsI(0,4,0,4))
    with assert_raises(ValueError):
        full //= full.subImage(galsim.BoundsI(0,4,0,4))
    with assert_raises(ValueError):
        full %= full.subImage(galsim.BoundsI(0,4,0,4))

    imd = galsim.ImageD(ref_array)
    with assert_raises(ValueError):
        imd & full
    with assert_raises(ValueError):
        imd | full
    with assert_raises(ValueError):
        imd ^ full
    with assert_raises(ValueError):
        imd // full
    with assert_raises(ValueError):
        imd % full
    with assert_raises(ValueError):
        imd &= full
    with assert_raises(ValueError):
        imd |= full
    with assert_raises(ValueError):
        imd ^= full
    with assert_raises(ValueError):
        imd //= full
    with assert_raises(ValueError):
        imd %= full

    with assert_raises(ValueError):
        full & imd
    with assert_raises(ValueError):
        full | imd
    with assert_raises(ValueError):
        full ^ imd
    with assert_raises(ValueError):
        full // imd
    with assert_raises(ValueError):
        full % imd
    with assert_raises(ValueError):
        full &= imd
    with assert_raises(ValueError):
        full |= imd
    with assert_raises(ValueError):
        full ^= imd
    with assert_raises(ValueError):
        full //= imd
    with assert_raises(ValueError):
        full %= imd


@timer
def test_wrap():
    """Test the image.wrap() function.
    """
    # Start with a fairly simple test where the image is 4 copies of the same data:
    im_orig = galsim.Image([[ 11., 12., 13., 14., 11., 12., 13., 14. ],
                            [ 21., 22., 23., 24., 21., 22., 23., 24. ],
                            [ 31., 32., 33., 34., 31., 32., 33., 34. ],
                            [ 41., 42., 43., 44., 41., 42., 43., 44. ],
                            [ 11., 12., 13., 14., 11., 12., 13., 14. ],
                            [ 21., 22., 23., 24., 21., 22., 23., 24. ],
                            [ 31., 32., 33., 34., 31., 32., 33., 34. ],
                            [ 41., 42., 43., 44., 41., 42., 43., 44. ]])
    im = im_orig.copy()
    b = galsim.BoundsI(1,4,1,4)
    im_quad = im_orig[b]
    im_wrap = im.wrap(b)
    np.testing.assert_almost_equal(im_wrap.array, 4.*im_quad.array, 12,
                                   "image.wrap() into first quadrant did not match expectation")

    # The same thing should work no matter where the lower left corner is:
    for xmin, ymin in ( (1,5), (5,1), (5,5), (2,3), (4,1) ):
        b = galsim.BoundsI(xmin, xmin+3, ymin, ymin+3)
        im_quad = im_orig[b]
        im = im_orig.copy()
        im_wrap = im.wrap(b)
        np.testing.assert_almost_equal(im_wrap.array, 4.*im_quad.array, 12,
                                       "image.wrap(%s) did not match expectation"%b)
        np.testing.assert_array_equal(im_wrap.array, im[b].array,
                                      "image.wrap(%s) did not return the right subimage")
        im[b].fill(0)
        np.testing.assert_array_equal(im_wrap.array, im[b].array,
                                      "image.wrap(%s) did not return a view of the original")

    # Now test where the subimage is not a simple fraction of the original, and all the
    # sizes are different.
    im = galsim.ImageD(17, 23, xmin=0, ymin=0)
    b = galsim.BoundsI(7,9,11,18)
    im_test = galsim.ImageD(b, init_value=0)
    for i in range(17):
        for j in range(23):
            val = np.exp(i/7.3) + (j/12.9)**3  # Something randomly complicated...
            im[i,j] = val
            # Find the location in the sub-image for this point.
            ii = (i-b.xmin) % (b.xmax-b.xmin+1) + b.xmin
            jj = (j-b.ymin) % (b.ymax-b.ymin+1) + b.ymin
            im_test.addValue(ii,jj,val)
    im_wrap = im.wrap(b)
    np.testing.assert_almost_equal(im_wrap.array, im_test.array, 12,
                                   "image.wrap(%s) did not match expectation"%b)
    np.testing.assert_array_equal(im_wrap.array, im[b].array,
                                  "image.wrap(%s) did not return the right subimage")
    np.testing.assert_equal(im_wrap.bounds, b,
                            "image.wrap(%s) does not have the correct bounds")

    # For complex images (in particular k-space images), we often want the image to be implicitly
    # Hermitian, so we only need to keep around half of it.
    M = 38
    N = 25
    K = 8
    L = 5
    im = galsim.ImageCD(2*M+1, 2*N+1, xmin=-M, ymin=-N)  # Explicitly Hermitian
    im2 = galsim.ImageCD(2*M+1, N+1, xmin=-M, ymin=0)   # Implicitly Hermitian across y axis
    im3 = galsim.ImageCD(M+1, 2*N+1, xmin=0, ymin=-N)   # Implicitly Hermitian across x axis
    #print('im = ',im)
    #print('im2 = ',im2)
    #print('im3 = ',im3)
    b = galsim.BoundsI(-K+1,K,-L+1,L)
    b2 = galsim.BoundsI(-K+1,K,0,L)
    b3 = galsim.BoundsI(0,K,-L+1,L)
    im_test = galsim.ImageCD(b, init_value=0)
    for i in range(-M,M+1):
        for j in range(-N,N+1):
            # An arbitrary, complicated Hermitian function.
            val = np.exp((i/(2.3*M))**2 + 1j*(2.8*i-1.3*j)) + ((2 + 3j*j)/(1.9*N))**3
            #val = 2*(i-j)**2 + 3j*(i+j)

            im[i,j] = val
            if j >= 0:
                im2[i,j] = val
            if i >= 0:
                im3[i,j] = val

            ii = (i-b.xmin) % (b.xmax-b.xmin+1) + b.xmin
            jj = (j-b.ymin) % (b.ymax-b.ymin+1) + b.ymin
            im_test.addValue(ii,jj,val)
    #print("im = ",im.array)

    # Confirm that the image is Hermitian.
    for i in range(-M,M+1):
        for j in range(-N,N+1):
            assert im(i,j) == im(-i,-j).conjugate()

    im_wrap = im.wrap(b)
    #print("im_wrap = ",im_wrap.array)
    np.testing.assert_almost_equal(im_wrap.array, im_test.array, 12,
                                   "image.wrap(%s) did not match expectation"%b)
    np.testing.assert_array_equal(im_wrap.array, im[b].array,
                                  "image.wrap(%s) did not return the right subimage")
    np.testing.assert_equal(im_wrap.bounds, b,
                            "image.wrap(%s) does not have the correct bounds")

    im2_wrap = im2.wrap(b2, hermitian='y')
    #print('im_test = ',im_test[b2].array)
    #print('im2_wrap = ',im2_wrap.array)
    #print('diff = ',im2_wrap.array-im_test[b2].array)
    np.testing.assert_almost_equal(im2_wrap.array, im_test[b2].array, 12,
                                   "image.wrap(%s) did not match expectation"%b)
    np.testing.assert_array_equal(im2_wrap.array, im2[b2].array,
                                  "image.wrap(%s) did not return the right subimage")
    np.testing.assert_equal(im2_wrap.bounds, b2,
                            "image.wrap(%s) does not have the correct bounds")

    im3_wrap = im3.wrap(b3, hermitian='x')
    #print('im_test = ',im_test[b3].array)
    #print('im3_wrap = ',im3_wrap.array)
    #print('diff = ',im3_wrap.array-im_test[b3].array)
    np.testing.assert_almost_equal(im3_wrap.array, im_test[b3].array, 12,
                                   "image.wrap(%s) did not match expectation"%b)
    np.testing.assert_array_equal(im3_wrap.array, im3[b3].array,
                                  "image.wrap(%s) did not return the right subimage")
    np.testing.assert_equal(im3_wrap.bounds, b3,
                            "image.wrap(%s) does not have the correct bounds")

    b = galsim.BoundsI(-K+1,K,-L+1,L)
    b2 = galsim.BoundsI(-K+1,K,0,L)
    b3 = galsim.BoundsI(0,K,-L+1,L)
    assert_raises(TypeError, im.wrap, bounds=None)
    assert_raises(ValueError, im3.wrap, b, hermitian='x')
    assert_raises(ValueError, im3.wrap, b2, hermitian='x')
    assert_raises(ValueError, im.wrap, b3, hermitian='x')
    assert_raises(ValueError, im2.wrap, b, hermitian='y')
    assert_raises(ValueError, im2.wrap, b3, hermitian='y')
    assert_raises(ValueError, im.wrap, b2, hermitian='y')
    assert_raises(ValueError, im.wrap, b, hermitian='invalid')
    assert_raises(ValueError, im2.wrap, b2, hermitian='invalid')
    assert_raises(ValueError, im3.wrap, b3, hermitian='invalid')


@timer
def test_FITS_bad_type():
    """Test that reading FITS files with an invalid data type succeeds by converting the
    type to float64.
    """
    # We check this by monkey patching the Image.valid_types list to not include int16
    # and see if it reads properly and raises the appropriate warning.
    orig_dtypes = galsim.Image.valid_dtypes
    setattr(galsim.Image,'valid_dtypes',(np.int32, np.float32, np.float64))

    testS_file = os.path.join(datadir, "testS.fits")
    testMultiS_file = os.path.join(datadir, "test_multiS.fits")
    testCubeS_file = os.path.join(datadir, "test_cubeS.fits")
<<<<<<< HEAD
    with assert_warns(UserWarning):
        testS_image = galsim.fits.read(testS_file)
    with assert_warns(UserWarning):
        testMultiS_image_list = galsim.fits.readMulti(testMultiS_file)
    with assert_warns(UserWarning):
=======
    with assert_warns(galsim.GalSimWarning):
        testS_image = galsim.fits.read(testS_file)
    with assert_warns(galsim.GalSimWarning):
        testMultiS_image_list = galsim.fits.readMulti(testMultiS_file)
    with assert_warns(galsim.GalSimWarning):
>>>>>>> 69efa4fb
        testCubeS_image_list = galsim.fits.readCube(testCubeS_file)

    np.testing.assert_equal(np.float64, testS_image.array.dtype.type)
    np.testing.assert_array_equal(ref_array.astype(float), testS_image.array,
            err_msg="ImageS read failed reading when int16 not a valid image type")
    for k in range(nimages):
        np.testing.assert_equal(np.float64, testMultiS_image_list[k].array.dtype.type)
        np.testing.assert_equal(np.float64, testCubeS_image_list[k].array.dtype.type)
        np.testing.assert_array_equal((ref_array+k).astype(float),
                testMultiS_image_list[k].array,
                err_msg="ImageS readMulti failed reading when int16 not a valid image type")
        np.testing.assert_array_equal((ref_array+k).astype(float),
                testCubeS_image_list[k].array,
                err_msg="ImageS readCube failed reading when int16 not a valid image type")

    # Don't forget to set it back to the original.
    setattr(galsim.Image,'valid_dtypes',orig_dtypes)

@timer
def test_bin():
    """Test the bin and subsample methods"""

    # Start with a relatively simple case of 2x2 binning with no partial bins to worry about.
    obj = galsim.Gaussian(sigma=2, flux=17).shear(g1=0.1, g2=0.3)
    im1 = obj.drawImage(nx=10, ny=14, scale=0.6, dtype=float)

    im2 = obj.drawImage(nx=20, ny=28, scale=0.3, dtype=float)
    im3 = im2.bin(2,2)
    ar2 = im2.array
    ar3b = ar2[0::2,0::2] + ar2[0::2,1::2] + ar2[1::2,0::2] + ar2[1::2,1::2]

    np.testing.assert_almost_equal(ar3b.sum(), im2.array.sum(), 6,
                                   "direct binning didn't perserve total flux")
    np.testing.assert_almost_equal(ar3b, im3.array, 6,
                                   "direct binning didn't match bin function.")
    np.testing.assert_almost_equal(im3.array.sum(), im2.array.sum(), 6,
                                   "bin didn't preserve the total flux")
    np.testing.assert_almost_equal(im3.array, im1.array, 6,
                                   "2x2 binned image doesn't match image with 2x2 larger pixels")
    np.testing.assert_almost_equal(im3.scale, im1.scale, 6, "bin resulted in wrong scale")

    im4 = im2.subsample(2,2)
    np.testing.assert_almost_equal(im4.array.sum(), im2.array.sum(), 6,
                                   "subsample didn't preserve the total flux")
    np.testing.assert_almost_equal(im4.scale, im2.scale/2., 6, "subsample resulted in wrong scale")
    im5 = im4.bin(2,2)
    np.testing.assert_almost_equal(im5.array, im2.array, 6,
                                   "Round trip subsample then bin 2x2 doesn't match original")
    np.testing.assert_almost_equal(im5.scale, im2.scale, 6, "round trip resulted in wrong scale")

    # Next do nx != ny.  And wcs = JacobianWCS
    wcs1 = galsim.JacobianWCS(0.6, 0.14, 0.15, 0.7)
    im1 = obj.drawImage(nx=11, ny=15, wcs=wcs1, dtype=float)
    im1.wcs = im1.wcs.withOrigin(im1.true_center, galsim.PositionD(200,300))
    center1 = im1.wcs.toWorld(im1.true_center)
    print('center1 = ',center1)

    wcs2 = galsim.JacobianWCS(0.2, 0.07, 0.05, 0.35)
    im2 = obj.drawImage(nx=33, ny=30, wcs=wcs2, dtype=float)
    im2.wcs = im2.wcs.withOrigin(im2.true_center, galsim.PositionD(200,300))
    center2 = im2.wcs.toWorld(im2.true_center)
    print('center2 = ',center2)
    im3 = im2.bin(3,2)
    center3 = im2.wcs.toWorld(im2.true_center)
    print('center3 = ',center3)
    ar2 = im2.array
    ar3b = (ar2[0::2,0::3] + ar2[0::2,1::3] + ar2[0::2,2::3] +
            ar2[1::2,0::3] + ar2[1::2,1::3] + ar2[1::2,2::3])

    np.testing.assert_almost_equal(ar3b.sum(), im2.array.sum(), 6,
                                   "direct binning didn't perserve total flux")
    np.testing.assert_almost_equal(ar3b, im3.array, 6,
                                   "direct binning didn't match bin function.")
    np.testing.assert_almost_equal(im3.array.sum(), im2.array.sum(), 6,
                                   "bin didn't preserve the total flux")
    np.testing.assert_almost_equal(im3.array, im1.array, 6,
                                   "3x2 binned image doesn't match image with 3x2 larger pixels")
    np.testing.assert_almost_equal((center3.x, center3.y), (center1.x, center1.y), 6,
                                   "3x2 binned image wcs is wrong")

    im4 = im2.subsample(3,2)
    np.testing.assert_almost_equal(im4.array.sum(), im2.array.sum(), 6,
                                   "subsample didn't preserve the total flux")
    center4 = im4.wcs.toWorld(im4.true_center)
    print('center4 = ',center4)
    np.testing.assert_almost_equal((center4.x, center4.y), (center1.x, center1.y), 6,
                                   "3x2 subsampled image wcs is wrong")

    im5 = im4.bin(3,2)
    np.testing.assert_almost_equal(im5.array, im2.array, 6,
                                   "Round trip subsample then bin 3x2 doesn't match original")
    center5 = im5.wcs.toWorld(im5.true_center)
    print('center5 = ',center5)
    np.testing.assert_almost_equal((center5.x, center5.y), (center1.x, center1.y), 6,
                                   "Round trip 3x2 image wcs is wrong")

    # If the initial wcs is None or not uniform, then the resulting wcs will be None.
    im2.wcs = galsim.UVFunction('0.6 + np.sin(x*y)', '0.6 + np.cos(x+y)')
    im3b = im2.bin(3,2)
    assert im3b.wcs is None
    np.testing.assert_array_equal(im3b.array, im3.array,
                                  "The wcs shouldn't affect what bin does to the array.")
    im4b = im2.subsample(3,2)
    assert im4b.wcs is None
    np.testing.assert_array_equal(im4b.array, im4.array,
                                  "The wcs shouldn't affect what subsample does to the array.")

    im2.wcs = None
    im3c = im2.bin(3,2)
    assert im3c.wcs is None
    np.testing.assert_array_equal(im3c.array, im3.array,
                                  "The wcs shouldn't affect what bin does to the array.")
    im4c = im2.subsample(3,2)
    assert im4c.wcs is None
    np.testing.assert_array_equal(im4c.array, im4.array,
                                  "The wcs shouldn't affect what subsample does to the array.")

    # Finally, binning should still work, even if the number of pixels doesn't go evenly into
    # the number of pixels/block specified.
    im6 = im1.bin(8,8)
    ar6 = np.array([[ im1.array[0:8,0:8].sum(), im1.array[0:8,8:].sum() ],
                    [ im1.array[8:,0:8].sum(),  im1.array[8:,8:].sum()  ]])
    np.testing.assert_almost_equal(im6.array, ar6, 6,
                                   "Binning past the edge of the image didn't work properly")
    # The center of this image doesn't correspond to the center of the original.
    # But the lower left edge does.
    origin1 = im1.wcs.toWorld(galsim.PositionD(im1.xmin-0.5, im1.ymin-0.5))
    origin6 = im6.wcs.toWorld(galsim.PositionD(im1.xmin-0.5, im6.ymin-0.5))
    print('origin1 = ',origin1)
    print('origin6 = ',origin6)
    np.testing.assert_almost_equal((origin6.x, origin6.y), (origin1.x, origin1.y), 6,
                                   "Binning past the edge resulted in wrong wcs")

if __name__ == "__main__":
    test_Image_basic()
    test_undefined_image()
    test_Image_FITS_IO()
    test_Image_MultiFITS_IO()
    test_Image_CubeFITS_IO()
    test_Image_array_view()
    test_Image_binary_add()
    test_Image_binary_subtract()
    test_Image_binary_multiply()
    test_Image_binary_divide()
    test_Image_binary_scalar_add()
    test_Image_binary_scalar_subtract()
    test_Image_binary_scalar_multiply()
    test_Image_binary_scalar_divide()
    test_Image_binary_scalar_pow()
    test_Image_inplace_add()
    test_Image_inplace_subtract()
    test_Image_inplace_multiply()
    test_Image_inplace_divide()
    test_Image_inplace_scalar_add()
    test_Image_inplace_scalar_subtract()
    test_Image_inplace_scalar_multiply()
    test_Image_inplace_scalar_divide()
    test_Image_inplace_scalar_pow()
    test_Image_subImage()
    test_subImage_persistence()
    test_Image_resize()
    test_ConstImage_array_constness()
    test_BoundsI_init_with_non_pure_ints()
    test_Image_constructor()
    test_Image_view()
    test_Image_writeheader()
    test_ne()
    test_copy()
    test_complex_image()
    test_complex_image_arith()
    test_int_image_arith()
    test_wrap()
    test_FITS_bad_type()
    test_bin()<|MERGE_RESOLUTION|>--- conflicted
+++ resolved
@@ -249,38 +249,6 @@
                 assert im2_cview[x,y] == value3
 
         # Setting or getting the value outside the bounds should throw an exception.
-<<<<<<< HEAD
-        assert_raises(RuntimeError,im1.setValue,0,0,1)
-        assert_raises(RuntimeError,im1.__call__,0,0)
-        assert_raises(RuntimeError,im1.__getitem__,0,0)
-        assert_raises(RuntimeError,im1.__setitem__,0,0,1)
-        assert_raises(RuntimeError,im1.view().setValue,0,0,1)
-        assert_raises(RuntimeError,im1.view().__call__,0,0)
-        assert_raises(RuntimeError,im1.view().__getitem__,0,0)
-        assert_raises(RuntimeError,im1.view().__setitem__,0,0,1)
-
-        assert_raises(RuntimeError,im1.setValue,ncol+1,0,1)
-        assert_raises(RuntimeError,im1.__call__,ncol+1,0)
-        assert_raises(RuntimeError,im1.view().setValue,ncol+1,0,1)
-        assert_raises(RuntimeError,im1.view().__call__,ncol+1,0)
-
-        assert_raises(RuntimeError,im1.setValue,0,nrow+1,1)
-        assert_raises(RuntimeError,im1.__call__,0,nrow+1)
-        assert_raises(RuntimeError,im1.view().setValue,0,nrow+1,1)
-        assert_raises(RuntimeError,im1.view().__call__,0,nrow+1)
-
-        assert_raises(RuntimeError,im1.setValue,ncol+1,nrow+1,1)
-        assert_raises(RuntimeError,im1.__call__,ncol+1,nrow+1)
-        assert_raises(RuntimeError,im1.view().setValue,ncol+1,nrow+1,1)
-        assert_raises(RuntimeError,im1.view().__call__,ncol+1,nrow+1)
-
-        # Also, setting values in something that should be const
-        assert_raises(ValueError,im1.view(make_const=True).setValue,1,1,1)
-        assert_raises(ValueError,im1.view(make_const=True).real.setValue,1,1,1)
-        assert_raises(ValueError,im1.view(make_const=True).imag.setValue,1,1,1)
-        if tchar[i][0] != 'C':
-            assert_raises(ValueError,im1.imag.setValue,1,1,1)
-=======
         assert_raises(galsim.GalSimBoundsError,im1.setValue,0,0,1)
         assert_raises(galsim.GalSimBoundsError,im1.addValue,0,0,1)
         assert_raises(galsim.GalSimBoundsError,im1.__call__,0,0)
@@ -347,7 +315,6 @@
         assert_raises(galsim.GalSimImmutableError,im1.view(make_const=True).imag.setValue,1,1,1)
         if tchar[i][0] != 'C':
             assert_raises(galsim.GalSimImmutableError,im1.imag.setValue,1,1,1)
->>>>>>> 69efa4fb
 
         # Finally check for the wrong number of arguments in get/setitem
         assert_raises(TypeError,im1.__getitem__,1)
@@ -466,12 +433,6 @@
         if types[i] == np.complex128:
             assert im8 == im1
 
-<<<<<<< HEAD
-        assert_raises(RuntimeError,im1.setValue,0,0,1)
-        assert_raises(RuntimeError,im1.__call__,0,0)
-        assert_raises(RuntimeError,im1.view().setValue,0,0,1)
-        assert_raises(RuntimeError,im1.view().__call__,0,0)
-=======
         im9 = galsim.Image(0, 0)
         assert not im9.bounds.isDefined()
         assert im9.array.shape == (1,1)
@@ -507,7 +468,6 @@
         im1.scale = 1.
         assert_raises(galsim.GalSimUndefinedBoundsError,im1.calculate_fft)
         assert_raises(galsim.GalSimUndefinedBoundsError,im1.calculate_inverse_fft)
->>>>>>> 69efa4fb
 
         do_pickle(im1.bounds)
         do_pickle(im1)
@@ -1408,17 +1368,8 @@
         # shape.  Note that this test is only included here (not in the unit tests for all
         # other operations) because all operations have the same error-checking code, so it should
         # only be necessary to check once.
-<<<<<<< HEAD
-        image1 = galsim.Image(ref_array.astype(types[i]))
-        image2 = image1.subImage(galsim.BoundsI(image1.xmin, image1.xmax-1,
-                                                image1.ymin+1, image1.ymax))
-        with assert_raises(ValueError):
-            image1.__add__(image2)
-
-=======
         with assert_raises(ValueError):
             image1 + image1.subImage(galsim.BoundsI(0,4,0,4))
->>>>>>> 69efa4fb
 
 @timer
 def test_Image_binary_subtract():
@@ -2224,16 +2175,6 @@
             image[image.bounds] = image
 
         # The rest are functions, so just use assert_raises.
-<<<<<<< HEAD
-        assert_raises(ValueError, image.setValue, 1, 2, 666)
-        assert_raises(ValueError, image.setSubImage, image.bounds, image)
-        assert_raises(ValueError, image.addValue, 1, 2, 666)
-        assert_raises(ValueError, image.copyFrom, image)
-        assert_raises(ValueError, image.resize, image.bounds)
-        assert_raises(ValueError, image.fill, 666)
-        assert_raises(ValueError, image.setZero)
-        assert_raises(ValueError, image.invertSelf)
-=======
         assert_raises(galsim.GalSimImmutableError, image.setValue, 1, 2, 666)
         assert_raises(galsim.GalSimImmutableError, image.setSubImage, image.bounds, image)
         assert_raises(galsim.GalSimImmutableError, image.addValue, 1, 2, 666)
@@ -2242,7 +2183,6 @@
         assert_raises(galsim.GalSimImmutableError, image.fill, 666)
         assert_raises(galsim.GalSimImmutableError, image.setZero)
         assert_raises(galsim.GalSimImmutableError, image.invertSelf)
->>>>>>> 69efa4fb
 
         do_pickle(image)
 
@@ -2274,15 +2214,9 @@
     assert ref_bounds == galsim.BoundsI(*bound_arr_flt), \
         "Cannot initialize a BoundI with float array elements"
 
-<<<<<<< HEAD
-    # Using non-integers should raise a ValueError
-    assert_raises(ValueError, galsim.BoundsI, *bound_arr_flt_nonint)
-    assert_raises(ValueError, galsim.BoundsI,
-=======
     # Using non-integers should raise a TypeError
     assert_raises(TypeError, galsim.BoundsI, *bound_arr_flt_nonint)
     assert_raises(TypeError, galsim.BoundsI,
->>>>>>> 69efa4fb
                   xmin=bound_arr_flt_nonint[0], xmax=bound_arr_flt_nonint[1],
                   ymin=bound_arr_flt_nonint[2], ymax=bound_arr_flt_nonint[3])
 
@@ -3365,19 +3299,11 @@
     testS_file = os.path.join(datadir, "testS.fits")
     testMultiS_file = os.path.join(datadir, "test_multiS.fits")
     testCubeS_file = os.path.join(datadir, "test_cubeS.fits")
-<<<<<<< HEAD
-    with assert_warns(UserWarning):
-        testS_image = galsim.fits.read(testS_file)
-    with assert_warns(UserWarning):
-        testMultiS_image_list = galsim.fits.readMulti(testMultiS_file)
-    with assert_warns(UserWarning):
-=======
     with assert_warns(galsim.GalSimWarning):
         testS_image = galsim.fits.read(testS_file)
     with assert_warns(galsim.GalSimWarning):
         testMultiS_image_list = galsim.fits.readMulti(testMultiS_file)
     with assert_warns(galsim.GalSimWarning):
->>>>>>> 69efa4fb
         testCubeS_image_list = galsim.fits.readCube(testCubeS_file)
 
     np.testing.assert_equal(np.float64, testS_image.array.dtype.type)

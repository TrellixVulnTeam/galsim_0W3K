# Copyright (c) 2012-2018 by the GalSim developers team on GitHub
# https://github.com/GalSim-developers
#
# This file is part of GalSim: The modular galaxy image simulation toolkit.
# https://github.com/GalSim-developers/GalSim
#
# GalSim is free software: redistribution and use in source and binary forms,
# with or without modification, are permitted provided that the following
# conditions are met:
#
# 1. Redistributions of source code must retain the above copyright notice, this
#    list of conditions, and the disclaimer given in the accompanying LICENSE
#    file.
# 2. Redistributions in binary form must reproduce the above copyright notice,
#    this list of conditions, and the disclaimer given in the documentation
#    and/or other materials provided with the distribution.
#

from __future__ import print_function
import numpy
import os
import sys

import galsim
import galsim.des
from galsim_test_helpers import *
from galsim._pyfits import pyfits

@timer
def test_meds():
    """
    Create two objects, each with three exposures. Save them to a MEDS file.
    Load the MEDS file. Compare the created objects with the one read by MEDS.
    """
    # initialise empty MultiExposureObject list
    objlist = []

    # we will be using 2 objects for testing, each with 3 cutouts
    n_obj_test = 2
    n_cut_test = 3

    # set the image size
    box_size = 32

    # first obj
    img11 = galsim.Image(box_size, box_size, init_value=111)
    img12 = galsim.Image(box_size, box_size, init_value=112)
    img13 = galsim.Image(box_size, box_size, init_value=113)
    seg11 = galsim.Image(box_size, box_size, init_value=121)
    seg12 = galsim.Image(box_size, box_size, init_value=122)
    seg13 = galsim.Image(box_size, box_size, init_value=123)
    wth11 = galsim.Image(box_size, box_size, init_value=131)
    wth12 = galsim.Image(box_size, box_size, init_value=132)
    wth13 = galsim.Image(box_size, box_size, init_value=133)
    psf11 = galsim.Image(box_size, box_size, init_value=141)
    psf12 = galsim.Image(box_size, box_size, init_value=142)
    psf13 = galsim.Image(box_size, box_size, init_value=143)
    dudx = 11.1; dudy = 11.2; dvdx = 11.3; dvdy = 11.4; x0 = 11.5; y0 = 11.6;
    wcs11  = galsim.AffineTransform(dudx, dudy, dvdx, dvdy, galsim.PositionD(x0, y0))
    dudx = 12.1; dudy = 12.2; dvdx = 12.3; dvdy = 12.4;
    wcs12  = galsim.JacobianWCS(dudx, dudy, dvdx, dvdy)
    wcs13  = galsim.PixelScale(13)


    # create lists
    images = [img11, img12, img13]
    weight = [wth11, wth12, wth13]
    seg =    [seg11, seg12, seg13]
    psf =    [psf11, psf12, psf13]
    wcs =    [wcs11, wcs12, wcs13]

    # create object
    obj1 = galsim.des.MultiExposureObject(images=images, weight=weight, seg=seg, psf=psf,
                                          wcs=wcs, id=1)

    # second obj
    img21 = galsim.Image(box_size, box_size, init_value=211)
    img22 = galsim.Image(box_size, box_size, init_value=212)
    img23 = galsim.Image(box_size, box_size, init_value=213)
    seg21 = galsim.Image(box_size, box_size, init_value=221)
    seg22 = galsim.Image(box_size, box_size, init_value=222)
    seg23 = galsim.Image(box_size, box_size, init_value=223)
    wth21 = galsim.Image(box_size, box_size, init_value=231)
    wth22 = galsim.Image(box_size, box_size, init_value=332)
    wth23 = galsim.Image(box_size, box_size, init_value=333)
    psf21 = galsim.Image(box_size, box_size, init_value=241)
    psf22 = galsim.Image(box_size, box_size, init_value=342)
    psf23 = galsim.Image(box_size, box_size, init_value=343)

    dudx = 21.1; dudy = 21.2; dvdx = 21.3; dvdy = 21.4; x0 = 21.5; y0 = 21.6;
    wcs21  = galsim.AffineTransform(dudx, dudy, dvdx, dvdy, galsim.PositionD(x0, y0))
    dudx = 22.1; dudy = 22.2; dvdx = 22.3; dvdy = 22.4;
    wcs22  = galsim.JacobianWCS(dudx, dudy, dvdx, dvdy)
    wcs23  = galsim.PixelScale(23)

    # create lists
    images = [img21, img22, img23]
    weight = [wth21, wth22, wth23]
    seg =    [seg21, seg22, seg23]
    psf =    [psf21, psf22, psf23]
    wcs =    [wcs21, wcs22, wcs23]

    # create object
    # This time put the wcs in the image and get it there.
    img21.wcs = wcs21
    img22.wcs = wcs22
    img23.wcs = wcs23
    obj2 = galsim.des.MultiExposureObject(images=images, weight=weight, seg=seg, psf=psf, id=2)

    obj3 = galsim.des.MultiExposureObject(images=images, id=3)

    # create an object list
    objlist = [obj1, obj2]

    # save objects to MEDS file
    filename_meds = 'output/test_meds.fits'
    galsim.des.WriteMEDS(objlist, filename_meds, clobber=True)

    bad1 = galsim.Image(32, 48, init_value=0)
    bad2 = galsim.Image(35, 35, init_value=0)
    bad3 = galsim.Image(48, 48, init_value=0)

    with assert_raises(TypeError):
        galsim.des.MultiExposureObject(images=img11)
    with assert_raises(galsim.GalSimValueError):
        galsim.des.MultiExposureObject(images=[])
    with assert_raises(galsim.GalSimValueError):
        galsim.des.MultiExposureObject(images=[bad1])
    with assert_raises(galsim.GalSimValueError):
        galsim.des.MultiExposureObject(images=[bad2])
    with assert_raises(galsim.GalSimValueError):
        galsim.des.MultiExposureObject(images=[img11,bad3])
    with assert_raises(TypeError):
        galsim.des.MultiExposureObject(images=images, weight=wth11)
    with assert_raises(galsim.GalSimValueError):
        galsim.des.MultiExposureObject(images=images, weight=[])
    with assert_raises(galsim.GalSimValueError):
        galsim.des.MultiExposureObject(images=[img11], weight=[bad3])
    with assert_raises(galsim.GalSimValueError):
        galsim.des.MultiExposureObject(images=[img11], psf=[bad1])
    with assert_raises(galsim.GalSimValueError):
        galsim.des.MultiExposureObject(images=[img11], psf=[bad2])
    with assert_raises(galsim.GalSimValueError):
        galsim.des.MultiExposureObject(images=[img11, img12], psf=[bad2, psf12])
    with assert_raises(TypeError):
        galsim.des.MultiExposureObject(images=images, wcs=wcs11)
    celestial_wcs = galsim.FitsWCS("DECam_00154912_12_header.fits", dir='des_data')
    with assert_raises(galsim.GalSimValueError):
        galsim.des.MultiExposureObject(images=[img11], wcs=[celestial_wcs])

    # Check the one with no psf, weight, etc.
    filename_meds2 = 'output/test_meds_image_only.fits'
    galsim.des.WriteMEDS([obj3], filename_meds2, clobber=True)


    # Note that while there are no tests prior to this, the above still checks for
    # syntax errors in the meds creation software, so it's still worth running as part
    # of the normal unit tests.
    # But for the rest of the tests, we'll use the meds module to make sure our code
    # stays in sync with any changes there.
    try:
        import meds
        # Meds will import this, so check for this too.
        import fitsio
    except ImportError:
        print('Failed to import either meds or fitsio.  Unable to do tests of meds file.')
        return

    # Run meds module's validate function
    try:
        meds.util.validate_meds(filename_meds)
        meds.util.validate_meds(filename_meds2)
    except AttributeError:
        print('Seems to be the wrong meds package.  Unable to do tests of meds file.')
        return

    m = meds.MEDS(filename_meds)

    # Check the image_info extension:
    ref_info = meds.util.get_image_info_dtype(1)
    info = m.get_image_info()
    for name, dt in ref_info:
        dt = numpy.dtype(dt)
        print(name, dt, info.dtype[name], dt.char, info.dtype[name].char)
        assert name in info.dtype.names, "column %s not present in image_info extension"%name
        assert dt.char == info.dtype[name].char, "column %s is the wrong type"%name

    # Check the basic structure of the object_data extension
    cat = m.get_cat()
    ref_data = meds.util.get_meds_output_dtype(1)
    for tup in ref_data:
        # Some of these tuples have 3 items, not 2.  The last two are the full dtype tuple.
        name = tup[0]
        if len(tup) == 2:
            dt = tup[1]
        else:
            dt = tup[1:]
        dt = numpy.dtype(dt)
        print(name, dt, cat.dtype[name], dt.char, cat.dtype[name].char)
        assert name in cat.dtype.names, "column %s not present in object_data extension"%name
        assert dt.char == cat.dtype[name].char, "column %s is the wrong type"%name

    # Check that we have the right number of objects.
    n_obj = len(cat)
    print('number of objects is %d' % n_obj)
    numpy.testing.assert_equal(n_obj,n_obj_test,
                               err_msg="MEDS file has wrong number of objects")

    # loop over objects and exposures - test get_cutout
    for iobj in range(n_obj):

        # check ID is correct
        numpy.testing.assert_equal(cat['id'][iobj], iobj+1,
                                   err_msg="MEDS file has wrong id for object %d"%iobj)

        # get number of cutouts and check if it's right
        n_cut = cat['ncutout'][iobj]
        numpy.testing.assert_equal(n_cut,n_cut_test,
                                   err_msg="MEDS file has wrong ncutout for object %d"%iobj)

        # loop over cutouts
        for icut in range(n_cut):

            # get the images etc to compare with originals
            img = m.get_cutout(iobj, icut, type='image')
            wth = m.get_cutout(iobj, icut, type='weight')
            seg = m.get_cutout(iobj, icut, type='seg')
            psf = m.get_psf(iobj, icut)
            wcs_meds = m.get_jacobian(iobj, icut)
            # Note: col == x, row == y.
            wcs_array_meds= numpy.array(
                [ wcs_meds['dudcol'], wcs_meds['dudrow'],
                  wcs_meds['dvdcol'], wcs_meds['dvdrow'],
                  wcs_meds['col0'], wcs_meds['row0'] ] )

            # compare
            numpy.testing.assert_array_equal(img, objlist[iobj].images[icut].array,
                                             err_msg="MEDS cutout has wrong img for object %d"%iobj)
            numpy.testing.assert_array_equal(wth, objlist[iobj].weight[icut].array,
                                             err_msg="MEDS cutout has wrong wth for object %d"%iobj)
            numpy.testing.assert_array_equal(seg, objlist[iobj].seg[icut].array,
                                             err_msg="MEDS cutout has wrong seg for object %d"%iobj)
            numpy.testing.assert_array_equal(psf, objlist[iobj].psf[icut].array,
                                             err_msg="MEDS cutout has wrong psf for object %d"%iobj)
            wcs_orig = objlist[iobj].wcs[icut]
            wcs_array_orig = numpy.array(
                    [ wcs_orig.dudx, wcs_orig.dudy, wcs_orig.dvdx, wcs_orig.dvdy,
                      wcs_orig.origin.x, wcs_orig.origin.y ])
            numpy.testing.assert_array_equal(wcs_array_meds, wcs_array_orig,
                                             err_msg="MEDS cutout has wrong wcs for object %d"%iobj)

        # get the mosaic to compare with originals
        img = m.get_mosaic( iobj, type='image')
        wth = m.get_mosaic( iobj, type='weight')
        seg = m.get_mosaic( iobj, type='seg')
        # There is currently no get_mosaic option for the psfs.
        #psf = m.get_mosaic( iobj, type='psf')
        psf = numpy.concatenate([m.get_psf(iobj,icut) for icut in range(n_cut)], axis=0)

        # get the concatenated images - create the true mosaic
        true_mosaic_img = numpy.concatenate([x.array for x in objlist[iobj].images], axis=0)
        true_mosaic_wth = numpy.concatenate([x.array for x in objlist[iobj].weight], axis=0)
        true_mosaic_seg = numpy.concatenate([x.array for x in objlist[iobj].seg],    axis=0)
        true_mosaic_psf = numpy.concatenate([x.array for x in objlist[iobj].psf],    axis=0)

        # compare
        numpy.testing.assert_array_equal(true_mosaic_img, img,
                                         err_msg="MEDS mosaic has wrong img for object %d"%iobj)
        numpy.testing.assert_array_equal(true_mosaic_wth, wth,
                                         err_msg="MEDS mosaic has wrong wth for object %d"%iobj)
        numpy.testing.assert_array_equal(true_mosaic_seg, seg,
                                         err_msg="MEDS mosaic has wrong seg for object %d"%iobj)
        numpy.testing.assert_array_equal(true_mosaic_psf, psf,
                                         err_msg="MEDS mosaic has wrong psf for object %d"%iobj)



@timer
def test_meds_config():
    """
    Create a meds file from a config and compare with a manual creation.
    """
    # Some parameters:
    if __name__ == '__main__':
        nobj = 5
        n_per_obj = 8
    else:
        nobj = 2
        n_per_obj = 3
    file_name = 'output/test_meds.fits'
    stamp_size = 64
    pixel_scale = 0.26
    seed = 5757231
    g1 = -0.17
    g2 = 0.23

    # generate offsets that depend on the object num so can be easily reproduced
    # for testing below
    offset_x = '$ np.sin(999.*(@obj_num+1))'
    offset_y = '$ np.sin(998.*(@obj_num+1))'
    def get_offset(obj_num):
        return galsim.PositionD(np.sin(999.*(obj_num+1)),np.sin(998.*(obj_num+1)))

    # The config dict to write some images to a MEDS file
    config = {
        'gal' : { 'type' : 'Sersic',
                  'n' : 1.3,
                  'half_light_radius' : { 'type' : 'Sequence', 'first' : 0.7, 'step' : 0.1,
                                          'repeat' : n_per_obj },
                  'shear' : { 'type' : 'G1G2', 'g1' : g1, 'g2' : g2 },
                },
        'psf' : { 'type' : 'Moffat', 'beta' : 2.9, 'fwhm' : 0.7 },
        'image' : { 'pixel_scale' : pixel_scale,
                    'size' : stamp_size, 'random_seed' : seed },
        'output' : { 'type' : 'MEDS',
                     'nobjects' : nobj,
                     'nstamps_per_object' : n_per_obj,
                     'file_name' : file_name
                   }
    }

    import logging
    logging.basicConfig(format="%(message)s", level=logging.WARN, stream=sys.stdout)
    logger = logging.getLogger('test_meds_config')
    galsim.config.BuildFile(config, logger=logger)

    # Add in badpix and offset so we run both with and without options.
    config = galsim.config.CleanConfig(config)
    config['image']['offset'] = { 'type' : 'XY' , 'x' : offset_x, 'y' : offset_y }
    config['output']['badpix'] = {}
    galsim.config.BuildFile(config, logger=logger)

    # Scattered image is invalid with MEDS output
    config = galsim.config.CleanConfig(config)
    config['image'] = {
        'type' : 'Scattered',
        'nobjects' : 20,
        'pixel_scale' : pixel_scale,
        'size' : stamp_size ,
    }
    with assert_raises(galsim.GalSimConfigError):
        galsim.config.BuildFile(config, logger=logger)

    # Add in badpix and offset so we run both with and without options.
    config['image']['offset'] = { 'type' : 'XY' , 'x' : offset_x, 'y' : offset_y }
    config['output']['badpix'] = {}
    galsim.config.Process(config, logger=logger)

    # Now repeat, making a separate file for each
    config = galsim.config.CleanConfig(config)
    config['gal']['half_light_radius'] = { 'type' : 'Sequence', 'first' : 0.7, 'step' : 0.1,
                                           'index_key' : 'file_num' }
    config['output'] = { 'type' : 'Fits',
                         'nfiles' : nobj,
                         'weight' : { 'hdu' : 1 },
                         'badpix' : { 'hdu' : 2 },
                         'psf' : { 'hdu' : 3 },
                         'dir' : 'output',
                         'file_name' : { 'type' : 'NumberedFile', 'root' : 'test_meds' }
                       }
    config['image'] = { 'type' : 'Tiled',
                        'nx_tiles' : 1,
                        'ny_tiles' : n_per_obj,
                        'pixel_scale' : pixel_scale,
<<<<<<< HEAD
                        'offset' : config['image']['offset'],
=======
                        'offset' : { 'type' : 'XY' , 'x' : offset_x, 'y' : offset_y },
>>>>>>> 69efa4fb
                        'stamp_size' : stamp_size,
                        'random_seed' : seed
                      }
    galsim.config.Process(config, logger=logger)

    try:
        import meds
        import fitsio
    except ImportError:
        print('Failed to import either meds or fitsio.  Unable to do tests of meds file.')
        return

    try:
        m = meds.MEDS(file_name)
    except AttributeError:
        print('Seems to be the wrong meds package.  Unable to do tests of meds file.')
        return

    assert m.size == nobj

    # Test that the images made as meds mosaics match the ones written to the separate fits files.
    cat = m.get_cat()
    for iobj in range(nobj):
        ref_file = os.path.join('output','test_meds%d.fits' % iobj)
        ref_im = galsim.fits.read(ref_file)

        meds_im_array = m.get_mosaic(iobj)

        # Just for reference.  If you get an error, you can open this file with ds9.
        alt_meds_file = os.path.join('output','test_alt_meds%d.fits' % iobj)
        alt_meds_im = galsim.Image(meds_im_array)
        alt_meds_im.write(alt_meds_file)

        numpy.testing.assert_array_equal(ref_im.array, meds_im_array,
                                         err_msg="config MEDS has wrong im for object %d"%iobj)

        meds_wt_array = m.get_mosaic(iobj, type='weight')
        ref_wt_im = galsim.fits.read(ref_file, hdu=1)
        numpy.testing.assert_array_equal(ref_wt_im.array, meds_wt_array,
                                         err_msg="config MEDS has wrong wt for object %d"%iobj)

        meds_seg_array = m.get_mosaic(iobj, type='seg')
        ref_seg_im = galsim.fits.read(ref_file, hdu=2)
        ref_seg_im = 1 - ref_seg_im  # The seg mag is 1 where badpix == 0
        numpy.testing.assert_array_equal(ref_seg_im.array, meds_seg_array,
                                         err_msg="config MEDS has wrong seg for object %d"%iobj)

        meds_psf_array = numpy.concatenate([m.get_psf(iobj,icut) for icut in range(n_per_obj)],
                                           axis=0)
        ref_psf_im = galsim.fits.read(ref_file, hdu=3)
        numpy.testing.assert_array_equal(ref_psf_im.array, meds_psf_array,
                                         err_msg="config MEDS has wrong psf for object %d"%iobj)

    # Check that the various positions and sizes are set correctly.
    info = m.get_image_info()
    for iobj in range(nobj):
        n_cut = cat['ncutout'][iobj]
        for icut in range(n_cut):

            # This should be stamp_size
            box_size = cat['box_size'][iobj]
            numpy.testing.assert_almost_equal(box_size, stamp_size)

            # cutout_row and cutout_col are the "zero-offset"
            # position of the object in the stamp. In this convention, the center
            # of the first pixel is at (0,0), call this meds_center.
            # This means cutout_row/col should be the same as meds_center + offset
            offset = get_offset(iobj*n_cut+icut)
            meds_center = galsim.PositionD( (box_size-1.)/2., (box_size-1.)/2. )
            cutout_row = cat['cutout_row'][iobj][icut]
            cutout_col = cat['cutout_col'][iobj][icut]
            print('cutout_row, cutout_col = ',cutout_col, cutout_row)
            numpy.testing.assert_almost_equal(cutout_col,
                                              (meds_center+offset).x)
            numpy.testing.assert_almost_equal(cutout_row,
                                              (meds_center+offset).y)

            # The col0 and row0 here should be the same.
            wcs_meds = m.get_jacobian(iobj, icut)
            numpy.testing.assert_almost_equal(wcs_meds['col0'],
                                              (meds_center+offset).x)
            numpy.testing.assert_almost_equal(wcs_meds['row0'],
                                              (meds_center+offset).y)


            # The centroid should be (roughly) at the nominal center + offset
            img = m.get_cutout(iobj, icut, type='image')
            x,y = numpy.meshgrid( range(img.shape[1]), range(img.shape[0]) )
            itot = numpy.sum(img)
            ix = numpy.sum(x*img)
            iy = numpy.sum(y*img)
            print('centroid = ',ix/itot, iy/itot)

            print('center + offset = ',meds_center + offset)
            numpy.testing.assert_almost_equal(ix/itot,
                                              (meds_center+offset).x, decimal=2)
            numpy.testing.assert_almost_equal(iy/itot,
                                              (meds_center+offset).y, decimal=2)

            # The orig positions are irrelevant and should be 0.
            orig_row = cat['orig_row'][iobj][icut]
            orig_col = cat['orig_col'][iobj][icut]
            orig_start_row = cat['orig_start_row'][iobj][icut]
            orig_start_col = cat['orig_start_col'][iobj][icut]
            numpy.testing.assert_almost_equal(orig_col, 0.)
            numpy.testing.assert_almost_equal(orig_row, 0.)
            numpy.testing.assert_almost_equal(orig_start_col, 0.)
            numpy.testing.assert_almost_equal(orig_start_row, 0.)

            # This should be also be 0.
            numpy.testing.assert_almost_equal(info['position_offset'], 0.)


@timer
def test_nan_fits():
    """Test reading in a FITS file that has NAN.0 entries in the header.

    This test is specifically in response to issue #602.
    """
    import warnings
    from galsim._pyfits import pyfits
    # Older pyfits versions don't have this, so just skip this test then.
    if not hasattr(pyfits, 'verify'): return

    # The problematic file:
    file_name = "des_data/DECam_00158414_01.fits.fz"

    # These are the values we should be reading in:
    ref_bounds = galsim.BoundsI(xmin=1, xmax=2048, ymin=1, ymax=4096)
    ref_wcs = galsim.GSFitsWCS(_data = [
            'TPV',
            numpy.array([13423.2, 6307.333]),
            numpy.array([[-4.410051713005e-09, 7.286844513153e-05],
                   [-7.285161461796e-05, 3.936353853081e-09]]),
            galsim.CelestialCoord(1.1502513773465992 * galsim.radians,
                                  -0.9862866578241959 * galsim.radians),
            numpy.array(
                    [[[0.004336243600183, -0.01133740904139, 0.01202041999278, -0.004357212119479],
                      [1.013741474567, -0.01657049389296, 0.005805882078771, 0.0],
                      [0.008865811106037, -0.007472254968395, 0.0, 0.0],
                      [0.0008534196190617, 0.0, 0.0, 0.0]],
                     [[0.002619866608142, 0.9931356822158, 0.008771460618847, -0.003739430249945],
                      [-0.009422336649176, 0.01826140592329, -0.009387805146152, 0.0],
                      [-0.01066967054507, 0.007202907073747, 0.0, 0.0],
                      [-0.003683686751425, 0.0, 0.0, 0.0]]
                    ]),
            None, None])

    # First just read the file directly, not using galsim.fits.read
    with pyfits.open(file_name) as fp:
        try:
            data = fp[1].data
            print('Able to read FITS file with NAN.0 without any problem.')
        except:
            print('Running verify to fix the problematic FITS header.')
            with warnings.catch_warnings():
                warnings.filterwarnings("ignore",category=pyfits.verify.VerifyWarning)
                fp[1].verify('fix')
            # This should work now.
            data = fp[1].data
        header = fp[1].header

    assert data.shape == ref_bounds.numpyShape()

    # Check a direct read of the header with GSFitsWCS
    wcs = galsim.GSFitsWCS(header=header)
    assert wcs == ref_wcs

    # Now read it with GalSim's fits.read function.
    # Reading this file will emit verification warnings, so we'll ignore those here for the
    # test.  But the result should be a valid image.
    with warnings.catch_warnings():
        warnings.filterwarnings("ignore",category=pyfits.verify.VerifyWarning)
        im = galsim.fits.read(file_name)

    assert im.bounds == ref_bounds
    assert im.wcs == ref_wcs


@timer
def test_psf():
    """Test the two kinds of PSF files we have in DES.
    """
    data_dir = 'des_data'
    psfex_file = "DECam_00154912_12_psfcat.psf"
    fitpsf_file = "DECam_00154912_12_fitpsf.fits"
    wcs_file = "DECam_00154912_12_header.fits"

    wcs = galsim.FitsWCS(wcs_file, dir=data_dir)

    # We don't require that the files in example_data_dir have been downloaded.  If they
    # haven't, then we just directly set the comparison values that we want here.
    example_data_dir = '../examples/des/des_data'
    cat_file = "DECam_00154912_12_cat.fits"
    image_file = "DECam_00154912_12.fits.fz"

    try:
        cat = galsim.Catalog(cat_file, hdu=2, dir=example_data_dir)
        size = numpy.array([ cat.getFloat(i,'FLUX_RADIUS') for i in range(cat.nobjects) ])
        mag = numpy.array([ cat.getFloat(i,'MAG_AUTO') for i in range(cat.nobjects) ])
        flags = numpy.array([ cat.getInt(i,'FLAGS') for i in range(cat.nobjects) ])
        index = numpy.array(range(cat.nobjects))
        xvals = numpy.array([ cat.getFloat(i,'X_IMAGE') for i in range(cat.nobjects) ])
        yvals = numpy.array([ cat.getFloat(i,'Y_IMAGE') for i in range(cat.nobjects) ])

        # Pick bright small objects as probable stars
        mask = (flags == 0) & (mag < 14) & (mag > 13) & (size > 2) & (size < 2.5)
        idx = numpy.argsort(size[mask])

        # This choice of a star is fairly isolated from neighbors, isn't too near an edge or a tape
        # bump, and doesn't have any noticeable image artifacts in its vicinity.
        x = xvals[mask][idx][27]
        y = yvals[mask][idx][27]
        print('Using x,y = ',x,y)
        image_pos = galsim.PositionD(x,y)
        print('size, mag = ',size[mask][idx][27], mag[mask][idx][27])

        data = galsim.fits.read(image_file, dir=example_data_dir)
        b = galsim.BoundsI(int(x)-15, int(x)+16, int(y)-15, int(y)+16)
        data_stamp = data[b]

        header = galsim.fits.FitsHeader(image_file, dir=example_data_dir)
        sky_level = header['SKYBRITE']
        data_stamp -= sky_level

        raw_meas = data_stamp.FindAdaptiveMom()
        print('raw_meas = ',raw_meas)
        ref_size = raw_meas.moments_sigma
        ref_shape = raw_meas.observed_shape
        print('ref size: ',ref_size)
        print('ref shape: ',ref_shape)

    except IOError:
        x,y = 1195.64074707, 1276.63427734
        image_pos = galsim.PositionD(x,y)
        b = galsim.BoundsI(int(x)-15, int(x)+16, int(y)-15, int(y)+16)
        ref_size = 1.80668628216
        ref_shape = galsim.Shear(g1=0.022104322221,g2=-0.130925191715)

    # First the PSFEx model using the wcs_file to get the model is sky coordinates.
    psfex = galsim.des.DES_PSFEx(psfex_file, wcs_file, dir=data_dir)
    psf = psfex.getPSF(image_pos)

    # The getLocalWCS function should return a local WCS
    assert psfex.getLocalWCS(image_pos).isLocal()

    # Draw the postage stamp image
    # Note: the PSF already includes the pixel response, so draw with method 'no_pixel'.
    stamp = psf.drawImage(wcs=wcs.local(image_pos), bounds=b, method='no_pixel')
    print('wcs = ',wcs.local(image_pos))
    meas = stamp.FindAdaptiveMom()
    print('meas = ',meas)
    print('pixel scale = ',stamp.wcs.minLinearScale(image_pos=image_pos))
    print('cf sizes: ',ref_size, meas.moments_sigma)
    print('cf shapes: ',ref_shape, meas.observed_shape)
    # The agreement for a single star is not great of course, not even 2 decimals.
    # Divide by 2 to get agreement at 2 dp.
    numpy.testing.assert_almost_equal(meas.moments_sigma/2, ref_size/2, decimal=2,
                                      err_msg="PSFEx size doesn't match")
    numpy.testing.assert_almost_equal(meas.observed_shape.g1/2, ref_shape.g1/2, decimal=2,
                                      err_msg="PSFEx shape.g1 doesn't match")
    numpy.testing.assert_almost_equal(meas.observed_shape.g2/2, ref_shape.g2/2, decimal=2,
                                      err_msg="PSFEx shape.g2 doesn't match")

    # Repeat without the wcs_file argument, so the model is in chip coordinates.
    # Also check the functionality where the file is already open.
    with pyfits.open(os.path.join(data_dir, psfex_file)) as hdu_list:
        psfex = galsim.des.DES_PSFEx(hdu_list[1])
    psf = psfex.getPSF(image_pos)

    # In this case, the getLocalWCS function won't return anything useful.
    assert psfex.getLocalWCS(image_pos) is None

    # Draw the postage stamp image.  This time in image coords, so pixel_scale = 1.0.
    stamp = psf.drawImage(bounds=b, scale=1.0, method='no_pixel')
    meas = stamp.FindAdaptiveMom()
    numpy.testing.assert_almost_equal(meas.moments_sigma/2, ref_size/2, decimal=2,
                                      err_msg="no-wcs PSFEx size doesn't match")
    numpy.testing.assert_almost_equal(meas.observed_shape.g1/2, ref_shape.g1/2, decimal=2,
                                      err_msg="no-wcs PSFEx shape.g1 doesn't match")
    numpy.testing.assert_almost_equal(meas.observed_shape.g2/2, ref_shape.g2/2, decimal=2,
                                      err_msg="no-wcs PSFEx shape.g2 doesn't match")

    with assert_raises(TypeError):
        # file_name must be a string.
        galsim.des.DES_PSFEx(psf, wcs=wcs_file, dir=data_dir)
    with assert_raises(galsim.GalSimError):
        # Cannot provide both image_file_name and wcs
        galsim.des.DES_PSFEx(psfex_file, image_file_name=wcs_file, wcs=wcs_file, dir=data_dir)
    with assert_raises((IOError, OSError)):
        # This one doesn't exist.
        galsim.des.DES_PSFEx('nonexistant.psf', wcs=wcs_file, dir=data_dir)
    with assert_raises(OSError):
        # This one exists, but has invalid header parameters.
        galsim.des.DES_PSFEx('invalid_psfcat.psf', wcs=wcs_file, dir=data_dir)

    # Now the shapelet PSF model.  This model is already in sky coordinates, so no wcs_file needed.
    fitpsf = galsim.des.DES_Shapelet(os.path.join(data_dir,fitpsf_file))
    psf = fitpsf.getPSF(image_pos)

    # Draw the postage stamp image
    # Again, the PSF already includes the pixel response.
    stamp = psf.drawImage(wcs=wcs.local(image_pos), bounds=b, method='no_pixel')
    meas = stamp.FindAdaptiveMom()
    numpy.testing.assert_almost_equal(meas.moments_sigma/2, ref_size/2, decimal=2,
                                      err_msg="Shapelet PSF size doesn't match")
    numpy.testing.assert_almost_equal(meas.observed_shape.g1/2, ref_shape.g1/2, decimal=2,
                                      err_msg="Shapelet PSF shape.g1 doesn't match")
    numpy.testing.assert_almost_equal(meas.observed_shape.g2/2, ref_shape.g2/2, decimal=2,
                                      err_msg="Shapelet PSF shape.g2 doesn't match")

    with assert_raises(galsim.GalSimBoundsError):
        fitpsf.getPSF(image_pos = galsim.PositionD(4000, 5000))


@timer
def test_psf_config():
    """Test building the two PSF types using the config layer.
    """
    data_dir = 'des_data'
    psfex_file = "DECam_00154912_12_psfcat.psf"
    fitpsf_file = "DECam_00154912_12_fitpsf.fits"
    wcs_file = "DECam_00154912_12_header.fits"

    image_pos = galsim.PositionD(123.45, 543.21)

    config = {
        'input' : {
            'des_shapelet' : { 'dir' : data_dir, 'file_name' : fitpsf_file },
            'des_psfex' : [
                { 'dir' : data_dir, 'file_name' : psfex_file },
                { 'dir' : data_dir, 'file_name' : psfex_file, 'image_file_name' : wcs_file },
            ]
        },

        'psf1' : { 'type' : 'DES_Shapelet' },
        'psf2' : { 'type' : 'DES_PSFEx', 'num' : 0 },
        'psf3' : { 'type' : 'DES_PSFEx', 'num' : 1 },
        'psf4' : { 'type' : 'DES_Shapelet', 'image_pos' : galsim.PositionD(567,789), 'flux' : 179,
                   'gsparams' : { 'folding_threshold' : 1.e-4 } },
        'psf5' : { 'type' : 'DES_PSFEx', 'image_pos' : galsim.PositionD(789,567), 'flux' : 388,
                   'gsparams' : { 'folding_threshold' : 1.e-4 } },
        'bad1' : { 'type' : 'DES_Shapelet', 'image_pos' : galsim.PositionD(5670,789) },

        # This would normally be set by the config processing.  Set it manually here.
        'image_pos' : image_pos,
    }

    galsim.config.ProcessInput(config)

    psf1a = galsim.config.BuildGSObject(config, 'psf1')[0]
    fitpsf = galsim.des.DES_Shapelet(fitpsf_file, dir=data_dir)
    psf1b = fitpsf.getPSF(image_pos)
    gsobject_compare(psf1a, psf1b)

    psf2a = galsim.config.BuildGSObject(config, 'psf2')[0]
    psfex0 = galsim.des.DES_PSFEx(psfex_file, dir=data_dir)
    psf2b = psfex0.getPSF(image_pos)
    gsobject_compare(psf2a, psf2b)

    psf3a = galsim.config.BuildGSObject(config, 'psf3')[0]
    psfex1 = galsim.des.DES_PSFEx(psfex_file, wcs_file, dir=data_dir)
    psf3b = psfex1.getPSF(image_pos)
    gsobject_compare(psf3a, psf3b)

    gsparams = galsim.GSParams(folding_threshold=1.e-4)
    psf4a = galsim.config.BuildGSObject(config, 'psf4')[0]
    psf4b = fitpsf.getPSF(galsim.PositionD(567,789),gsparams=gsparams).withFlux(179)
    gsobject_compare(psf4a, psf4b)

    # Insert a wcs for thes last one.
    config['wcs'] = galsim.FitsWCS(os.path.join(data_dir,wcs_file))
    config = galsim.config.CleanConfig(config)
    galsim.config.ProcessInput(config)
    psfex2 = galsim.des.DES_PSFEx(psfex_file, dir=data_dir, wcs=config['wcs'])
    psf5a = galsim.config.BuildGSObject(config, 'psf5')[0]
    psf5b = psfex2.getPSF(galsim.PositionD(789,567),gsparams=gsparams).withFlux(388)
    gsobject_compare(psf5a, psf5b)

    del config['image_pos']
    galsim.config.RemoveCurrent(config)
    with assert_raises(galsim.GalSimConfigError):
        galsim.config.BuildGSObject(config, 'psf1')[0]
    with assert_raises(galsim.GalSimConfigError):
        galsim.config.BuildGSObject(config, 'psf2')[0]
    with assert_raises(galsim.config.gsobject.SkipThisObject):
        galsim.config.BuildGSObject(config, 'bad1')[0]


if __name__ == "__main__":
    test_meds()
    test_meds_config()
    test_nan_fits()
    test_psf()
    test_psf_config()<|MERGE_RESOLUTION|>--- conflicted
+++ resolved
@@ -341,11 +341,6 @@
     with assert_raises(galsim.GalSimConfigError):
         galsim.config.BuildFile(config, logger=logger)
 
-    # Add in badpix and offset so we run both with and without options.
-    config['image']['offset'] = { 'type' : 'XY' , 'x' : offset_x, 'y' : offset_y }
-    config['output']['badpix'] = {}
-    galsim.config.Process(config, logger=logger)
-
     # Now repeat, making a separate file for each
     config = galsim.config.CleanConfig(config)
     config['gal']['half_light_radius'] = { 'type' : 'Sequence', 'first' : 0.7, 'step' : 0.1,
@@ -362,11 +357,7 @@
                         'nx_tiles' : 1,
                         'ny_tiles' : n_per_obj,
                         'pixel_scale' : pixel_scale,
-<<<<<<< HEAD
-                        'offset' : config['image']['offset'],
-=======
                         'offset' : { 'type' : 'XY' , 'x' : offset_x, 'y' : offset_y },
->>>>>>> 69efa4fb
                         'stamp_size' : stamp_size,
                         'random_seed' : seed
                       }

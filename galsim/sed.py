--- conflicted
+++ resolved
@@ -25,10 +25,6 @@
 from astropy import constants
 import weakref
 
-<<<<<<< HEAD
-import galsim
-from galsim.utilities import WeakMethod, lazy_property, combine_wave_list
-=======
 from .gsobject import GSObject
 from .table import LookupTable
 from . import utilities
@@ -37,7 +33,6 @@
 from .utilities import WeakMethod, lazy_property, combine_wave_list
 from .errors import GalSimError, GalSimValueError, GalSimRangeError, GalSimSEDError
 from .errors import GalSimIncompatibleValuesError
->>>>>>> 69efa4fb
 
 class SED(object):
     """Object to represent the spectral energy distributions of stars and galaxies.
@@ -134,16 +129,6 @@
         self._flux_type = flux_type  # Need to save the original for repr
         # Parse the various options for wave_type
         if isinstance(wave_type, str):
-<<<<<<< HEAD
-            if wave_type.lower() in ['nm', 'nanometer', 'nanometers']:
-                self.wave_type = 'nm'
-                self.wave_factor = 1.
-            elif wave_type.lower() in ['a', 'ang', 'angstrom', 'angstroms']:
-                self.wave_type = 'Angstrom'
-                self.wave_factor = 10.
-            else:
-                raise ValueError("Unknown wave_type '{0}'".format(wave_type))
-=======
             if wave_type.lower() in ('nm', 'nanometer', 'nanometers'):
                 self.wave_type = 'nm'
                 self.wave_factor = 1.
@@ -152,7 +137,6 @@
                 self.wave_factor = 10.
             else:
                 raise GalSimValueError("Unknown wave_type", wave_type, ('nm', 'Angstrom'))
->>>>>>> 69efa4fb
         else:
             self.wave_type = wave_type
             try:
@@ -190,23 +174,15 @@
                 self.flux_type = '1'
                 self.spectral = False
             else:
-<<<<<<< HEAD
-                raise ValueError("Unknown flux_type '{0}'".format(flux_type))
-=======
                 raise GalSimValueError("Unknown flux_type", flux_type,
                                        ('flambda', 'fnu', 'fphotons', '1'))
->>>>>>> 69efa4fb
         else:
             self.flux_type = flux_type
             self.spectral = self.check_spectral()
             if not self.spectral and not self.check_dimensionless():
-<<<<<<< HEAD
-                raise TypeError("Flux_type must be equivalent to a spectral density or dimensionless.")
-=======
                 raise GalSimValueError(
                     "Flux_type must be equivalent to a spectral density or dimensionless.",
                     flux_type)
->>>>>>> 69efa4fb
             try:
                 if self.wave_factor and self.spectral:
                     self.flux_factor = (1*self.flux_type).to(SED._fphotons).value
@@ -236,11 +212,7 @@
             self.wave_list = _wave_list
             self.blue_limit = float(_blue_limit)
             self.red_limit = float(_red_limit)
-<<<<<<< HEAD
-        elif isinstance(self._spec, galsim.LookupTable):
-=======
         elif isinstance(self._spec, LookupTable):
->>>>>>> 69efa4fb
             self.wave_list = np.array(self._spec.getArgs())
             if self.wave_factor:
                 self.wave_list *= (1.0 + self.redshift) / self.wave_factor
@@ -347,27 +319,11 @@
                 # a valid spectrum specification.
                 # Are there any other types of errors we should trap here?
                 try:
-<<<<<<< HEAD
-                    self._spec = galsim.utilities.math_eval('lambda wave : ' + self._orig_spec)
-=======
                     self._spec = utilities.math_eval('lambda wave : ' + self._orig_spec)
->>>>>>> 69efa4fb
                     test_value = self._spec(700.0)
                 except ArithmeticError:
                     test_value = 0
                 except Exception as e:
-<<<<<<< HEAD
-                    raise ValueError(
-                        "String spec must either be a valid filename or something that "+
-                        "can eval to a function of wave.\n" +
-                        "Input provided: {0!r}\n".format(self._orig_spec) +
-                        "Caught error: {0}".format(e))
-                from numbers import Real
-                if not isinstance(test_value, Real):
-                    raise ValueError("The given SED function, %r, did not return a valid"
-                                     " number at test wavelength %s: got %s"%(
-                                     self._spec, 700.0, test_value))
-=======
                     raise GalSimValueError(
                         "String spec must either be a valid filename or something that "
                         "can eval to a function of wave.\n"
@@ -377,7 +333,6 @@
                     raise GalSimValueError("The given SED function did not return a valid number "
                                            "at test wavelength %s: got %s"%(700.0, test_value),
                                            self._orig_spec)
->>>>>>> 69efa4fb
 
         else:
             self._spec = self._orig_spec
@@ -440,11 +395,7 @@
                     f = self._rest_nm_to_photons(x)
                 else:
                     f = self._rest_nm_to_dimensionless(x)
-<<<<<<< HEAD
-                return galsim.LookupTable(x, f, interpolant='linear')
-=======
                 return LookupTable(x, f, interpolant='linear')
->>>>>>> 69efa4fb
 
     def _call_fast(self, wave):
         """ Return either flux in photons / sec / cm^2 / nm, or dimensionless normalization.
@@ -528,43 +479,12 @@
         wave_list, blue_limit, red_limit = combine_wave_list(self, other)
         zfactor = (1.0+self.redshift) / other.wave_factor
         if self.fast:
-<<<<<<< HEAD
-            if (isinstance(self._fast_spec, galsim.LookupTable)
-=======
             if (isinstance(self._fast_spec, LookupTable)
->>>>>>> 69efa4fb
                 and not self._fast_spec.x_log
                 and not self._fast_spec.f_log
                 and self._fast_spec.interpolant == 'linear'):
                 x = wave_list / (1.0 + self.redshift)
                 f = self._fast_spec(x) * other._tp(x*zfactor)
-<<<<<<< HEAD
-                spec = galsim.LookupTable(x, f, interpolant='linear')
-            else:
-                spec = lambda w: self._fast_spec(w) * other._tp(w*zfactor)
-        else:
-            spec = lambda w: self(w*(1.0+self.redshift)) * other._tp(w*zfactor)
-        return SED(spec, 'nm', 'fphotons', redshift=self.redshift, fast=self.fast,
-                   _blue_limit=blue_limit, _red_limit=red_limit, _wave_list=wave_list,
-                   _spectral=self.spectral)
-
-
-    def _mul_scalar(self, other):
-        """Equivalent to self * other when other is a scalar"""
-        # If other is a scalar and self._spec a LookupTable, then remake that LookupTable.
-        if isinstance(self._spec, galsim.LookupTable):
-            wave_type = self.wave_type
-            flux_type = self.flux_type
-            x = self._spec.getArgs()
-            f = np.array(self._spec.getVals()) * other
-            spec = galsim.LookupTable(x, f, x_log=self._spec.x_log, f_log=self._spec.f_log,
-                                      interpolant=self._spec.interpolant)
-        elif self._const:
-            spec = self._spec(42.0) * other
-            wave_type = 'nm'
-            flux_type = '1'
-        else:
-=======
                 spec = LookupTable(x, f, interpolant='linear')
             else:
                 spec = lambda w: self._fast_spec(w) * other._tp(w*zfactor)
@@ -590,7 +510,6 @@
             wave_type = 'nm'
             flux_type = '1'
         else:
->>>>>>> 69efa4fb
             wave_type = 'nm'
             flux_type = 'fphotons' if self.spectral else '1'
             if self.fast:
@@ -629,19 +548,11 @@
                 return self._mul_sed(other)
 
         # Product of SED and achromatic GSObject is a `ChromaticTransformation`.
-<<<<<<< HEAD
-        elif isinstance(other, galsim.GSObject):
-            return galsim.Transform(other, flux_ratio=self)
-
-        # Product of SED and Bandpass is (filtered) SED.  The `redshift` attribute is retained.
-        elif isinstance(other, galsim.Bandpass):
-=======
         elif isinstance(other, GSObject):
             return Transform(other, flux_ratio=self)
 
         # Product of SED and Bandpass is (filtered) SED.  The `redshift` attribute is retained.
         elif isinstance(other, Bandpass):
->>>>>>> 69efa4fb
             return self._mul_bandpass(other)
 
         # Product of SED with generic callable is also a (filtered) SED, with retained `redshift`.
@@ -722,13 +633,8 @@
         other(blue_limit)
         if (self.fast
                 and other.fast
-<<<<<<< HEAD
-                and isinstance(self._fast_spec, galsim.LookupTable)
-                and isinstance(other._fast_spec, galsim.LookupTable)
-=======
                 and isinstance(self._fast_spec, LookupTable)
                 and isinstance(other._fast_spec, LookupTable)
->>>>>>> 69efa4fb
                 and not self._fast_spec.x_log
                 and not other._fast_spec.x_log
                 and not self._fast_spec.f_log
@@ -814,11 +720,7 @@
         @returns the redshifted SED.
         """
         if redshift <= -1:
-<<<<<<< HEAD
-            raise ValueError("Invalid redshift {0}".format(redshift))
-=======
             raise GalSimRangeError("Invalid redshift", redshift, -1.)
->>>>>>> 69efa4fb
         zfactor = (1.0 + redshift) / (1.0 + self.redshift)
         wave_list = self.wave_list * zfactor
         blue_limit = self.blue_limit * zfactor
@@ -839,28 +741,6 @@
         """
         from . import integ
         if self.dimensionless:
-<<<<<<< HEAD
-            raise TypeError("Cannot calculate flux of dimensionless SED.")
-        if bandpass is None: # do bolometric flux
-            from galsim.deprecated import depr
-            depr('Using calculateFlux(bandpass=None) to compute a bolometric flux', 1.5, '',
-                 "If you need this functionality, you can use a pseudo-bolometric Bandpass created "
-                 "with:  bp = Bandpass('1', 'nm', blue_limit=sed.blue_limit, "
-                 "red_limit=sed.red_limit)")
-            bp = galsim.Bandpass('1', 'nm', self.blue_limit, self.red_limit)
-            return self.calculateFlux(bp)
-        else: # do flux through bandpass
-            if len(bandpass.wave_list) > 0 or len(self.wave_list) > 0:
-                slop = 1e-6 # nm
-                if (self.blue_limit > bandpass.blue_limit + slop
-                        or self.red_limit < bandpass.red_limit - slop):
-                    raise ValueError("SED undefined within Bandpass")
-                x, _, _ = combine_wave_list(self, bandpass)
-                return np.trapz(bandpass(x) * self(x), x)
-            else:
-                return galsim.integ.int1d(lambda w: bandpass(w)*self(w),
-                                          bandpass.blue_limit, bandpass.red_limit)
-=======
             raise GalSimSEDError("Cannot calculate flux of dimensionless SED.", self)
         if len(bandpass.wave_list) > 0 or len(self.wave_list) > 0:
             slop = 1e-6 # nm
@@ -875,7 +755,6 @@
         else:
             return integ.int1d(lambda w: bandpass(w)*self(w),
                                bandpass.blue_limit, bandpass.red_limit)
->>>>>>> 69efa4fb
 
     def calculateMagnitude(self, bandpass):
         """ Return the SED magnitude through a Bandpass `bandpass`.  Note that this requires
@@ -927,11 +806,7 @@
             spec_native = self._spec(rest_wave_native)
 
             # Note that this is thinning in native units, not nm and photons/nm.
-<<<<<<< HEAD
-            newx, newf = galsim.utilities.thin_tabulated_values(
-=======
             newx, newf = utilities.thin_tabulated_values(
->>>>>>> 69efa4fb
                     rest_wave_native, spec_native, rel_err=rel_err,
                     trim_zeros=trim_zeros, preserve_range=preserve_range, fast_search=fast_search)
 
@@ -965,11 +840,7 @@
         """
         from .dcr import parse_dcr_angles
         if self.dimensionless:
-<<<<<<< HEAD
-            raise TypeError("Cannot calculate DCR shifts of dimensionless SED.")
-=======
             raise GalSimSEDError("Cannot calculate DCR shifts of dimensionless SED.", self)
->>>>>>> 69efa4fb
 
         zenith_angle, parallactic_angle, kwargs = parse_dcr_angles(**kwargs)
 
@@ -984,26 +855,13 @@
         flux = self.calculateFlux(bandpass)
         if len(bandpass.wave_list) > 0:
             x, _, _ = combine_wave_list([self, bandpass])
-<<<<<<< HEAD
-            R = galsim.dcr.get_refraction(x, zenith_angle, **kwargs)
-=======
             R = dcr.get_refraction(x, zenith_angle, **kwargs)
->>>>>>> 69efa4fb
             photons = self(x)
             throughput = bandpass(x)
             Rbar = np.trapz(throughput * photons * R, x) / flux
             V = np.trapz(throughput * photons * (R-Rbar)**2, x) / flux
         else:
             weight = lambda w: bandpass(w) * self(w)
-<<<<<<< HEAD
-            Rbar_kernel = lambda w: galsim.dcr.get_refraction(w, zenith_angle, **kwargs)
-            Rbar = galsim.integ.int1d(lambda w: weight(w) * Rbar_kernel(w),
-                                      bandpass.blue_limit, bandpass.red_limit)
-            Rbar /= flux
-            V_kernel = lambda w: (galsim.dcr.get_refraction(w, zenith_angle, **kwargs) - Rbar)**2
-            V = galsim.integ.int1d(lambda w: weight(w) * V_kernel(w),
-                                   bandpass.blue_limit, bandpass.red_limit)
-=======
             Rbar_kernel = lambda w: dcr.get_refraction(w, zenith_angle, **kwargs)
             Rbar = integ.int1d(lambda w: weight(w) * Rbar_kernel(w),
                                bandpass.blue_limit, bandpass.red_limit)
@@ -1011,7 +869,6 @@
             V_kernel = lambda w: (dcr.get_refraction(w, zenith_angle, **kwargs) - Rbar)**2
             V = integ.int1d(lambda w: weight(w) * V_kernel(w),
                             bandpass.blue_limit, bandpass.red_limit)
->>>>>>> 69efa4fb
             V /= flux
         # Rbar and V are computed above assuming that the parallactic angle is 0.  Hence we
         # need to rotate our frame by the parallactic angle to get the desired output.
@@ -1050,13 +907,6 @@
     def _cache_deviate(self):
         return dict()
 
-<<<<<<< HEAD
-    @lazy_property
-    def _cache_deviate(self):
-        return dict()
-
-=======
->>>>>>> 69efa4fb
     def sampleWavelength(self, nphotons, bandpass, rng=None, npoints=None):
         """ Sample a number of random wavelength values from the SED, possibly as observed through
         a bandpass.
@@ -1070,10 +920,7 @@
         @param npoints   Number of points DistDeviate should use for its internal interpolation
                          tables. [default: None, which uses the DistDeviate default]
         """
-<<<<<<< HEAD
-=======
         from .random import DistDeviate
->>>>>>> 69efa4fb
         nphotons=int(nphotons)
 
         key = (bandpass,npoints)
@@ -1085,15 +932,6 @@
             else:
                 sed = self._mul_bandpass(bandpass)
 
-<<<<<<< HEAD
-            if isinstance(sed._fast_spec, galsim.LookupTable):
-                dev = galsim.DistDeviate(function=sed._fast_spec, npoints=npoints)
-            else:
-                xmin = sed.blue_limit / (1.+self.redshift)
-                xmax = sed.red_limit / (1.+self.redshift)
-                dev = galsim.DistDeviate(function=sed._fast_spec, x_min=xmin, x_max=xmax,
-                                         npoints=npoints)
-=======
             if isinstance(sed._fast_spec, LookupTable):
                 dev = DistDeviate(function=sed._fast_spec, npoints=npoints)
             else:
@@ -1101,7 +939,6 @@
                 xmax = sed.red_limit / (1.+self.redshift)
                 dev = DistDeviate(function=sed._fast_spec, x_min=xmin, x_max=xmax,
                                   npoints=npoints)
->>>>>>> 69efa4fb
             self._cache_deviate[key] = dev
 
         # Reset the deviate explicitly
@@ -1134,11 +971,7 @@
         return self._hash
 
     def __repr__(self):
-<<<<<<< HEAD
-        outstr = ('galsim.SED(%r, wave_type=%r, flux_type=%r, redshift=%r, fast=%r,' +
-=======
         outstr = ('galsim.SED(%r, wave_type=%r, flux_type=%r, redshift=%r, fast=%r,'
->>>>>>> 69efa4fb
                   ' _wave_list=%r, _blue_limit=%r, _red_limit=%s)')%(
                       self._orig_spec, self.wave_type, self._flux_type, self.redshift, self.fast,
                       self.wave_list, self.blue_limit,

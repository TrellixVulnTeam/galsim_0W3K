--- conflicted
+++ resolved
@@ -170,13 +170,6 @@
     # or when trying to specify the galaxy too many ways
     rg_1 = galsim.RealGalaxy(rgc, index = ind_fake, rng = galsim.BaseDeviate(1234))
     rg_2 = galsim.RealGalaxy(rgc, random=True)
-<<<<<<< HEAD
-    assert_raises(TypeError, galsim.RealGalaxy, rgc, index=ind_fake, rng='foo')
-    assert_raises(AttributeError, galsim.RealGalaxy, rgc, index=ind_fake, id=0)
-    assert_raises(AttributeError, galsim.RealGalaxy, rgc, index=ind_fake, random=True)
-    assert_raises(AttributeError, galsim.RealGalaxy, rgc, id=0, random=True)
-    assert_raises(AttributeError, galsim.RealGalaxy, rgc)
-=======
 
     assert_raises(TypeError, galsim.RealGalaxy, rgc, index=ind_fake, rng='foo')
     assert_raises(TypeError, galsim.RealGalaxy, rgc)
@@ -186,7 +179,6 @@
     assert_raises(ValueError, galsim.RealGalaxy, rgc, index=ind_fake, random=True)
     assert_raises(ValueError, galsim.RealGalaxy, rgc, id=0, random=True)
 
->>>>>>> 69efa4fb
     # Different RNGs give different random galaxies.
     rg_3 = galsim.RealGalaxy(rgc, random=True, rng=galsim.BaseDeviate(12345))
     rg_4 = galsim.RealGalaxy(rgc, random=True, rng=galsim.BaseDeviate(67890))

# Copyright (c) 2012-2018 by the GalSim developers team on GitHub
# https://github.com/GalSim-developers
#
# This file is part of GalSim: The modular galaxy image simulation toolkit.
# https://github.com/GalSim-developers/GalSim
#
# GalSim is free software: redistribution and use in source and binary forms,
# with or without modification, are permitted provided that the following
# conditions are met:
#
# 1. Redistributions of source code must retain the above copyright notice, this
#    list of conditions, and the disclaimer given in the accompanying LICENSE
#    file.
# 2. Redistributions in binary form must reproduce the above copyright notice,
#    this list of conditions, and the disclaimer given in the documentation
#    and/or other materials provided with the distribution.
#

from __future__ import print_function
import unittest
import numpy as np
import os
import sys

<<<<<<< HEAD
try:
    import astroplan
    no_astroplan = False
except ImportError:
    no_astroplan = True

from galsim_test_helpers import *

=======
>>>>>>> 69efa4fb
try:
    import astroplan
    no_astroplan = False
except ImportError:
    no_astroplan = True

import galsim
from galsim_test_helpers import *

bppath = os.path.join(galsim.meta_data.share_dir, "bandpasses")
sedpath = os.path.join(galsim.meta_data.share_dir, "SEDs")


@timer
def test_photon_array():
    """Test the basic methods of PhotonArray class
    """
    nphotons = 1000

    # First create from scratch
    photon_array = galsim.PhotonArray(nphotons)
    assert len(photon_array.x) == nphotons
    assert len(photon_array.y) == nphotons
    assert len(photon_array.flux) == nphotons
    assert not photon_array.hasAllocatedWavelengths()
    assert not photon_array.hasAllocatedAngles()

    # Initial values should all be 0
    np.testing.assert_array_equal(photon_array.x, 0.)
    np.testing.assert_array_equal(photon_array.y, 0.)
    np.testing.assert_array_equal(photon_array.flux, 0.)

    # Check picklability
    do_pickle(photon_array)

    # Check assignment via numpy [:]
    photon_array.x[:] = 5
    photon_array.y[:] = 17
    photon_array.flux[:] = 23
    np.testing.assert_array_equal(photon_array.x, 5.)
    np.testing.assert_array_equal(photon_array.y, 17.)
    np.testing.assert_array_equal(photon_array.flux, 23.)

    # Check assignment directly to the attributes
    photon_array.x = 25
    photon_array.y = 37
    photon_array.flux = 53
    np.testing.assert_array_equal(photon_array.x, 25.)
    np.testing.assert_array_equal(photon_array.y, 37.)
    np.testing.assert_array_equal(photon_array.flux, 53.)

    # Now create from shooting a profile
    obj = galsim.Exponential(flux=1.7, scale_radius=2.3)
    rng = galsim.UniformDeviate(1234)
    photon_array = obj.shoot(nphotons, rng)
    orig_x = photon_array.x.copy()
    orig_y = photon_array.y.copy()
    orig_flux = photon_array.flux.copy()
    assert len(photon_array.x) == nphotons
    assert len(photon_array.y) == nphotons
    assert len(photon_array.flux) == nphotons
    assert not photon_array.hasAllocatedWavelengths()
    assert not photon_array.hasAllocatedAngles()

    # Check arithmetic ops
    photon_array.x *= 5
    photon_array.y += 17
    photon_array.flux /= 23
    np.testing.assert_almost_equal(photon_array.x, orig_x * 5.)
    np.testing.assert_almost_equal(photon_array.y, orig_y + 17.)
    np.testing.assert_almost_equal(photon_array.flux, orig_flux / 23.)

    # Check picklability again with non-zero values
    do_pickle(photon_array)

    # Now assign to the optional arrays
    photon_array.dxdz = 0.17
    assert photon_array.hasAllocatedAngles()
    assert not photon_array.hasAllocatedWavelengths()
    np.testing.assert_array_equal(photon_array.dxdz, 0.17)
    np.testing.assert_array_equal(photon_array.dydz, 0.)

    photon_array.dydz = 0.59
    np.testing.assert_array_equal(photon_array.dxdz, 0.17)
    np.testing.assert_array_equal(photon_array.dydz, 0.59)

    # Start over to check that assigning to wavelength leaves dxdz, dydz alone.
    photon_array = obj.shoot(nphotons, rng)
    photon_array.wavelength = 500.
    assert photon_array.hasAllocatedWavelengths()
    assert not photon_array.hasAllocatedAngles()
    np.testing.assert_array_equal(photon_array.wavelength, 500)

    photon_array.dxdz = 0.23
    photon_array.dydz = 0.88
    photon_array.wavelength = 912.
    assert photon_array.hasAllocatedWavelengths()
    assert photon_array.hasAllocatedAngles()
    np.testing.assert_array_equal(photon_array.dxdz, 0.23)
    np.testing.assert_array_equal(photon_array.dydz, 0.88)
    np.testing.assert_array_equal(photon_array.wavelength, 912)

    # Check toggling is_corr
    assert not photon_array.isCorrelated()
    photon_array.setCorrelated()
    assert photon_array.isCorrelated()
    photon_array.setCorrelated(False)
    assert not photon_array.isCorrelated()
    photon_array.setCorrelated(True)
    assert photon_array.isCorrelated()

    # Check rescaling the total flux
    flux = photon_array.flux.sum()
    np.testing.assert_almost_equal(photon_array.getTotalFlux(), flux)
    photon_array.scaleFlux(17)
    np.testing.assert_almost_equal(photon_array.getTotalFlux(), 17*flux)
    photon_array.setTotalFlux(199)
    np.testing.assert_almost_equal(photon_array.getTotalFlux(), 199)

    # Check rescaling the positions
    x = photon_array.x.copy()
    y = photon_array.y.copy()
    photon_array.scaleXY(1.9)
    np.testing.assert_almost_equal(photon_array.x, 1.9*x)
    np.testing.assert_almost_equal(photon_array.y, 1.9*y)

    # Check ways to assign to photons
    pa1 = galsim.PhotonArray(50)
    pa1.x = photon_array.x[:50]
    for i in range(50):
        pa1.y[i] = photon_array.y[i]
    pa1.flux[0:50] = photon_array.flux[:50]
    pa1.dxdz = photon_array.dxdz[:50]
    pa1.dydz = photon_array.dydz[:50]
    pa1.wavelength = photon_array.wavelength[:50]
    np.testing.assert_almost_equal(pa1.x, photon_array.x[:50])
    np.testing.assert_almost_equal(pa1.y, photon_array.y[:50])
    np.testing.assert_almost_equal(pa1.flux, photon_array.flux[:50])
    np.testing.assert_almost_equal(pa1.dxdz, photon_array.dxdz[:50])
    np.testing.assert_almost_equal(pa1.dydz, photon_array.dydz[:50])
    np.testing.assert_almost_equal(pa1.wavelength, photon_array.wavelength[:50])

    # Check assignAt
    pa2 = galsim.PhotonArray(100)
    pa2.assignAt(0, pa1)
    pa2.assignAt(50, pa1)
    np.testing.assert_almost_equal(pa2.x[:50], pa1.x)
    np.testing.assert_almost_equal(pa2.y[:50], pa1.y)
    np.testing.assert_almost_equal(pa2.flux[:50], pa1.flux)
    np.testing.assert_almost_equal(pa2.dxdz[:50], pa1.dxdz)
    np.testing.assert_almost_equal(pa2.dydz[:50], pa1.dydz)
    np.testing.assert_almost_equal(pa2.wavelength[:50], pa1.wavelength)
    np.testing.assert_almost_equal(pa2.x[50:], pa1.x)
    np.testing.assert_almost_equal(pa2.y[50:], pa1.y)
    np.testing.assert_almost_equal(pa2.flux[50:], pa1.flux)
    np.testing.assert_almost_equal(pa2.dxdz[50:], pa1.dxdz)
    np.testing.assert_almost_equal(pa2.dydz[50:], pa1.dydz)
    np.testing.assert_almost_equal(pa2.wavelength[50:], pa1.wavelength)

    # Error if it doesn't fit.
    assert_raises(ValueError, pa2.assignAt, 90, pa1)

    # Test some trivial usage of makeFromImage
    zero = galsim.Image(4,4,init_value=0)
    photons = galsim.PhotonArray.makeFromImage(zero)
    print('photons = ',photons)
    assert len(photons) == 16
    np.testing.assert_array_equal(photons.flux, 0.)

    ones = galsim.Image(4,4,init_value=1)
    photons = galsim.PhotonArray.makeFromImage(ones)
    print('photons = ',photons)
    assert len(photons) == 16
    np.testing.assert_almost_equal(photons.flux, 1.)

    tens = galsim.Image(4,4,init_value=8)
    photons = galsim.PhotonArray.makeFromImage(tens, max_flux=5.)
    print('photons = ',photons)
    assert len(photons) == 32
    np.testing.assert_almost_equal(photons.flux, 4.)

    assert_raises(ValueError, galsim.PhotonArray.makeFromImage, zero, max_flux=0.)
    assert_raises(ValueError, galsim.PhotonArray.makeFromImage, zero, max_flux=-2)

    # Check some other errors
    undef = galsim.Image()
    assert_raises(galsim.GalSimUndefinedBoundsError, pa2.addTo, undef)

    # This shouldn't be able to happen in regular photon-shooting usage, so check here.
    # TODO: Would be nice to have some real tests of the convolve functionality here,
    #       rather than just implicitly in the shooting tests.
    assert_raises(galsim.GalSimError, pa2.convolve, pa1)

    # Check picklability again with non-zero values for everything
    do_pickle(photon_array)

@timer
def test_wavelength_sampler():
    nphotons = 1000
    obj = galsim.Exponential(flux=1.7, scale_radius=2.3)
    rng = galsim.UniformDeviate(1234)

    photon_array = obj.shoot(nphotons, rng)

    sed = galsim.SED(os.path.join(sedpath, 'CWW_E_ext.sed'), 'A', 'flambda').thin()
    bandpass = galsim.Bandpass(os.path.join(bppath, 'LSST_r.dat'), 'nm').thin()

    sampler = galsim.WavelengthSampler(sed, bandpass, rng)
    sampler.applyTo(photon_array)

    # Note: the underlying functionality of the sampleWavelengths function is tested
    # in test_sed.py.  So here we are really just testing that the wrapper class is
    # properly writing to the photon_array.wavelengths array.

    assert photon_array.hasAllocatedWavelengths()
    assert not photon_array.hasAllocatedAngles()

    print('mean wavelength = ',np.mean(photon_array.wavelength))
    print('min wavelength = ',np.min(photon_array.wavelength))
    print('max wavelength = ',np.max(photon_array.wavelength))

    assert np.min(photon_array.wavelength) > bandpass.blue_limit
    assert np.max(photon_array.wavelength) < bandpass.red_limit

    # This is a regression test based on the value at commit 134a119
    np.testing.assert_allclose(np.mean(photon_array.wavelength), 622.755128, rtol=1.e-4)

    # If we use a flat SED (in photons/nm), then the mean sampled wavelength should very closely
    # match the bandpass effective wavelength.
    photon_array2 = galsim.PhotonArray(100000)
    sed2 = galsim.SED('1', 'nm', 'fphotons')
    sampler2 = galsim.WavelengthSampler(sed2, bandpass, rng)
    sampler2.applyTo(photon_array2)
    np.testing.assert_allclose(np.mean(photon_array2.wavelength),
                               bandpass.effective_wavelength,
                               rtol=0, atol=0.2,  # 2 Angstrom accuracy is pretty good
                               err_msg="Mean sampled wavelength not close to effective_wavelength")

    # Test that using this as a surface op works properly.

    # First do the shooting and clipping manually.
    im1 = galsim.Image(64,64,scale=1)
    im1.setCenter(0,0)
    photon_array.flux[photon_array.wavelength < 600] = 0.
    photon_array.addTo(im1)

    # Make a dummy surface op that clips any photons with lambda < 600
    class Clip600(object):
        def applyTo(self, photon_array, local_wcs=None):
            photon_array.flux[photon_array.wavelength < 600] = 0.

    # Use (a new) sampler and clip600 as surface_ops in drawImage
    im2 = galsim.Image(64,64,scale=1)
    im2.setCenter(0,0)
    clip600 = Clip600()
    rng2 = galsim.BaseDeviate(1234)
    sampler2 = galsim.WavelengthSampler(sed, bandpass, rng2)
    obj.drawImage(im2, method='phot', n_photons=nphotons, use_true_center=False,
                  surface_ops=[sampler2,clip600], rng=rng2)
    print('sum = ',im1.array.sum(),im2.array.sum())
    np.testing.assert_array_equal(im1.array, im2.array)

@timer
def test_photon_angles():
    """Test the photon_array function
    """
    # Make a photon array
    seed = 12345
    ud = galsim.UniformDeviate(seed)
    gal = galsim.Sersic(n=4, half_light_radius=1)
    photon_array = gal.shoot(100000, ud)

    # Add the directions (N.B. using the same seed as for generating the photon array
    # above.  The fact that it is the same does not matter here; the testing routine
    # only needs to have a definite seed value so the consistency of the results with
    # expectations can be evaluated precisely
    fratio = 1.2
    obscuration = 0.2

    # rng can be None, an existing BaseDeviate, or an integer
    for rng in [ None, ud, 12345 ]:
        assigner = galsim.FRatioAngles(fratio, obscuration, rng)
        assigner.applyTo(photon_array)

        dxdz = photon_array.dxdz
        dydz = photon_array.dydz

        phi = np.arctan2(dydz,dxdz)
        tantheta = np.sqrt(np.square(dxdz) + np.square(dydz))
        sintheta = np.sin(np.arctan(tantheta))

        # Check that the values are within the ranges expected
        # (The test on phi really can't fail, because it is only testing the range of the
        # arctan2 function.)
        np.testing.assert_array_less(-phi, np.pi, "Azimuth angles outside possible range")
        np.testing.assert_array_less(phi, np.pi, "Azimuth angles outside possible range")

        fov_angle = np.arctan(0.5 / fratio)
        obscuration_angle = obscuration * fov_angle
        np.testing.assert_array_less(-sintheta, -np.sin(obscuration_angle),
                                     "Inclination angles outside possible range")
        np.testing.assert_array_less(sintheta, np.sin(fov_angle),
                                     "Inclination angles outside possible range")

    # Compare these slopes with the expected distributions (uniform in azimuth
    # over all azimiths and uniform in sin(inclination) over the range of
    # allowed inclinations
    # Only test this for the last one, so we make sure we have a deterministic result.
    # (The above tests should be reliable even for the default rng.)
    phi_histo, phi_bins = np.histogram(phi, bins=100)
    sintheta_histo, sintheta_bins = np.histogram(sintheta, bins=100)
    phi_ref = float(np.sum(phi_histo))/phi_histo.size
    sintheta_ref = float(np.sum(sintheta_histo))/sintheta_histo.size

    chisqr_phi = np.sum(np.square(phi_histo - phi_ref)/phi_ref) / phi_histo.size
    chisqr_sintheta = np.sum(np.square(sintheta_histo - sintheta_ref) /
                             sintheta_ref) / sintheta_histo.size

    print('chisqr_phi = ',chisqr_phi)
    print('chisqr_sintheta = ',chisqr_sintheta)
    assert 0.9 < chisqr_phi < 1.1, "Distribution in azimuth is not nearly uniform"
    assert 0.9 < chisqr_sintheta < 1.1, "Distribution in sin(inclination) is not nearly uniform"

    # Try some invalid inputs
    assert_raises(ValueError, galsim.FRatioAngles, fratio=-0.3)
    assert_raises(ValueError, galsim.FRatioAngles, fratio=1.2, obscuration=-0.3)
    assert_raises(ValueError, galsim.FRatioAngles, fratio=1.2, obscuration=1.0)
    assert_raises(ValueError, galsim.FRatioAngles, fratio=1.2, obscuration=1.9)

@timer
def test_photon_io():
    """Test the ability to read and write photons to a file
    """
    nphotons = 1000

    obj = galsim.Exponential(flux=1.7, scale_radius=2.3)
    rng = galsim.UniformDeviate(1234)
    image = obj.drawImage(method='phot', n_photons=nphotons, save_photons=True, rng=rng)
    photons = image.photons
    assert photons.size() == len(photons) == nphotons

    with assert_raises(galsim.GalSimIncompatibleValuesError):
        obj.drawImage(method='phot', n_photons=nphotons, save_photons=True, maxN=1.e5)

    file_name = 'output/photons1.dat'
    photons.write(file_name)

    photons1 = galsim.PhotonArray.read(file_name)

    assert photons1.size() == nphotons
    assert not photons1.hasAllocatedWavelengths()
    assert not photons1.hasAllocatedAngles()

    np.testing.assert_array_equal(photons1.x, photons.x)
    np.testing.assert_array_equal(photons1.y, photons.y)
    np.testing.assert_array_equal(photons1.flux, photons.flux)

    sed = galsim.SED(os.path.join(sedpath, 'CWW_E_ext.sed'), 'nm', 'flambda').thin()
    bandpass = galsim.Bandpass(os.path.join(bppath, 'LSST_r.dat'), 'nm').thin()

    wave_sampler = galsim.WavelengthSampler(sed, bandpass, rng)
    angle_sampler = galsim.FRatioAngles(1.3, 0.3, rng)

    ops = [ wave_sampler, angle_sampler ]
    for op in ops:
        op.applyTo(photons)

    file_name = 'output/photons2.dat'
    photons.write(file_name)

    photons2 = galsim.PhotonArray.read(file_name)

    assert photons2.size() == nphotons
    assert photons2.hasAllocatedWavelengths()
    assert photons2.hasAllocatedAngles()

    np.testing.assert_array_equal(photons2.x, photons.x)
    np.testing.assert_array_equal(photons2.y, photons.y)
    np.testing.assert_array_equal(photons2.flux, photons.flux)
    np.testing.assert_array_equal(photons2.dxdz, photons.dxdz)
    np.testing.assert_array_equal(photons2.dydz, photons.dydz)
    np.testing.assert_array_equal(photons2.wavelength, photons.wavelength)

@timer
def test_dcr():
    """Test the dcr surface op
    """
    # This tests that implementing DCR with the surface op is equivalent to using
    # ChromaticAtmosphere.
    # We use fairly extreme choices for the parameters to make the comparison easier, so
    # we can still get good discrimination of any errors with only 10^6 photons.
    zenith_angle = 45 * galsim.degrees  # Larger angle has larger DCR.
    parallactic_angle = 129 * galsim.degrees  # Something random, not near 0 or 180
    pixel_scale = 0.03  # Small pixel scale means shifts are many pixels, rather than a fraction.
    alpha = -1.2  # The normal alpha is -0.2, so this is exaggerates the effect.

    bandpass = galsim.Bandpass('LSST_r.dat', 'nm')
    base_wavelength = bandpass.effective_wavelength
    base_wavelength += 500  # This exaggerates the effects fairly substantially.

    sed = galsim.SED('CWW_E_ext.sed', wave_type='ang', flux_type='flambda')

    flux = 1.e6
    base_PSF = galsim.Kolmogorov(fwhm=0.3)

    # Use ChromaticAtmosphere
    im1 = galsim.ImageD(50, 50, scale=pixel_scale)
    star = galsim.DeltaFunction() * sed
    star = star.withFlux(flux, bandpass=bandpass)
    chrom_PSF = galsim.ChromaticAtmosphere(base_PSF,
                                           base_wavelength=base_wavelength,
                                           zenith_angle=zenith_angle,
                                           parallactic_angle=parallactic_angle,
                                           alpha=alpha)
    chrom = galsim.Convolve(star, chrom_PSF)
    chrom.drawImage(bandpass, image=im1)

    # Use PhotonDCR
    im2 = galsim.ImageD(50, 50, scale=pixel_scale)
    dcr = galsim.PhotonDCR(base_wavelength=base_wavelength,
                           zenith_angle=zenith_angle,
                           parallactic_angle=parallactic_angle,
                           alpha=alpha)
    achrom = base_PSF.withFlux(flux)
    rng = galsim.BaseDeviate(31415)
    wave_sampler = galsim.WavelengthSampler(sed, bandpass, rng)
    surface_ops = [wave_sampler, dcr]
    achrom.drawImage(image=im2, method='phot', rng=rng, surface_ops=surface_ops)

    im1 /= flux  # Divide by flux, so comparison is on a relative basis.
    im2 /= flux
    printval(im2, im1, show=False)
    np.testing.assert_almost_equal(im2.array, im1.array, decimal=4,
                                   err_msg="PhotonDCR didn't match ChromaticAtmosphere")

    # Repeat with thinned bandpass and SED to check that thin still works well.
    im3 = galsim.ImageD(50, 50, scale=pixel_scale)
    thin = 0.1  # Even higher also works.  But this is probably enough.
    thin_bandpass = bandpass.thin(thin)
    thin_sed = sed.thin(thin)
    print('len bp = %d => %d'%(len(bandpass.wave_list), len(thin_bandpass.wave_list)))
    print('len sed = %d => %d'%(len(sed.wave_list), len(thin_sed.wave_list)))
    wave_sampler = galsim.WavelengthSampler(thin_sed, thin_bandpass, rng)
    achrom.drawImage(image=im3, method='phot', rng=rng, surface_ops=surface_ops)

    im3 /= flux
    printval(im3, im1, show=False)
    np.testing.assert_almost_equal(im3.array, im1.array, decimal=4,
                                   err_msg="thinning factor %f led to 1.e-4 level inaccuracy"%thin)

    # Check scale_unit
    im4 = galsim.ImageD(50, 50, scale=pixel_scale/60)
    dcr = galsim.PhotonDCR(base_wavelength=base_wavelength,
                           zenith_angle=zenith_angle,
                           parallactic_angle=parallactic_angle,
                           scale_unit='arcmin',
                           alpha=alpha)
    surface_ops = [wave_sampler, dcr]
    achrom.dilate(1./60).drawImage(image=im4, method='phot', rng=rng, surface_ops=surface_ops)
    im4 /= flux
    printval(im4, im1, show=False)
    np.testing.assert_almost_equal(im4.array, im1.array, decimal=4,
                                   err_msg="PhotonDCR with scale_unit=arcmin, didn't match")

    # Check some other valid options
    # alpha = 0 means don't do any size scaling.
    # obj_coord, HA and latitude are another option for setting the angles
    # pressure, temp, and water pressure are settable.
    # Also use a non-trivial WCS.
    wcs = galsim.FitsWCS('des_data/DECam_00154912_12_header.fits')
    image = galsim.Image(50, 50, wcs=wcs)
    bandpass = galsim.Bandpass('LSST_r.dat', wave_type='nm').thin(0.1)
    base_wavelength = bandpass.effective_wavelength
    lsst_lat = galsim.Angle.from_dms('-30:14:23.76')
    lsst_long = galsim.Angle.from_dms('-70:44:34.67')
    local_sidereal_time = 3.14 * galsim.hours  # Not pi. This is the time for this observation.

    im5 = galsim.ImageD(50, 50, wcs=wcs)
    obj_coord = wcs.toWorld(im5.true_center)
    base_PSF = galsim.Kolmogorov(fwhm=0.9)
    achrom = base_PSF.withFlux(flux)
    dcr = galsim.PhotonDCR(base_wavelength=bandpass.effective_wavelength,
                           obj_coord=obj_coord,
                           HA=local_sidereal_time-obj_coord.ra,
                           latitude=lsst_lat,
                           pressure=72,         # default is 69.328
                           temperature=290,     # default is 293.15
                           H2O_pressure=0.9)    # default is 1.067
                           #alpha=0)            # default is 0, so don't need to set it.
    surface_ops = [wave_sampler, dcr]
    achrom.drawImage(image=im5, method='phot', rng=rng, surface_ops=surface_ops)

    im6 = galsim.ImageD(50, 50, wcs=wcs)
    star = galsim.DeltaFunction() * sed
    star = star.withFlux(flux, bandpass=bandpass)
    chrom_PSF = galsim.ChromaticAtmosphere(base_PSF,
                                           base_wavelength=bandpass.effective_wavelength,
                                           obj_coord=obj_coord,
                                           HA=local_sidereal_time-obj_coord.ra,
                                           latitude=lsst_lat,
                                           pressure=72,
                                           temperature=290,
                                           H2O_pressure=0.9,
                                           alpha=0)
    chrom = galsim.Convolve(star, chrom_PSF)
    chrom.drawImage(bandpass, image=im6)

    im5 /= flux  # Divide by flux, so comparison is on a relative basis.
    im6 /= flux
    printval(im5, im6, show=False)
    np.testing.assert_almost_equal(im5.array, im6.array, decimal=3,
                                   err_msg="PhotonDCR with alpha=0 didn't match")

    # Also check invalid parameters
<<<<<<< HEAD
=======
    zenith_coord = galsim.CelestialCoord(13.54 * galsim.hours, lsst_lat)
>>>>>>> 69efa4fb
    assert_raises(TypeError, galsim.PhotonDCR,
                  zenith_angle=zenith_angle,
                  parallactic_angle=parallactic_angle)  # base_wavelength is required
    assert_raises(TypeError, galsim.PhotonDCR,
                  base_wavelength=500,
                  parallactic_angle=parallactic_angle)  # zenith_angle (somehow) is required
<<<<<<< HEAD
    assert_raises(TypeError, galsim.PhotonDCR,
                  base_wavelength=500,
                  zenith_angle=zenith_angle,
                  parallactic_angle=parallactic_angle,
                  H20_pressure=1.)                      # invalid (misspelled)
    assert_raises(ValueError, galsim.PhotonDCR,
                  base_wavelength=500,
=======
    assert_raises(TypeError, galsim.PhotonDCR, 500,
                  zenith_angle=34.4,
                  parallactic_angle=parallactic_angle)  # zenith_angle must be Angle
    assert_raises(TypeError, galsim.PhotonDCR, 500,
                  zenith_angle=zenith_angle,
                  parallactic_angle=34.5)               # parallactic_angle must be Angle
    assert_raises(TypeError, galsim.PhotonDCR, 500,
                  obj_coord=obj_coord,
                  latitude=lsst_lat)                    # Missing HA
    assert_raises(TypeError, galsim.PhotonDCR, 500,
                  obj_coord=obj_coord,
                  HA=local_sidereal_time-obj_coord.ra)  # Missing latitude
    assert_raises(TypeError, galsim.PhotonDCR, 500,
                  obj_coord=obj_coord)                  # Need either zenith_coord, or (HA,lat)
    assert_raises(TypeError, galsim.PhotonDCR, 500,
                  obj_coord=obj_coord,
                  zenith_coord=zenith_coord,
                  HA=local_sidereal_time-obj_coord.ra)  # Can't have both HA and zenith_coord
    assert_raises(TypeError, galsim.PhotonDCR, 500,
                  obj_coord=obj_coord,
                  zenith_coord=zenith_coord,
                  latitude=lsst_lat)                    # Can't have both lat and zenith_coord
    assert_raises(TypeError, galsim.PhotonDCR, 500,
                  zenith_angle=zenith_angle,
                  parallactic_angle=parallactic_angle,
                  H20_pressure=1.)                      # invalid (misspelled)
    assert_raises(ValueError, galsim.PhotonDCR, 500,
>>>>>>> 69efa4fb
                  zenith_angle=zenith_angle,
                  parallactic_angle=parallactic_angle,
                  scale_unit='inches')                  # invalid scale_unit

<<<<<<< HEAD
=======
    # Invalid to use dcr without some way of setting wavelengths.
    assert_raises(galsim.GalSimError, achrom.drawImage, im2, method='phot', surface_ops=[dcr])

>>>>>>> 69efa4fb
@unittest.skipIf(no_astroplan, 'Unable to import astroplan')
@timer
def test_dcr_angles():
    """Check the DCR angle calculations by comparing to astroplan's calculations of the same.
    """
    # Note: test_chromatic.py and test_sed.py both also test aspects of the dcr module, so
    # this particular test could belong in either of them too.  But I (MJ) put it here, since
    # I wrote it in conjunction with the tests of PhotonDCR to try to make sure that code
    # is working properly.
    import astropy.time

    # Set up an observation date, time, location, coordinate
    # These are arbitrary, so ripped from astroplan's docs
    # https://media.readthedocs.org/pdf/astroplan/latest/astroplan.pdf
    subaru = astroplan.Observer.at_site('subaru')
    time = astropy.time.Time('2015-06-16 12:00:00')

    # Stars that are visible from the north in summer time.
    names = ['Vega', 'Polaris', 'Altair', 'Regulus', 'Spica', 'Algol', 'Fomalhaut', 'Markab',
             'Deneb', 'Mizar', 'Dubhe', 'Sirius', 'Rigel', 'Etamin', 'Alderamin']

    for name in names:
        try:
            star = astroplan.FixedTarget.from_name(name)
        except Exception as e:
            print('Caught exception trying to make star from name ',name)
            print(e)
            print('Aborting.  (Probably some kind of network problem.)')
            return
        print(star)

        ap_z = subaru.altaz(time, star).zen
        ap_q = subaru.parallactic_angle(time, star)
        print('According to astroplan:')
        print('  z,q = ', ap_z.deg, ap_q.deg)

        # Repeat with GalSim
        coord = galsim.CelestialCoord(star.ra.deg * galsim.degrees, star.dec.deg * galsim.degrees)
        lat = subaru.location.lat.deg * galsim.degrees
        local_sidereal_time = subaru.local_sidereal_time(time)
        ha = local_sidereal_time.deg * galsim.degrees - coord.ra
        zenith = galsim.CelestialCoord(local_sidereal_time.deg * galsim.degrees, lat)

        # Two ways to calculate it
        # 1. From coord, ha, lat
        z,q,_ = galsim.dcr.parse_dcr_angles(obj_coord=coord, HA=ha, latitude=lat)
        print('According to GalSim:')
        print('  z,q = ',z/galsim.degrees,q/galsim.degrees)

        np.testing.assert_almost_equal(
                z.rad, ap_z.rad, 2,
                "zenith angle doesn't agree with astroplan's calculation.")

        # Unfortunately, at least as of version 0.4, astroplan's parallactic angle calculation
        # has a bug.  It computes it as the arctan of some value, but doesn't use arctan2.
        # So whenever |q| > 90 degrees, it gets it wrong by 180 degrees.  Therefore, we only
        # test that tan(q) is right.  We'll check the quadrant below in test_dcr_moments().
        np.testing.assert_almost_equal(
                np.tan(q), np.tan(ap_q), 2,
                "parallactic angle doesn't agree with astroplan's calculation.")

        # 2. From coord, zenith_coord
        z,q,_ = galsim.dcr.parse_dcr_angles(obj_coord=coord, zenith_coord=zenith)
        print('  z,q = ',z/galsim.degrees,q/galsim.degrees)

        np.testing.assert_almost_equal(
                z.rad, ap_z.rad, 2,
                "zenith angle doesn't agree with astroplan's calculation.")
        np.testing.assert_almost_equal(
                np.tan(q), np.tan(ap_q), 2,
                "parallactic angle doesn't agree with astroplan's calculation.")

def test_dcr_moments():
    """Check that DCR gets the direction of the moment changes correct for some simple geometries.
    i.e. Basically check the sign conventions used in the DCR code.
    """
    # First, the basics.
    # 1. DCR shifts blue photons closer to zenith, because the index of refraction larger.
    #    cf. http://lsstdesc.github.io/chroma/
    # 2. Galsim models profiles as seen from Earth with North up (and therefore East left).
    # 3. Hour angle is negative when the object is in the east (soon after rising, say),
    #    zero when crossing the zenith meridian, and then positive to the west.

    # Use g-band, where the effect is more dramatic across the band than in redder bands.
    # Also use a reference wavelength significantly to the red, so there should be a net
    # overall shift towards zenith as well as a shear along the line to zenith.
    bandpass = galsim.Bandpass('LSST_g.dat', 'nm').thin(0.1)
    base_wavelength = 600  # > red end of g band

    # Uniform across the band is fine for this.
    sed = galsim.SED('1', wave_type='nm', flux_type='fphotons')
    rng = galsim.BaseDeviate(31415)
    wave_sampler = galsim.WavelengthSampler(sed, bandpass, rng)

    star = galsim.Kolmogorov(fwhm=0.3, flux=1.e6)  # 10^6 photons should be enough.
    im = galsim.ImageD(50, 50, scale=0.05)  # Small pixel scale, so shift is many pixels.
    ra = 0 * galsim.degrees     # Completely irrelevant here.
    lat = -20 * galsim.degrees  # Also doesn't really matter much.

    # 1. HA < 0, Dec < lat  Spot should be shifted up and right.  e2 > 0.
    dcr = galsim.PhotonDCR(base_wavelength = base_wavelength,
                           HA = -2 * galsim.hours,
                           latitude = lat,
                           obj_coord = galsim.CelestialCoord(ra, lat - 20 * galsim.degrees))
    surface_ops = [wave_sampler, dcr]
    star.drawImage(image=im, method='phot', rng=rng, surface_ops=surface_ops)
    moments = galsim.utilities.unweighted_moments(im, origin=im.true_center)
    print('1. HA < 0, Dec < lat: ',moments)
    assert moments['My'] > 0   # up
    assert moments['Mx'] > 0   # right
    assert moments['Mxy'] > 0  # e2 > 0

    # 2. HA = 0, Dec < lat  Spot should be shifted up.  e1 < 0, e2 ~= 0.
    dcr = galsim.PhotonDCR(base_wavelength = base_wavelength,
                           HA = 0 * galsim.hours,
                           latitude = lat,
                           obj_coord = galsim.CelestialCoord(ra, lat - 20 * galsim.degrees))
    surface_ops = [wave_sampler, dcr]
    star.drawImage(image=im, method='phot', rng=rng, surface_ops=surface_ops)
    moments = galsim.utilities.unweighted_moments(im, origin=im.true_center)
    print('2. HA = 0, Dec < lat: ',moments)
    assert moments['My'] > 0   # up
    assert abs(moments['Mx']) < 0.05   # not left or right
    assert moments['Mxx'] < moments['Myy']  # e1 < 0
    assert abs(moments['Mxy']) < 0.1  # e2 ~= 0

    # 3. HA > 0, Dec < lat  Spot should be shifted up and left.  e2 < 0.
    dcr = galsim.PhotonDCR(base_wavelength = base_wavelength,
                           HA = 2 * galsim.hours,
                           latitude = lat,
                           obj_coord = galsim.CelestialCoord(ra, lat - 20 * galsim.degrees))
    surface_ops = [wave_sampler, dcr]
    star.drawImage(image=im, method='phot', rng=rng, surface_ops=surface_ops)
    moments = galsim.utilities.unweighted_moments(im, origin=im.true_center)
    print('3. HA > 0, Dec < lat: ',moments)
    assert moments['My'] > 0   # up
    assert moments['Mx'] < 0   # left
    assert moments['Mxy'] < 0  # e2 < 0

    # 4. HA < 0, Dec = lat  Spot should be shifted right.  e1 > 0, e2 ~= 0.
    dcr = galsim.PhotonDCR(base_wavelength = base_wavelength,
                           HA = -2 * galsim.hours,
                           latitude = lat,
                           obj_coord = galsim.CelestialCoord(ra, lat))
    surface_ops = [wave_sampler, dcr]
    star.drawImage(image=im, method='phot', rng=rng, surface_ops=surface_ops)
    moments = galsim.utilities.unweighted_moments(im, origin=im.true_center)
    print('4. HA < 0, Dec = lat: ',moments)
    assert abs(moments['My']) < 1.   # not up or down  (Actually slightly down in the south.)
    assert moments['Mx'] > 0   # right
    assert moments['Mxx'] > moments['Myy']  # e1 > 0
    assert abs(moments['Mxy']) < 2.  # e2 ~= 0  (Actually slightly negative because of curvature.)

    # 5. HA = 0, Dec = lat  Spot should not be shifted.  e1 ~= 0, e2 ~= 0.
    dcr = galsim.PhotonDCR(base_wavelength = base_wavelength,
                           HA = 0 * galsim.hours,
                           latitude = lat,
                           obj_coord = galsim.CelestialCoord(ra, lat))
    surface_ops = [wave_sampler, dcr]
    star.drawImage(image=im, method='phot', rng=rng, surface_ops=surface_ops)
    moments = galsim.utilities.unweighted_moments(im, origin=im.true_center)
    print('5. HA = 0, Dec = lat: ',moments)
    assert abs(moments['My']) < 0.05   # not up or down
    assert abs(moments['Mx']) < 0.05   # not left or right
    assert abs(moments['Mxx'] - moments['Myy']) < 0.1  # e1 ~= 0
    assert abs(moments['Mxy']) < 0.1  # e2 ~= 0

    # 6. HA > 0, Dec = lat  Spot should be shifted left.  e1 > 0, e2 ~= 0.
    dcr = galsim.PhotonDCR(base_wavelength = base_wavelength,
                           HA = 2 * galsim.hours,
                           latitude = lat,
                           obj_coord = galsim.CelestialCoord(ra, lat))
    surface_ops = [wave_sampler, dcr]
    star.drawImage(image=im, method='phot', rng=rng, surface_ops=surface_ops)
    moments = galsim.utilities.unweighted_moments(im, origin=im.true_center)
    print('6. HA > 0, Dec = lat: ',moments)
    assert abs(moments['My']) < 1.   # not up or down  (Actually slightly down in the south.)
    assert moments['Mx'] < 0   # left
    assert moments['Mxx'] > moments['Myy']  # e1 > 0
    assert abs(moments['Mxy']) < 2.  # e2 ~= 0  (Actually slgihtly positive because of curvature.)

    # 7. HA < 0, Dec > lat  Spot should be shifted down and right.  e2 < 0.
    dcr = galsim.PhotonDCR(base_wavelength = base_wavelength,
                           HA = -2 * galsim.hours,
                           latitude = lat,
                           obj_coord = galsim.CelestialCoord(ra, lat + 20 * galsim.degrees))
    surface_ops = [wave_sampler, dcr]
    star.drawImage(image=im, method='phot', rng=rng, surface_ops=surface_ops)
    moments = galsim.utilities.unweighted_moments(im, origin=im.true_center)
    print('7. HA < 0, Dec > lat: ',moments)
    assert moments['My'] < 0   # down
    assert moments['Mx'] > 0   # right
    assert moments['Mxy'] < 0  # e2 < 0

    # 8. HA = 0, Dec > lat  Spot should be shifted down.  e1 < 0, e2 ~= 0.
    dcr = galsim.PhotonDCR(base_wavelength = base_wavelength,
                           HA = 0 * galsim.hours,
                           latitude = lat,
                           obj_coord = galsim.CelestialCoord(ra, lat + 20 * galsim.degrees))
    surface_ops = [wave_sampler, dcr]
    star.drawImage(image=im, method='phot', rng=rng, surface_ops=surface_ops)
    moments = galsim.utilities.unweighted_moments(im, origin=im.true_center)
    print('8. HA = 0, Dec > lat: ',moments)
    assert moments['My'] < 0   # down
    assert abs(moments['Mx']) < 0.05   # not left or right
    assert moments['Mxx'] < moments['Myy']  # e1 < 0
    assert abs(moments['Mxy']) < 0.1  # e2 ~= 0

    # 9. HA > 0, Dec > lat  Spot should be shifted down and left.  e2 > 0.
    dcr = galsim.PhotonDCR(base_wavelength = base_wavelength,
                           HA = 2 * galsim.hours,
                           latitude = lat,
                           obj_coord = galsim.CelestialCoord(ra, lat + 20 * galsim.degrees))
    surface_ops = [wave_sampler, dcr]
    star.drawImage(image=im, method='phot', rng=rng, surface_ops=surface_ops)
    moments = galsim.utilities.unweighted_moments(im, origin=im.true_center)
    print('9. HA > 0, Dec > lat: ',moments)
    assert moments['My'] < 0   # down
    assert moments['Mx'] < 0   # left
    assert moments['Mxy'] > 0  # e2 > 0


if __name__ == '__main__':
    test_photon_array()
    test_wavelength_sampler()
    test_photon_angles()
    test_photon_io()
    test_dcr()
<<<<<<< HEAD
    test_dcr_angles()
=======
    if not no_astroplan:
        test_dcr_angles()
>>>>>>> 69efa4fb
    test_dcr_moments()<|MERGE_RESOLUTION|>--- conflicted
+++ resolved
@@ -22,17 +22,6 @@
 import os
 import sys
 
-<<<<<<< HEAD
-try:
-    import astroplan
-    no_astroplan = False
-except ImportError:
-    no_astroplan = True
-
-from galsim_test_helpers import *
-
-=======
->>>>>>> 69efa4fb
 try:
     import astroplan
     no_astroplan = False
@@ -547,25 +536,13 @@
                                    err_msg="PhotonDCR with alpha=0 didn't match")
 
     # Also check invalid parameters
-<<<<<<< HEAD
-=======
     zenith_coord = galsim.CelestialCoord(13.54 * galsim.hours, lsst_lat)
->>>>>>> 69efa4fb
     assert_raises(TypeError, galsim.PhotonDCR,
                   zenith_angle=zenith_angle,
                   parallactic_angle=parallactic_angle)  # base_wavelength is required
     assert_raises(TypeError, galsim.PhotonDCR,
                   base_wavelength=500,
                   parallactic_angle=parallactic_angle)  # zenith_angle (somehow) is required
-<<<<<<< HEAD
-    assert_raises(TypeError, galsim.PhotonDCR,
-                  base_wavelength=500,
-                  zenith_angle=zenith_angle,
-                  parallactic_angle=parallactic_angle,
-                  H20_pressure=1.)                      # invalid (misspelled)
-    assert_raises(ValueError, galsim.PhotonDCR,
-                  base_wavelength=500,
-=======
     assert_raises(TypeError, galsim.PhotonDCR, 500,
                   zenith_angle=34.4,
                   parallactic_angle=parallactic_angle)  # zenith_angle must be Angle
@@ -593,17 +570,13 @@
                   parallactic_angle=parallactic_angle,
                   H20_pressure=1.)                      # invalid (misspelled)
     assert_raises(ValueError, galsim.PhotonDCR, 500,
->>>>>>> 69efa4fb
                   zenith_angle=zenith_angle,
                   parallactic_angle=parallactic_angle,
                   scale_unit='inches')                  # invalid scale_unit
 
-<<<<<<< HEAD
-=======
     # Invalid to use dcr without some way of setting wavelengths.
     assert_raises(galsim.GalSimError, achrom.drawImage, im2, method='phot', surface_ops=[dcr])
 
->>>>>>> 69efa4fb
 @unittest.skipIf(no_astroplan, 'Unable to import astroplan')
 @timer
 def test_dcr_angles():
@@ -832,10 +805,6 @@
     test_photon_angles()
     test_photon_io()
     test_dcr()
-<<<<<<< HEAD
-    test_dcr_angles()
-=======
     if not no_astroplan:
         test_dcr_angles()
->>>>>>> 69efa4fb
     test_dcr_moments()
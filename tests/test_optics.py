--- conflicted
+++ resolved
@@ -86,10 +86,7 @@
     do_pickle(optics_test)
     do_pickle(optics_test._psf)
     do_pickle(optics_test._psf, lambda x: x.drawImage(nx=20, ny=20, scale=1.7, method='no_pixel'))
-<<<<<<< HEAD
-=======
     check_basic(optics_test, "OpticalPSF")
->>>>>>> 69efa4fb
     assert optics_test._screens.r0_500_effective is None
 
 
@@ -300,11 +297,7 @@
     with assert_raises(ValueError):
         galsim.OpticalPSF(lod, aberrations=[0.0]*2)
     # The first element must be 0. (Just a warning!)
-<<<<<<< HEAD
-    with assert_warns(UserWarning):
-=======
     with assert_warns(galsim.GalSimWarning):
->>>>>>> 69efa4fb
         galsim.OpticalPSF(lod, aberrations=[0.3]*8)
     # Cannot provide both aberrations and specific ones by name.
     with assert_raises(TypeError):

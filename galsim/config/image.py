# Copyright (c) 2012-2018 by the GalSim developers team on GitHub
# https://github.com/GalSim-developers
#
# This file is part of GalSim: The modular galaxy image simulation toolkit.
# https://github.com/GalSim-developers/GalSim
#
# GalSim is free software: redistribution and use in source and binary forms,
# with or without modification, are permitted provided that the following
# conditions are met:
#
# 1. Redistributions of source code must retain the above copyright notice, this
#    list of conditions, and the disclaimer given in the accompanying LICENSE
#    file.
# 2. Redistributions in binary form must reproduce the above copyright notice,
#    this list of conditions, and the disclaimer given in the documentation
#    and/or other materials provided with the distribution.
#

import galsim
import logging
import numpy as np

# This file handles the building of an image by parsing config['image'].
# This file includes the basic functionality, but it calls out to helper functions
# for parts of the process that are different for different image types.  It includes
# those helper functions for the simplest image type, Single.  See image_tiled.py and
# image_scattered.py for the implementation of the Tiled and Scattered image types.

# This module-level dict will store all the registered image types.
# See the RegisterImageType function at the end of this file.
# The keys are the (string) names of the image types, and the values will be builder objects
# that will perform the different stages of processing to build each full image.
valid_image_types = {}


def BuildImages(nimages, config, image_num=0, obj_num=0, logger=None):
    """
    Build a number of postage stamp images as specified by the config dict.

    @param nimages          How many images to build.
    @param config           The configuration dict.
    @param image_num        If given, the current image number. [default: 0]
    @param obj_num          If given, the first object number in the image. [default: 0]
    @param logger           If given, a logger object to log progress. [default: None]

    @returns a list of images
    """
    logger = galsim.config.LoggerWrapper(logger)
    logger.debug('file %d: BuildImages nimages = %d: image, obj = %d,%d',
                 config.get('file_num',0),nimages,image_num,obj_num)

    # Figure out how many processes we will use for building the images.
    if 'image' not in config: config['image'] = {}
    image = config['image']
    if nimages > 1 and 'nproc' in image:
        nproc = galsim.config.ParseValue(image, 'nproc', config, int)[0]
        # Update this in case the config value is -1
        nproc = galsim.config.UpdateNProc(nproc, nimages, config, logger)
    else:
        nproc = 1

    jobs = []
    for k in range(nimages):
        kwargs = { 'image_num' : image_num, 'obj_num' : obj_num }
        jobs.append(kwargs)
        obj_num += galsim.config.GetNObjForImage(config, image_num)
        image_num += 1

    def done_func(logger, proc, k, image, t):
        if image is not None:
            # Note: numpy shape is y,x
            ys, xs = image.array.shape
            if proc is None: s0 = ''
            else: s0 = '%s: '%proc
            image_num = jobs[k]['image_num']
            logger.info(s0 + 'Image %d: size = %d x %d, time = %f sec', image_num, xs, ys, t)

    def except_func(logger, proc, k, e, tr):
        if proc is None: s0 = ''
        else: s0 = '%s: '%proc
        image_num = jobs[k]['image_num']
        logger.error(s0 + 'Exception caught when building image %d', image_num)
        logger.debug('%s',tr)
        logger.error('Aborting the rest of this file')

    # Convert to the tasks structure we need for MultiProcess
    tasks = MakeImageTasks(config, jobs, logger)

    images = galsim.config.MultiProcess(nproc, config, BuildImage, tasks, 'image', logger,
                                        done_func = done_func,
                                        except_func = except_func)

    logger.debug('file %d: Done making images',config.get('file_num',0))
    if len(images) == 0:
        logger.error('No images were built.  All were either skipped or had errors.')

    return images

def SetupConfigImageNum(config, image_num, obj_num, logger=None):
    """Do the basic setup of the config dict at the image processing level.

    Includes:
    - Set config['image_num'] = image_num
    - Set config['obj_num'] = obj_num
    - Set config['index_key'] = 'image_num'
    - Make sure config['image'] exists
    - Set default config['image']['type'] to 'Single' if not specified
    - Check that the specified image type is valid.

    @param config           The configuration dict.
    @param image_num        The current image number.
    @param obj_num          The first object number in the image.
    @param logger           If given, a logger object to log progress. [default: None]
    """
    logger = galsim.config.LoggerWrapper(logger)
    config['image_num'] = image_num
    config['obj_num'] = obj_num
    config['index_key'] = 'image_num'

    # Make config['image'] exist if it doesn't yet.
    if 'image' not in config:
        config['image'] = {}
    image = config['image']
    if not isinstance(image, dict):
        raise galsim.GalSimConfigError("config.image is not a dict.")

    if 'file_num' not in config:
        config['file_num'] = 0

    if 'type' not in image:
        image['type'] = 'Single'
    image_type = image['type']
    if image_type not in valid_image_types:
        raise galsim.GalSimConfigValueError("Invalid image.type.", image_type, valid_image_types)

    # In case this hasn't been done yet.
    galsim.config.SetupInput(config, logger)

    # Build the rng to use at the image level.
    seed = galsim.config.SetupConfigRNG(config, logger=logger)
    logger.debug('image %d: seed = %d',image_num,seed)



def SetupConfigImageSize(config, xsize, ysize, logger=None):
    """Do some further setup of the config dict at the image processing level based on
    the provided image size.

    - Set config['image_xsize'], config['image_ysize'] to the size of the image
    - Set config['image_origin'] to the origin of the image
    - Set config['image_center'] to the center of the image
    - Set config['image_bounds'] to the bounds of the image
    - Build the WCS based on either config['image']['wcs'] or config['image']['pixel_scale']
    - Set config['wcs'] to be the built wcs
    - If wcs.isPixelScale(), also set config['pixel_scale'] for convenience.
    - Set config['world_center'] to either a given value or based on wcs and image_center

    @param config       The configuration dict.
    @param xsize        The size of the image in the x-dimension.
    @param ysize        The size of the image in the y-dimension.
    @param logger       If given, a logger object to log progress. [default: None]
    """
    logger = galsim.config.LoggerWrapper(logger)
    config['image_xsize'] = xsize
    config['image_ysize'] = ysize
    image = config['image']

    origin = 1 # default
    if 'index_convention' in image:
        convention = galsim.config.ParseValue(image,'index_convention',config,str)[0]
<<<<<<< HEAD
        if convention.lower() in [ '0', 'c', 'python' ]:
=======
        if convention.lower() in ('0', 'c', 'python'):
>>>>>>> 69efa4fb
            origin = 0
        elif convention.lower() in ('1', 'fortran', 'fits'):
            origin = 1
        else:
            raise galsim.GalSimConfigValueError("Unknown index_convention", convention,
                                                ('0', 'c', 'python', '1', 'fortran', 'fits'))

    config['image_origin'] = galsim.PositionI(origin,origin)
    config['image_center'] = galsim.PositionD( origin + (xsize-1.)/2., origin + (ysize-1.)/2. )
    config['image_bounds'] = galsim.BoundsI(origin, origin+xsize-1, origin, origin+ysize-1)

    # Build the wcs
    wcs = galsim.config.BuildWCS(image, 'wcs', config, logger)
    config['wcs'] = wcs

    # If the WCS is a PixelScale or OffsetWCS, then store the pixel_scale in base.  The
    # config apparatus does not use it -- we always use the wcs -- but we keep it in case
    # the user wants to use it for an Eval item.  It's one of the variables they are allowed
    # to assume will be present for them.
    if wcs.isPixelScale():
        config['pixel_scale'] = wcs.scale

    # Set world_center
    if 'world_center' in image:
        config['world_center'] = galsim.config.ParseValue(image, 'world_center', config,
                                                          galsim.CelestialCoord)[0]
    else:
        config['world_center'] = wcs.toWorld(config['image_center'])


# Ignore these when parsing the parameters for specific Image types:
from .stamp import stamp_image_keys
image_ignore = [ 'random_seed', 'noise', 'pixel_scale', 'wcs', 'sky_level', 'sky_level_pixel',
                 'world_center', 'index_convention', 'nproc'] + stamp_image_keys

def BuildImage(config, image_num=0, obj_num=0, logger=None):
    """
    Build an Image according to the information in config.

    @param config           The configuration dict.
    @param image_num        If given, the current image number. [default: 0]
    @param obj_num          If given, the first object number in the image. [default: 0]
    @param logger           If given, a logger object to log progress. [default: None]

    @returns the final image
    """
    logger = galsim.config.LoggerWrapper(logger)
    logger.debug('image %d: BuildImage: image, obj = %d,%d',image_num,image_num,obj_num)

    # Setup basic things in the top-level config dict that we will need.
    SetupConfigImageNum(config, image_num, obj_num, logger)

    cfg_image = config['image']  # Use cfg_image to avoid name confusion with the actual image
                                 # we will build later.
    image_type = cfg_image['type']

    # Do the necessary initial setup for this image type.
    builder = valid_image_types[image_type]
    xsize, ysize = builder.setup(cfg_image, config, image_num, obj_num, image_ignore, logger)

    # Given this image size (which may be 0,0, in which case it will be set automatically later),
    # do some basic calculations
    SetupConfigImageSize(config, xsize, ysize, logger)
    logger.debug('image %d: image_size = %d, %d',image_num,xsize,ysize)
    logger.debug('image %d: image_origin = %s',image_num,config['image_origin'])
    logger.debug('image %d: image_center = %s',image_num,config['image_center'])

    # Sometimes an input field needs to do something special at the start of an image.
    galsim.config.SetupInputsForImage(config, logger)

    # Likewise for the extra output items.
    galsim.config.SetupExtraOutputsForImage(config, logger)

    # Actually build the image now.  This is the main working part of this function.
    # It calls out to the appropriate build function for this image type.
    image, current_var = builder.buildImage(cfg_image, config, image_num, obj_num, logger)

    # Store the current image in the base-level config for reference
    config['current_image'] = image

    # Just in case these changed from their initial values, make sure they are correct now:
    if image is not None:
        config['image_origin'] = image.origin
        config['image_center'] = image.true_center
        config['image_bounds'] = image.bounds
    logger.debug('image %d: image_origin => %s',image_num,config['image_origin'])
    logger.debug('image %d: image_center => %s',image_num,config['image_center'])
    logger.debug('image %d: image_bounds => %s',image_num,config['image_bounds'])

    # Mark that we are no longer doing a single galaxy by deleting image_pos from config top
    # level, so it cannot be used for things like wcs.pixelArea(image_pos).
    config.pop('image_pos', None)

    # Go back to using image_num for any indexing.
    config['index_key'] = 'image_num'

    # Do whatever processing is required for the extra output items.
    galsim.config.ProcessExtraOutputsForImage(config,logger)

    builder.addNoise(image, cfg_image, config, image_num, obj_num, current_var, logger)

    return image


def GetNObjForImage(config, image_num):
    """
    Get the number of objects that will be made for the image number image_num based on
    the information in the config dict.

    @param config           The configuration dict.
    @param image_num        The current image number.

    @returns the number of objects
    """
    image = config.get('image',{})
    image_type = image.get('type','Single')
    if image_type not in valid_image_types:
        raise galsim.GalSimConfigValueError("Invalid image.type.", image_type, valid_image_types)
    return valid_image_types[image_type].getNObj(image,config,image_num)


def FlattenNoiseVariance(config, full_image, stamps, current_vars, logger):
    """This is a helper function to bring the noise level up to a constant value
    across the image.  If some of the galaxies are RealGalaxy objects and noise whitening
    (or symmetrizing) is turned on, then there will already be some noise in the
    stamps that get built.  This function goes through and figures out what the maximum
    current variance is anywhere in the full image and adds noise to the other pixels
    to bring everything up to that level.

    @param config           The configuration dict.
    @param full_image       The full image onto which the noise should be added.
    @param stamps           A list of the individual postage stamps.
    @param current_vars     A list of the current variance in each postage stamps.
    @param logger           If given, a logger object to log progress.

    @returns the final variance in the image
    """
    logger = galsim.config.LoggerWrapper(logger)
    rng = config['image_num_rng']
    nobjects = len(stamps)
    max_current_var = max(current_vars)
    if max_current_var > 0:
        logger.debug('image %d: maximum noise varance in any stamp is %f',
                     config['image_num'], max_current_var)
        # Then there was whitening applied in the individual stamps.
        # But there could be a different variance in each postage stamp, so the first
        # thing we need to do is bring everything up to a common level.
        noise_image = galsim.ImageF(full_image.bounds)
        for k in range(nobjects):
            if stamps[k] is None: continue
            b = stamps[k].bounds & full_image.bounds
            if b.isDefined(): noise_image[b] += current_vars[k]
        # Update this, since overlapping postage stamps may have led to a larger
        # value in some pixels.
        max_current_var = np.max(noise_image.array)
        logger.debug('image %d: maximum noise varance in any pixel is %f',
                     config['image_num'], max_current_var)
        # Figure out how much noise we need to add to each pixel.
        noise_image = max_current_var - noise_image
        # Add it.
        full_image.addNoise(galsim.VariableGaussianNoise(rng,noise_image))
    # Now max_current_var is how much noise is in each pixel.
    return max_current_var


def MakeImageTasks(config, jobs, logger):
    """Turn a list of jobs into a list of tasks.

    See the doc string for galsim.config.MultiProcess for the meaning of this distinction.

    For most image types, there is just one job per task, so the tasks list is just:

        tasks = [ [ (job, k) ] for k, job in enumerate(jobs) ]

    But some image types may need groups of jobs to be done sequentially by the same process.
    The image type=Single for instance uses whatever grouping is needed for the stamp type.

    @param config           The configuration dict
    @param jobs             A list of jobs to split up into tasks.  Each job in the list is a
                            dict of parameters that includes 'image_num' and 'obj_num'.
    @param logger           If given, a logger object to log progress.

    @returns a list of tasks
    """
    image = config.get('image', {})
    image_type = image.get('type', 'Single')
    if image_type not in valid_image_types:
        raise galsim.GalSimConfigValueError("Invalid image.type.", image_type, valid_image_types)
    return valid_image_types[image_type].makeTasks(image, config, jobs, logger)


class ImageBuilder(object):
    """A base class for building full images.

    The base class defines the call signatures of the methods that any derived class should follow.
    It also includes the implementation of the default image type: Single.
    """

    def setup(self, config, base, image_num, obj_num, ignore, logger):
        """Do the initialization and setup for building the image.

        This figures out the size that the image will be, but doesn't actually build it yet.

        @param config       The configuration dict for the image field.
        @param base         The base configuration dict.
        @param image_num    The current image number.
        @param obj_num      The first object number in the image.
        @param ignore       A list of parameters that are allowed to be in config that we can
                            ignore here. i.e. it won't be an error if these parameters are present.
        @param logger       If given, a logger object to log progress.

        @returns xsize, ysize
        """
        logger.debug('image %d: Build Single Image: image, obj = %d,%d',
                     image_num,image_num,obj_num)

        extra_ignore = [ 'image_pos', 'world_pos' ]
        opt = { 'size' : int , 'xsize' : int , 'ysize' : int }
        params = galsim.config.GetAllParams(config, base, opt=opt, ignore=ignore+extra_ignore)[0]

        # If image_force_xsize and image_force_ysize were set in base, this overrides the
        # read-in params.
        if 'image_force_xsize' in base and 'image_force_ysize' in base:
            xsize = base['image_force_xsize']
            ysize = base['image_force_ysize']
        else:
            size = params.get('size',0)
            xsize = params.get('xsize',size)
            ysize = params.get('ysize',size)
        if (xsize == 0) != (ysize == 0):
            raise galsim.GalSimConfigError(
                "Both (or neither) of image.xsize and image.ysize need to be defined and != 0.")

        # We allow world_pos to be in config[image], but we don't want it to lead to a final_shift
        # in BuildStamp.  To mark this, we set image_pos to (0,0)
        if 'world_pos' in config and 'image_pos' not in config:
            config['image_pos'] = galsim.PositionD(0,0)

        return xsize, ysize


    def buildImage(self, config, base, image_num, obj_num, logger):
        """Build an Image based on the parameters in the config dict.

        For Single, this is just an image consisting of a single postage stamp.

        @param config       The configuration dict for the image field.
        @param base         The base configuration dict.
        @param image_num    The current image number.
        @param obj_num      The first object number in the image.
        @param logger       If given, a logger object to log progress.

        @returns the final image and the current noise variance in the image as a tuple
        """
        xsize = base['image_xsize']
        ysize = base['image_ysize']
        logger.debug('image %d: Single Image: size = %s, %s',image_num,xsize,ysize)

        # In case there was one set from before, we don't want to confuse the stamp builder
        # thinking that this is the full image onto which we are drawing this object.
        base['current_image'] = None

        image, current_var = galsim.config.BuildStamp(
                base, obj_num=obj_num, xsize=xsize, ysize=ysize, do_noise=True, logger=logger)
        return image, current_var

    def makeTasks(self, config, base, jobs, logger):
        """Turn a list of jobs into a list of tasks.

        Each task is performed separately in multi-processing runs, so this provides a mechanism
        to have multiple jobs depend on each other without being messed up by multi-processing.
        E.g. you could have blends where each task consists of building several overlapping
        galaxies (each of which would be a single job).  Perhaps the first job would include
        a calculation to determine where all the overlapping galaxies should go, and the later
        jobs would use the results of this calculation and just place the later galaxies in the
        appropriate place.
        
        Normally, though, each task is just a single job, in which case, this function is very
        simple.

        For Single, this passes the job onto the MakeStampTasks function (which in turn is
        normally quite simple).  Most other types though probably want one job per task, for which
        the appropriate code would be:

            return [ [ (job, k) ] for k, job in enumerate(jobs) ]

        @param config       The configuration dict for the image field.
        @param base         The base configuration dict.
        @param jobs         A list of jobs to split up into tasks.  Each job in the list is a
                            dict of parameters that includes 'image_num' and 'obj_num'.
        @param logger       If given, a logger object to log progress.

        @returns a list of tasks
        """
        return galsim.config.MakeStampTasks(base, jobs, logger)

    def addNoise(self, image, config, base, image_num, obj_num, current_var, logger):
        """Add the final noise to the image.

        In the base class, this is a no op, since it directs the BuildStamp function to build
        the noise at that level.  But some image types need to do extra work at the end to
        add the noise properly.

        @param image        The image onto which to add the noise.
        @param config       The configuration dict for the image field.
        @param base         The base configuration dict.
        @param image_num    The current image number.
        @param obj_num      The first object number in the image.
        @param current_var  The current noise variance in each postage stamps.
        @param logger       If given, a logger object to log progress.
        """
        pass

    def getNObj(self, config, base, image_num):
        """Get the number of objects that will be built for this image.

        For Single, this is just 1, but other image types would figure this out from the
        configuration parameters.

        @param config       The configuration dict for the image field.
        @param base         The base configuration dict.
        @param image_num    The current image number.

        @returns the number of objects
        """
        return 1

def RegisterImageType(image_type, builder):
    """Register an image type for use by the config apparatus.

    @param image_type       The name of the type in config['image']
    @param builder          A builder object to use for building the images.  It should be an
                            instance of ImageBuilder or a subclass thereof.
    """
    valid_image_types[image_type] = builder

RegisterImageType('Single', ImageBuilder())
<|MERGE_RESOLUTION|>--- conflicted
+++ resolved
@@ -168,11 +168,7 @@
     origin = 1 # default
     if 'index_convention' in image:
         convention = galsim.config.ParseValue(image,'index_convention',config,str)[0]
-<<<<<<< HEAD
-        if convention.lower() in [ '0', 'c', 'python' ]:
-=======
         if convention.lower() in ('0', 'c', 'python'):
->>>>>>> 69efa4fb
             origin = 0
         elif convention.lower() in ('1', 'fortran', 'fits'):
             origin = 1

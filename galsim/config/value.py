--- conflicted
+++ resolved
@@ -686,13 +686,8 @@
 
     try:
         return EvaluateCurrentValue(k, d, base, value_type)
-<<<<<<< HEAD
-    except ValueError as e: # pragma: no cover
-        raise ValueError("%s\nError generating Current value with key = %s"%(e,k))
-=======
     except (TypeError, ValueError) as e:
         raise galsim.GalSimConfigError("%s\nError generating Current value with key = %s"%(e,k))
->>>>>>> 69efa4fb
 
 
 def RegisterValueType(type_name, gen_func, valid_types, input_type=None):

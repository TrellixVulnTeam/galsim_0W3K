--- conflicted
+++ resolved
@@ -265,11 +265,7 @@
     # So without the noise field, it will raise an exception.
     del config['image']['n_photons']
     del config['stamp']['n_photons']
-<<<<<<< HEAD
-    with assert_raises(AttributeError):
-=======
-    with assert_raises(galsim.GalSimConfigError):
->>>>>>> 69efa4fb
+    with assert_raises(galsim.GalSimConfigError):
         galsim.config.BuildImage(config)
 
     # Using this much extra noise with a sky noise variance of 50 cuts the number of photons
@@ -436,11 +432,7 @@
     # If we lower the number of retries, we'll max out and abort the image
     config['stamp']['retry_failures'] = 10
     galsim.config.RemoveCurrent(config)
-<<<<<<< HEAD
-    with assert_raises((ValueError, IndexError, RuntimeError)):
-=======
-    with assert_raises(galsim.GalSimConfigError):
->>>>>>> 69efa4fb
+    with assert_raises(galsim.GalSimConfigError):
         galsim.config.BuildStamps(nimages, config, do_noise=False)
     try:
         with CaptureLog() as cl:
@@ -856,19 +848,11 @@
 
     # Check error message for missing nobjects
     del config['image']['nobjects']
-<<<<<<< HEAD
-    with assert_raises(AttributeError):
+    with assert_raises(galsim.GalSimConfigError):
         galsim.config.BuildImage(config)
     # Also if there is an input field that doesn't have nobj capability
     config['input'] = { 'dict' : { 'dir' : 'config_input', 'file_name' : 'dict.p' } }
-    with assert_raises(AttributeError):
-=======
-    with assert_raises(galsim.GalSimConfigError):
-        galsim.config.BuildImage(config)
-    # Also if there is an input field that doesn't have nobj capability
-    config['input'] = { 'dict' : { 'dir' : 'config_input', 'file_name' : 'dict.p' } }
-    with assert_raises(galsim.GalSimConfigError):
->>>>>>> 69efa4fb
+    with assert_raises(galsim.GalSimConfigError):
         galsim.config.BuildImage(config)
     # However, an input field that does have nobj will return something for nobjects.
     # This catalog has 3 rows, so equivalent to nobjects = 3
@@ -1607,10 +1591,6 @@
     wcs = galsim.config.BuildWCS(config, 'wcs', config)
     assert wcs == galsim.PixelScale(1.0)
 
-<<<<<<< HEAD
-    with assert_raises(ValueError):
-        galsim.config.BuildWCS(config['image'], 'invalid', config)
-=======
     for bad in ['bad1', 'bad2', 'bad3', 'bad4', 'bad5', 'bad6']:
         with assert_raises(galsim.GalSimConfigError):
             galsim.config.BuildWCS(config['image'], bad, config)
@@ -1618,7 +1598,6 @@
     # Base class usage is invalid
     builder = galsim.config.wcs.WCSBuilder()
     assert_raises(NotImplementedError, builder.buildWCS, config, config, logger=None)
->>>>>>> 69efa4fb
 
 @timer
 def test_index_key():

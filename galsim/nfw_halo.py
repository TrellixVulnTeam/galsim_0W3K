--- conflicted
+++ resolved
@@ -151,11 +151,7 @@
         self.M = float(mass)
         self.c = float(conc)
         self.z = float(redshift)
-<<<<<<< HEAD
-        self.halo_pos = galsim.PositionD(halo_pos)
-=======
         self.halo_pos = PositionD(halo_pos)
->>>>>>> 69efa4fb
         self.cosmo = cosmo
 
         # calculate scale radius
@@ -223,12 +219,9 @@
         @param x        Radial coordinate in units of rs (scale radius of halo), i.e., `x=r/rs`.
         @param ks       Lensing strength prefactor.
         """
-<<<<<<< HEAD
-=======
         # convenience: call with single number
         if not isinstance(x, np.ndarray):
             return self.__kappa(np.array([x], dtype='float'), np.array([ks], dtype='float'))[0]
->>>>>>> 69efa4fb
         out = np.zeros_like(x, dtype=float)
 
         # 3 cases: x > 1, x < 1, and |x-1| < 0.001
@@ -251,12 +244,9 @@
         @param x        Radial coordinate in units of rs (scale radius of halo), i.e., `x=r/rs`.
         @param ks       Lensing strength prefactor.
         """
-<<<<<<< HEAD
-=======
         # convenience: call with single number
         if not isinstance(x, np.ndarray):
             return self.__gamma(np.array([x], dtype='float'), np.array([ks], dtype='float'))[0]
->>>>>>> 69efa4fb
         out = np.zeros_like(x, dtype=float)
 
         mask = np.where(x > 0.01)[0]
@@ -286,25 +276,7 @@
         k_s = dl * self.rs * rho_s / Sigma_c
         return k_s
 
-<<<<<<< HEAD
-    @staticmethod
-    def _return(pos, value_list):
-        """Helper to return a value in the right form.
-
-        if pos represents a single positions, return value_list[0]
-        else return array(value_list)
-        """
-        if isinstance(pos, galsim.PositionD):
-            return value_list[0]
-        elif len(pos) == 2 and isinstance(pos[0],float):
-            return value_list[0]
-        else:
-            return np.array(value_list)
-
-    def getShear(self, pos, z_s, units=galsim.arcsec, reduced=True):
-=======
     def getShear(self, pos, z_s, units=arcsec, reduced=True):
->>>>>>> 69efa4fb
         """Calculate (reduced) shear of halo at specified positions.
 
         @param pos          Position(s) of the source(s), assumed to be post-lensing!
@@ -318,11 +290,7 @@
                             [default: galsim.arcsec]
         @param reduced      Whether returned shear(s) should be reduced shears. [default: True]
 
-<<<<<<< HEAD
-        @returns the reduced shears as a tuple (g1,g2)
-=======
         @returns the (possibly reduced) shears as a tuple (g1,g2)
->>>>>>> 69efa4fb
 
         If the input `pos` is given a single position, (g1,g2) are the two shear components.
         If the input `pos` is given a list/array of positions, they are NumPy arrays.
@@ -363,10 +331,6 @@
         g2 = -g*sin2phi
         return g1, g2
 
-<<<<<<< HEAD
-        return self._return(pos,g1), self._return(pos,g2)
-=======
->>>>>>> 69efa4fb
 
     def getConvergence(self, pos, z_s, units=arcsec):
         """Calculate convergence of halo at specified positions.
@@ -408,13 +372,7 @@
         kappa = self.__kappa(r, ks)
         return kappa
 
-<<<<<<< HEAD
-        return self._return(pos,kappa)
-
-    def getMagnification(self, pos, z_s, units=galsim.arcsec):
-=======
     def getMagnification(self, pos, z_s, units=arcsec):
->>>>>>> 69efa4fb
         """Calculate magnification of halo at specified positions.
 
         @param pos          Position(s) of the source(s), assumed to be post-lensing!
@@ -456,13 +414,7 @@
         mu = 1. / ( (1.-kappa)**2 - g**2 )
         return mu
 
-<<<<<<< HEAD
-        return self._return(pos,mu)
-
-    def getLensing(self, pos, z_s, units=galsim.arcsec):
-=======
     def getLensing(self, pos, z_s, units=arcsec):
->>>>>>> 69efa4fb
         """Calculate lensing shear and magnification of halo at specified positions.
 
         @param pos          Position(s) of the source(s), assumed to be post-lensing!
@@ -514,9 +466,4 @@
         sin2phi = np.divide(2*dx*dy, drsq, where=(drsq != 0.))
         g1 = -g*cos2phi
         g2 = -g*sin2phi
-<<<<<<< HEAD
-
-        return self._return(pos,g1), self._return(pos,g2), self._return(pos,mu)
-=======
-        return g1, g2, mu
->>>>>>> 69efa4fb
+        return g1, g2, mu
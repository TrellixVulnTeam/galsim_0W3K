# Copyright (c) 2012-2018 by the GalSim developers team on GitHub
# https://github.com/GalSim-developers
#
# This file is part of GalSim: The modular galaxy image simulation toolkit.
# https://github.com/GalSim-developers/GalSim
#
# GalSim is free software: redistribution and use in source and binary forms,
# with or without modification, are permitted provided that the following
# conditions are met:
#
# 1. Redistributions of source code must retain the above copyright notice, this
#    list of conditions, and the disclaimer given in the accompanying LICENSE
#    file.
# 2. Redistributions in binary form must reproduce the above copyright notice,
#    this list of conditions, and the disclaimer given in the documentation
#    and/or other materials provided with the distribution.
#
"""@file chromatic.py
Define wavelength-dependent surface brightness profiles.

Implementation is done by constructing GSObjects as functions of wavelength. The drawImage()
method then integrates over wavelength while also multiplying by a throughput function (a
galsim.Bandpass instance).

Possible uses include galaxies with color gradients, automatically drawing a given galaxy through
different filters, or implementing wavelength-dependent point spread functions.
"""

import numpy as np

from .gsobject import GSObject
from .sed import SED
from .bandpass import Bandpass
from .position import PositionD, PositionI
from .utilities import lazy_property, doc_inherit
from .gsparams import GSParams
from . import utilities
from . import integ
from .errors import GalSimError, GalSimRangeError, GalSimSEDError, GalSimValueError
from .errors import GalSimIncompatibleValuesError, GalSimNotImplementedError, galsim_warn

class ChromaticObject(object):
    """Base class for defining wavelength-dependent objects.

    This class primarily serves as the base class for chromatic subclasses.  See the docstrings for
    subclasses for more details.

    Initialization
    --------------

    A ChromaticObject can be instantiated directly from an existing GSObject.  In this case, the
    newly created ChromaticObject will act in nearly the same way as the original GSObject works,
    except that it has access to the ChromaticObject transformation methods described below (e.g.,
    expand(), dilate(), shift(), withFlux(), ...)  These can all take functions as arguments to
    describe wavelength-dependent transformations.  E.g.,

        >>> gsobj = galsim.Gaussian(fwhm=1)
        >>> chrom_obj = galsim.ChromaticObject(gsobj).dilate(lambda wave: (wave/500.)**(-0.2))

    In this and similar cases, the argument to the transformation method should be a python callable
    that accepts wavelength in nanometers and returns whatever type the transformation method
    normally accepts (so an int or float above).

    One caveat to creating ChromaticObjects directly from GSObjects like this is that even though
    the source GSObject instance has flux units in photons/s/cm^2, the newly formed ChromaticObject
    will be interpreted as dimensionless, i.e., it will have a dimensionless SED (and have its
    .dimensionless attribute set to True).  See below for more discussion about the dimensions of
    ChromaticObjects.


    Another way to instantiate a ChromaticObject from a GSObject is to multiply by an SED.  This can
    be useful to consistently generate the same galaxy observed through different filters, or, with
    ChromaticSum, to construct multi-component galaxies, each component with a different SED.  For
    example, a bulge+disk galaxy could be constructed:

        >>> bulge_SED = user_function_to_get_bulge_spectrum()
        >>> disk_SED = user_function_to_get_disk_spectrum()
        >>> bulge_mono = galsim.DeVaucouleurs(half_light_radius=1.0)
        >>> disk_mono = galsim.Exponential(half_light_radius=2.0)
        >>> bulge = bulge_mono * bulge_SED
        >>> disk = disk_mono * disk_SED
        >>> gal = bulge + disk

    The SEDs above describe the flux density in photons/nm/cm^2/s of an object, possibly normalized
    with either the sed.withFlux(bandpass) or sed.withMagnitude(bandpass) methods (see the
    docstrings in the SED class for details about these and other normalization options).  Note that
    for dimensional consistency, in this case, the `flux` attribute of the multiplied GSObject is
    interpreted as being dimensionless instead of in its normal units of [photons/s/cm^2].  The
    photons/s/cm^2 units are (optionally) carried by the SED instead, or even left out entirely if
    the SED is dimensionless itself (see discussion on ChromaticObject dimensions below).  The
    GSObject `flux` attribute *does* still contribute to the ChromaticObject normalization,
    though.  For example, the following are equivalent:

        >>> chrom_obj = (sed * 3.0) * gsobj
        >>> chrom_obj2 = sed * (gsobj * 3.0)

    Subclasses that instantiate a ChromaticObject directly also exist, such as ChromaticAtmosphere.
    Even in this case, however, the underlying implementation always eventually wraps one or more
    GSObjects.

    Dimensions
    --------------------------

    ChromaticObjects can generally be sorted into two distinct types: those that represent galaxies
    or stars and have dimensions of [photons/wavelength-interval/area/time/solid-angle], and those
    that represent other types of wavelength dependence besides flux, like chromatic PSFs (these
    have dimensions of [1/solid-angle]).  The former category of ChromaticObjects will have their
    `.spectral` attribute set to True, while the latter category of ChromaticObjects will have their
    `.dimensionless` attribute set to True.  These two classes of ChromaticObjects have different
    restrictions associated with them.  For example, only spectral ChromaticObjects can be drawn
    using chrom_obj.drawImage(bandpass, ...), only ChromaticObjects of the same type can be added
    together, and at most one spectral ChromaticObject can be part of a ChromaticConvolution.

    Multiplying a dimensionless ChromaticObject a spectral SED produces a spectral ChromaticObject
    (though note that the new object's SED may not be equal to the SED being multiplied by since the
    original ChromaticObject may not have had unit normalization.)

    Methods
    -------

    gsobj = chrom_obj.evaluateAtWavelength(wave) returns the monochromatic surface brightness
    profile (as a GSObject) at a given wavelength (in nanometers).

    The interpolate() method can be used for non-separable ChromaticObjects to expedite the
    image rendering process.  See the docstring of that method for more details and discussion of
    when this is a useful tool (and the interplay between interpolation, object transformations, and
    convolutions).

    Also, ChromaticObject has most of the same methods as GSObjects with the following exceptions:

    The GSObject access methods (e.g. xValue(), maxk, etc.) are not available.  Instead,
    you would need to evaluate the profile at a particular wavelength and access what you want
    from that.

    The withFlux(), withFluxDensity, and withMagnitude() methods will return a new chromatic object
    with the appropriate spatially integrated flux, flux density, or magnitude.

    The drawImage() method draws the object as observed through a particular bandpass, so the
    arguments are somewhat different.  See the docstring for ChromaticObject.drawImage() for more
    details.
    """

    # ChromaticObjects should adhere to the following invariants:
    # - Objects should define the attributes/properties:
    #   * .SED, .separable, .wave_list, .interpolated, .deinterpolated, .spectral, .dimensionless
    # - obj.evaluateAtWavelength(lam).drawImage().array.sum() == obj.SED(lam)
    #   == obj.evaluateAtWavelength(lam).flux
    # - if obj.spectral:
    #       obj.SED.calculateFlux(bandpass) == obj.calculateFlux(bandpass)
    #       == obj.drawImage(bandpass).array.sum()
    # - .separable is a boolean indicating whether or not the profile can be factored into a
    #   spatial part and a spectral part.
    # - .wave_list is a numpy array indicating wavelengths of particular interest, for instance, the
    #   wavelengths at which the SED is explicitly defined via a LookupTable.  These are the
    #   wavelengths that will be used (in addition to those in bandpass.wave_list) when drawing an
    #   image of the chromatic profile.
    # - .interpolated is a boolean indicating whether any part of the object hierarchy includes an
    #   InterpolatedChromaticObject.
    # - .spectral indicates obj.SED.spectral
    # - .dimensionless indicates obj.SED.dimensionless

    def __init__(self, obj):
        self._obj = obj
        if isinstance(obj, GSObject):
            self.SED = SED(obj.flux, 'nm', '1')
        elif isinstance(obj, ChromaticObject):
            self.SED = obj.SED
        else:
            raise TypeError("Can only directly instantiate ChromaticObject with a GSObject "
                            "or ChromaticObject argument.")
        self.separable = obj.separable
        self.interpolated = obj.interpolated
        self.wave_list = obj.wave_list
        self.deinterpolated = obj.deinterpolated

    @property
    def gsparams(self):
        return self._obj.gsparams

    def withGSParams(self, gsparams):
        """Create a version of the current object with the given gsparams

        Note: if this object wraps other objects (e.g. Convolution, Sum, Transformation, etc.)
        those component objects will also have their gsparams updated to the new value.
        """
        if gsparams is self.gsparams: return self
        from copy import copy
        ret = copy(self)
        ret._obj = self._obj.withGSParams(gsparams)
        return ret

    @staticmethod
    def _get_multiplier(sed, bandpass, wave_list):
        """ Cached integral of product of sed and bandpass."""
        wave_list = np.array(wave_list)
        if len(wave_list) > 0:
            multiplier = np.trapz(sed(wave_list) * bandpass(wave_list), wave_list)
        else:
            multiplier = integ.int1d(lambda w: sed(w) * bandpass(w),
                                     bandpass.blue_limit, bandpass.red_limit)
        return multiplier

    @staticmethod
    def resize_multiplier_cache(maxsize):
        """ Resize the cache (default size=10) containing the integral over the product of an SED
        and a Bandpass, which is used by ChromaticObject.drawImage().

        @param maxsize  The new number of products to cache.
        """
        ChromaticObject._multiplier_cache.resize(maxsize)

    def _fiducial_profile(self, bandpass):
        """
        Return a fiducial achromatic profile of a chromatic object that can be used to estimate
        default output image characteristics, or in the case of separable profiles, can be scaled to
        give the monochromatic profile at any wavelength or the wavelength-integrated profile.
        """
        bpwave = bandpass.effective_wavelength
        prof0 = self.evaluateAtWavelength(bpwave)
        if prof0.flux != 0:
            return bpwave, prof0

        candidate_waves = np.concatenate(
            [np.array([0.5 * (bandpass.blue_limit + bandpass.red_limit)]),
             bandpass.wave_list,
             self.wave_list])
        # Prioritize wavelengths near the bandpass effective wavelength.
        candidate_waves = candidate_waves[np.argsort(np.abs(candidate_waves - bpwave))]
        for w in candidate_waves:
            if bandpass.blue_limit <= w <= bandpass.red_limit:
                prof0 = self.evaluateAtWavelength(w)
                if prof0.flux != 0:
                    return w, prof0

        raise GalSimError("Could not locate fiducial wavelength where SED * Bandpass is nonzero.")

    def __eq__(self, other):
        return (isinstance(other, ChromaticObject) and
                hasattr(other, '_obj') and  # not all ChromaticObjects have an _obj attribute.
                self._obj == other._obj)

    def __ne__(self, other): return not self.__eq__(other)

    def __hash__(self): return hash(("galsim.ChromaticObject", self._obj))

    def __repr__(self):
        return 'galsim.ChromaticObject(%r)'%self._obj

    def __str__(self):
        return 'galsim.ChromaticObject(%s)'%self._obj

    def interpolate(self, waves, **kwargs):
        """
        This method is used as a pre-processing step that can expedite image rendering using objects
        that have to be built up as sums of GSObjects with different parameters at each wavelength,
        by interpolating between Images at each wavelength instead of making a more costly
        instantiation of the relevant GSObject at each value of wavelength at which the bandpass is
        defined.  This routine does a costly initialization process to build up a grid of images to
        be used for the interpolation later on.  However, the object can get reused with different
        bandpasses, so there should not be any need to make many versions of this object, and there
        is a significant savings each time it is drawn into an image.  As a general rule of thumb,
        chromatic objects that are separable do not benefit from this particular optimization,
        whereas those that involve making GSObjects with wavelength-dependent keywords or
        transformations do benefit from it.  Note that the interpolation scheme is simple linear
        interpolation in wavelength, and no extrapolation beyond the originally-provided range of
        wavelengths is permitted.  However, the overall flux at each wavelength will use the exact
        SED at that wavelength to give more accurate final flux values.  You can disable this
        feature by setting `use_exact_SED = False`.

        The speedup involved in using interpolation depends in part on the bandpass used for
        rendering (since that determines how many full profile evaluations are involved in rendering
        the image).  However, for ChromaticAtmosphere with simple profiles like Kolmogorov, the
        speedup in some simple example cases is roughly a factor of three, whereas for more
        expensive to render profiles like the ChromaticOpticalPSF, the speedup is more typically a
        factor of 10-50.

        Achromatic transformations can be applied either before or after setting up interpolation,
        with the best option depending on the application.  For example, when rendering many times
        with the same achromatic transformation applied, it is typically advantageous to apply the
        transformation before setting up the interpolation.  But there is no value in this when
        applying different achromatic transformation to each object.  Chromatic transformations
        should be applied before setting up interpolation; attempts to render images of
        ChromaticObjects with interpolation followed by a chromatic transformation will result in
        the interpolation being unset and the full calculation being done.

        Because of the clever way that the ChromaticConvolution routine works, convolutions of
        separable chromatic objects with non-separable ones that use interpolation will still
        benefit from these optimizations.  For example, a non-separable chromatic PSF that uses
        interpolation, when convolved with a sum of two separable galaxy components each with their
        own SED, will be able to take advantage of this optimization.  In contrast, when convolving
        two non-separable profiles that already have interpolation set up, there is no way to take
        advantage of that interpolation optimization, so it will be ignored and the full calculation
        will be done.  However, interpolation can be set up for the convolution of two non-separable
        profiles, after the convolution step.  This could be beneficial for example when convolving
        a chromatic optical PSF and chromatic atmosphere, before convolving with multiple galaxy
        profiles.

        For use cases requiring a high level of precision, we recommend a comparison between the
        interpolated and the more accurate calculation for at least one case, to ensure that the
        required precision has been reached.

        The input parameter `waves` determines the input grid on which images are precomputed.  It
        is difficult to give completely general guidance as to how many wavelengths to choose or how
        they should be spaced; some experimentation compared with the exact calculation is warranted
        for each particular application.  The best choice of settings might depend on how strongly
        the parameters of the object depend on wavelength.

        @param waves            The list, tuple, or NumPy array of wavelengths to be used when
                                building up the grid of images for interpolation.  The wavelengths
                                should be given in nanometers, and they should span the full range
                                of wavelengths covered by any bandpass to be used for drawing Images
                                (i.e., this class will not extrapolate beyond the given range of
                                wavelengths).  They can be spaced any way the user likes, not
                                necessarily linearly, though interpolation will be linear in
                                wavelength between the specified wavelengths.
        @param oversample_fac   Factor by which to oversample the stored profiles compared to the
                                default, which is to sample them at the Nyquist frequency for
                                whichever wavelength has the highest Nyquist frequency.
                                `oversample_fac`>1 results in higher accuracy but costlier
                                pre-computations (more memory and time). [default: 1]
        @param use_exact_SED    If true, then rescale the interpolated image for a given wavelength
                                by the ratio of the exact SED at that wavelength to the linearly
                                interpolated SED at that wavelength.  Thus, the flux of the
                                interpolated object should be correct, at the possible expense of
                                other features. [default: True]

        @returns the version of the Chromatic object that uses interpolation
                 (This will be an InterpolatedChromaticObject instance.)
        """
        return InterpolatedChromaticObject(self, waves, **kwargs)

    @property
    def spectral(self):
        """Boolean indicating if ChromaticObject has units compatible with a spectral density."""
        return self.SED.spectral

    @property
    def dimensionless(self):
        """Boolean indicating if ChromaticObject is dimensionless."""
        return self.SED.dimensionless

    @staticmethod
    def _get_integrator(integrator, wave_list):
        # Decide on integrator.  If the user passed one of the integrators from galsim.integ, that's
        # fine.  Otherwise we decide based on the adopted integration rule and the presence/absence
        # of `wave_list`.
        if isinstance(integrator, str):
            if integrator == 'trapezoidal':
                rule = integ.trapzRule
            elif integrator == 'midpoint':
                rule = integ.midptRule
            else:
                raise GalSimValueError("Unrecognized integration rule", integrator,
                                       ('trapezoidal', 'midpoint'))
            if len(wave_list) > 0:
                integrator = integ.SampleIntegrator(rule)
            else:
                integrator = integ.ContinuousIntegrator(rule)
        if not isinstance(integrator, integ.ImageIntegrator):
            raise TypeError("Invalid type passed in for integrator!")
        return integrator

    def drawImage(self, bandpass, image=None, integrator='trapezoidal', **kwargs):
        """Base implementation for drawing an image of a ChromaticObject.

        Some subclasses may choose to override this for specific efficiency gains.  For instance,
        most GalSim use cases will probably finish with a convolution, in which case
        ChromaticConvolution.drawImage() will be used.

        The task of drawImage() in a chromatic context is to integrate a chromatic surface
        brightness profile multiplied by the throughput of `bandpass`, over the wavelength interval
        indicated by `bandpass`.

        Several integrators are available in galsim.integ to do this integration when using the
        first method (non-interpolated integration).  By default,
        `galsim.integ.SampleIntegrator(rule=galsim.integ.trapzRule)` will be used if either
        `bandpass.wave_list` or `self.wave_list` have len() > 0.  If lengths of both are zero, which
        may happen if both the bandpass throughput and the SED associated with `self` are analytic
        python functions, for example, then
        `galsim.integ.ContinuousIntegrator(rule=galsim.integ.trapzRule)`
        will be used instead.  This latter case by default will evaluate the integrand at 250
        equally-spaced wavelengths between `bandpass.blue_limit` and `bandpass.red_limit`.

        By default, the above two integrators will use the trapezoidal rule for integration.  The
        midpoint rule for integration can be specified instead by passing an integrator that has
        been initialized with the `rule=galsim.integ.midptRule` argument.  When creating a
        ContinuousIntegrator, the number of samples `N` is also an argument.  For example:

            >>> integrator = galsim.ContinuousIntegrator(rule=galsim.integ.midptRule, N=100)
            >>> image = chromatic_obj.drawImage(bandpass, integrator=integrator)

        Finally, this method uses a cache to avoid recomputing the integral over the product of
        the bandpass and object SED when possible (i.e., for separable profiles).  Because the
        cache size is finite, users may find that it is more efficient when drawing many images
        to group images using the same SEDs and bandpasses together in order to hit the cache more
        often.  The default cache size is 10, but may be resized using the
        `ChromaticObject.resize_multiplier_cache()` method.

        @param bandpass         A Bandpass object representing the filter against which to
                                integrate.
        @param image            Optionally, the Image to draw onto.  (See GSObject.drawImage()
                                for details.)  [default: None]
        @param integrator       When doing the exact evaluation of the profile, this argument should
                                be one of the image integrators from galsim.integ, or a string
                                'trapezoidal' or 'midpoint', in which case the routine will use a
                                SampleIntegrator or ContinuousIntegrator depending on whether or not
                                the object has a `wave_list`.  [default: 'trapezoidal',
                                which will try to select an appropriate integrator using the
                                trapezoidal integration rule automatically.]
        @param **kwargs         For all other kwarg options, see GSObject.drawImage()

        @returns the drawn Image.
        """
        from .table import LookupTable
        # Store the last bandpass used and any extra kwargs.
        self._last_bp = bandpass
        if self.SED.dimensionless:
            raise GalSimSEDError("Can only draw ChromaticObjects with spectral SEDs.", self.SED)

        # setup output image using fiducial profile
        wave0, prof0 = self._fiducial_profile(bandpass)
        image = prof0.drawImage(image=image, setup_only=True, **kwargs)
        _remove_setup_kwargs(kwargs)

        # determine combined self.wave_list and bandpass.wave_list
        wave_list, _, _ = utilities.combine_wave_list(self, bandpass)

        if self.separable:
            multiplier = ChromaticObject._multiplier_cache(self.SED, bandpass, tuple(wave_list))
            prof0 *= multiplier/self.SED(wave0)
            image = prof0.drawImage(image=image, **kwargs)
            return image

        integrator = self._get_integrator(integrator, wave_list)

        # merge self.wave_list into bandpass.wave_list if using a sampling integrator
        if isinstance(integrator, integ.SampleIntegrator):
            if len(wave_list) < 2:
                raise GalSimIncompatibleValuesError(
                    "Cannot use SampleIntegrator when Bandpass and SED are both analytic.",
                    integrator=integrator, bandpass=bandpass, sed=self.SED)
            bandpass = Bandpass(LookupTable(wave_list, bandpass(wave_list),
                                            interpolant='linear'), 'nm')

        add_to_image = kwargs.pop('add_to_image', False)
        integral = integrator(self.evaluateAtWavelength, bandpass, image, kwargs)

        # For performance profiling, store the number of evaluations used for the last integration
        # performed.  Note that this might not be very useful for ChromaticSum instances, which are
        # drawn one profile at a time, and hence _last_n_eval will only represent the final
        # component drawn.
        self._last_n_eval = integrator.last_n_eval

        # Apply integral to the initial image appropriately.
        # Note: Don't do image = integral and return that for add_to_image==False.
        #       Remember that python doesn't actually do assignments, so this won't update the
        #       original image if the user provided one.  The following procedure does work.
        if not add_to_image:
            image.setZero()
        image += integral
        self._last_wcs = image.wcs
        return image

    def drawKImage(self, bandpass, image=None, integrator='trapezoidal', **kwargs):
        """Base implementation for drawing the Fourier transform of a ChromaticObject.

        The task of drawKImage() in a chromatic context is exactly analogous to the task of
        drawImage() in a chromatic context: to integrate the `SED` * `bandpass` weighted Fourier
        profiles over wavelength.

        See drawImage() for details on integration options.

        @param bandpass     A Bandpass object representing the filter against which to integrate.
        @param image        If provided, this will be the ImageC onto which to draw the k-space
                            image.  If `image` is None, then an automatically-sized image will be
                            created.  If `image` is given, but its bounds are undefined, then it
                            will be resized appropriately based on the profile's size.
                            [default: None]
        @param integrator   When doing the exact evaluation of the profile, this argument should be
                            one of the image integrators from galsim.integ, or a string
                            'trapezoidal' or 'midpoint', in which case the routine will use a
                            SampleIntegrator or ContinuousIntegrator depending on whether or not the
                            object has a `wave_list`.  [default: 'trapezoidal', which will try to
                            select an appropriate integrator using the trapezoidal integration rule
                            automatically.]
        @param **kwargs     For all other kwarg options, see GSObject.drawKImage()

        @returns an ImageC instance (created if necessary)
        """
        from .table import LookupTable

        if self.SED.dimensionless:
            raise GalSimSEDError("Can only drawK ChromaticObjects with spectral SEDs.", self.SED)

        # setup output image (semi-arbitrarily using the bandpass effective wavelength)
        prof0 = self.evaluateAtWavelength(bandpass.effective_wavelength)
        image = prof0.drawKImage(image=image, setup_only=True, **kwargs)
        _remove_setup_kwargs(kwargs)

        # determine combined self.wave_list and bandpass.wave_list
        wave_list, _ , _ = utilities.combine_wave_list(self, bandpass)

        if self.separable:
            if len(wave_list) > 0:
                multiplier = np.trapz(self.SED(wave_list) * bandpass(wave_list), wave_list)
            else:
                multiplier = integ.int1d(lambda w: self.SED(w) * bandpass(w),
                                         bandpass.blue_limit, bandpass.red_limit)
            prof0 *= multiplier/self.SED(bandpass.effective_wavelength)
            image = prof0.drawKImage(image=image, **kwargs)
            return image

        integrator = self._get_integrator(integrator, wave_list)

        # merge self.wave_list into bandpass.wave_list if using a sampling integrator
        if isinstance(integrator, integ.SampleIntegrator):
            bandpass = Bandpass(LookupTable(wave_list, bandpass(wave_list),
                                            interpolant='linear'),
                                wave_type='nm')

        add_to_image = kwargs.pop('add_to_image', False)
        image_int = integrator(self.evaluateAtWavelength, bandpass, image, kwargs, doK=True)

        # For performance profiling, store the number of evaluations used for the last integration
        # performed.  Note that this might not be very useful for ChromaticSum instances, which are
        # drawn one profile at a time, and hence _last_n_eval will only represent the final
        # component drawn.
        self._last_n_eval = integrator.last_n_eval

        # Apply integral to the initial image appropriately.
        # Note: Don't do image = integral and return that for add_to_image==False.
        #       Remember that python doesn't actually do assignments, so this won't update the
        #       original image if the user provided one.  The following procedure does work.
        if add_to_image:
            image += image_int
        else:
            image.copyFrom(image_int)
        return image

    def evaluateAtWavelength(self, wave):
        """Evaluate this chromatic object at a particular wavelength.

        @param wave     Wavelength in nanometers.

        @returns the monochromatic object at the given wavelength.
        """
        if self.__class__ != ChromaticObject:  # pragma: no cover
            raise NotImplementedError(
                    "Subclasses of ChromaticObject must override evaluateAtWavelength()")
        return self._obj.evaluateAtWavelength(wave)

    # Make op* and op*= work to adjust the flux of the object
    def __mul__(self, flux_ratio):
        """Scale the flux of the object by the given flux ratio, which may be an SED, a float, or
        a univariate callable function (of wavelength in nanometers) that returns a float.

        The normalization of ChromaticObjects is tracked through their .SED attribute, which may
        have dimensions of either [photons/wavelength-interval/area/time/solid-angle] or
        [1/solid-angle].

        If flux_ratio is a spectral SED (i.e., an SED with .spectral=True), then self.SED must be
        dimensionless for dimensional consistency.  The returned object will have a spectral SED
        attribute.  On the other hand, if flux_ratio is a dimensionless SED, float, or univariate
        callable function, then the returned object will have .spectral and .dimensionless
        matching self.spectral and self.dimensionless.

        @param flux_ratio   The factor by which to scale the normalization of the object.
                            `flux_ratio` may be a float, univariate callable function, in which case
                            the argument should be wavelength in nanometers and return value the
                            flux ratio for that wavelength, or an SED.

        @returns a new object with scaled flux.
        """
        return self.withScaledFlux(flux_ratio)

    __rmul__ = __mul__

    # Likewise for op/ and op/=
    def __div__(self, other):
        return self.__mul__(1./other)

    __truediv__ = __div__

    def withScaledFlux(self, flux_ratio):
        """Multiply the flux of the object by `flux_ratio`

        @param flux_ratio   The factor by which to scale the normalization of the object.
                            `flux_ratio` may be a float, univariate callable function, in which case
                            the argument should be wavelength in nanometers and return value the
                            flux ratio for that wavelength, or an SED.

        @returns a new object with scaled flux.
        """
        from .transform import Transform
        return Transform(self, flux_ratio=flux_ratio)

    def withFlux(self, target_flux, bandpass):
        """ Return a new ChromaticObject with flux through the Bandpass `bandpass` set to
        `target_flux`.

        @param target_flux  The desired flux normalization of the ChromaticObject.
        @param bandpass     A Bandpass object defining a filter bandpass.

        @returns the new normalized ChromaticObject.
        """
        current_flux = self.calculateFlux(bandpass)
        norm = target_flux/current_flux
        return self * norm

    def withMagnitude(self, target_magnitude, bandpass):
        """ Return a new ChromaticObject with magnitude through `bandpass` set to
        `target_magnitude`.  Note that this requires `bandpass` to have been assigned a zeropoint
        using `Bandpass.withZeropoint()`.

        @param target_magnitude  The desired magnitude of the ChromaticObject.
        @param bandpass          A Bandpass object defining a filter bandpass.

        @returns the new normalized ChromaticObject.
        """
        if bandpass.zeropoint is None:
            raise GalSimError("Cannot call ChromaticObject.withMagnitude on this bandpass, because"
                              " it does not have a zeropoint.  See Bandpass.withZeropoint()")
        current_magnitude = self.calculateMagnitude(bandpass)
        norm = 10**(-0.4*(target_magnitude - current_magnitude))
        return self * norm

    def withFluxDensity(self, target_flux_density, wavelength):
        """ Return a new ChromaticObject with flux density set to `target_flux_density` at
        wavelength `wavelength`.

        @param target_flux_density  The target normalization in photons/nm/cm^2/s.
        @param wavelength           The wavelength, in nm, at which the flux density will be set.

        @returns the new normalized SED.
        """
        from astropy import units
        _photons = units.astrophys.photon/(units.s * units.cm**2 * units.nm)

        if self.dimensionless:
            raise GalSimSEDError("Cannot set flux density of dimensionless ChromaticObject.", self)
        if isinstance(wavelength, units.Quantity):
            wavelength_nm = wavelength.to(units.nm, units.spectral())
            current_flux_density = self.SED(wavelength_nm.value)
        else:
            wavelength_nm = wavelength * units.nm
            current_flux_density = self.SED(wavelength)
        if isinstance(target_flux_density, units.Quantity):
            target_flux_density = target_flux_density.to(
                    _photons, units.spectral_density(wavelength_nm)).value
        factor = target_flux_density / current_flux_density
        return self * factor

    def calculateCentroid(self, bandpass):
        """ Determine the centroid of the wavelength-integrated surface brightness profile.

        @param bandpass  The bandpass through which the observation is made.

        @returns the centroid of the integrated surface brightness profile, as a PositionD.
        """
        # if either the Bandpass or self maintain a wave_list, evaluate integrand only at
        # those wavelengths.
        if len(bandpass.wave_list) > 0 or len(self.wave_list) > 0:
            w, _, _ = utilities.combine_wave_list(self, bandpass)
            objs = [self.evaluateAtWavelength(ww) for ww in w]
            fluxes = [o.flux for o in objs]
            centroids = [o.centroid for o in objs]
            xcentroids = np.array([c.x for c in centroids])
            ycentroids = np.array([c.y for c in centroids])
            bp = bandpass(w)
            flux = np.trapz(bp * fluxes, w)
            xcentroid = np.trapz(bp * fluxes * xcentroids, w) / flux
            ycentroid = np.trapz(bp * fluxes * ycentroids, w) / flux
            return PositionD(xcentroid, ycentroid)
        else:
            flux_integrand = lambda w: self.evaluateAtWavelength(w).flux * bandpass(w)
            def xcentroid_integrand(w):
                mono = self.evaluateAtWavelength(w)
                return mono.centroid.x * mono.flux * bandpass(w)
            def ycentroid_integrand(w):
                mono = self.evaluateAtWavelength(w)
                return mono.centroid.y * mono.flux * bandpass(w)
            flux = integ.int1d(flux_integrand, bandpass.blue_limit, bandpass.red_limit)
            xcentroid = 1./flux * integ.int1d(xcentroid_integrand,
                                              bandpass.blue_limit,
                                              bandpass.red_limit)
            ycentroid = 1./flux * integ.int1d(ycentroid_integrand,
                                              bandpass.blue_limit,
                                              bandpass.red_limit)
            return PositionD(xcentroid, ycentroid)

    def calculateFlux(self, bandpass):
        """ Return the flux (photons/cm^2/s) of the ChromaticObject through the bandpass.

        @param bandpass   A Bandpass object representing a filter, or None to compute the bolometric
                          flux.  For the bolometric flux the integration limits will be set to
                          (0, infinity) unless overridden by non-`None` SED attributes `blue_limit`
                          or `red_limit`.  Note that SEDs defined using `LookupTable`s automatically
                          have `blue_limit` and `red_limit` set.

        @returns the flux through the bandpass.
        """
        if self.SED.dimensionless:
            raise GalSimSEDError("Cannot calculate flux of dimensionless ChromaticObject.",
                                 self.SED)
        return self.SED.calculateFlux(bandpass)

    def calculateMagnitude(self, bandpass):
        """ Return the ChromaticObject magnitude through a Bandpass `bandpass`.  Note that this
        requires `bandpass` to have been assigned a zeropoint using `Bandpass.withZeropoint()`.

        @param bandpass   A Bandpass object representing a filter, or None to compute the
                          bolometric magnitude.  For the bolometric magnitude the integration
                          limits will be set to (0, infinity) unless overridden by non-`None` SED
                          attributes `blue_limit` or `red_limit`.  Note that SEDs defined using
                          `LookupTable`s automatically have `blue_limit` and `red_limit` set.

        @returns the bandpass magnitude.
        """
        if self.SED.dimensionless:
            raise GalSimSEDError("Cannot calculate magnitude of dimensionless ChromaticObject.",
                                 self.SED)
        return self.SED.calculateMagnitude(bandpass)

    # Add together `ChromaticObject`s and/or `GSObject`s
    def __add__(self, other):
        return ChromaticSum(self, other)

    # Subtract `ChromaticObject`s and/or `GSObject`s
    def __sub__(self, other):
        return ChromaticSum(self, -other)

    def __neg__(self):
        return -1. * self

    # Following functions work to apply affine transformations to a ChromaticObject.
    #
    def expand(self, scale):
        """Expand the linear size of the profile by the given (possibly wavelength-dependent)
        scale factor `scale`, while preserving surface brightness.

        This doesn't correspond to either of the normal operations one would typically want to
        do to a galaxy.  The functions dilate() and magnify() are the more typical usage.  But this
        function is conceptually simple.  It rescales the linear dimension of the profile, while
        preserving surface brightness.  As a result, the flux will necessarily change as well.

        See dilate() for a version that applies a linear scale factor while preserving flux.

        See magnify() for a version that applies a scale factor to the area while preserving surface
        brightness.

        @param scale    The factor by which to scale the linear dimension of the object.  In
                        addition, `scale` may be a callable function, in which case the argument
                        should be wavelength in nanometers and the return value the scale for that
                        wavelength.

        @returns the expanded object
        """
        from .transform import Transform
        if hasattr(scale, '__call__'):
            def buildScaleJac(w):
                s = scale(w)
                return np.diag([s,s])
            jac = buildScaleJac
        else:
            jac = np.diag([scale, scale])
        return Transform(self, jac=jac)

    def dilate(self, scale):
        """Dilate the linear size of the profile by the given (possibly wavelength-dependent)
        `scale`, while preserving flux.

        e.g. `half_light_radius` <-- `half_light_radius * scale`

        See expand() and magnify() for versions that preserve surface brightness, and thus
        change the flux.

        @param scale    The linear rescaling factor to apply.  In addition, `scale` may be a
                        callable function, in which case the argument should be wavelength in
                        nanometers and the return value the scale for that wavelength.

        @returns the dilated object.
        """
        if hasattr(scale, '__call__'):
            return self.expand(scale).withScaledFlux(lambda w: 1./scale(w)**2)
        else:
            return self.expand(scale).withScaledFlux(1./scale**2)

    def magnify(self, mu):
        """Apply a lensing magnification, scaling the area and flux by `mu` at fixed surface
        brightness.

        This process applies a lensing magnification `mu`, which scales the linear dimensions of the
        image by the factor sqrt(mu), i.e., `half_light_radius` <-- `half_light_radius * sqrt(mu)`
        while increasing the flux by a factor of `mu`.  Thus, magnify() preserves surface
        brightness.

        See dilate() for a version that applies a linear scale factor while preserving flux.

        @param mu       The lensing magnification to apply.  In addition, `mu` may be a callable
                        function, in which case the argument should be wavelength in nanometers
                        and the return value the magnification for that wavelength.

        @returns the magnified object.
        """
        import math
        if hasattr(mu, '__call__'):
            return self.expand(lambda w: math.sqrt(mu(w)))
        else:
            return self.expand(math.sqrt(mu))

    def shear(self, *args, **kwargs):
        """Apply an area-preserving shear to this object, where arguments are either a Shear,
        or arguments that will be used to initialize one.

        For more details about the allowed keyword arguments, see the documentation for Shear
        (for doxygen documentation, see galsim.shear.Shear).

        The shear() method precisely preserves the area.  To include a lensing distortion with
        the appropriate change in area, either use shear() with magnify(), or use lens(), which
        combines both operations.

        Note that, while gravitational shear is monochromatic, the shear method may be used for
        many other use cases including some which may be wavelength-dependent, such as
        intrinsic galaxy shape, telescope dilation, atmospheric PSF shape, etc.  Thus, the
        shear argument is allowed to be a function of wavelength like other transformations.

        @param shear    The shear to be applied. Or, as described above, you may instead supply
                        parameters to construct a Shear directly.  eg. `obj.shear(g1=g1,g2=g2)`.
                        In addition, the `shear` parameter may be a callable function, in which
                        case the argument should be wavelength in nanometers and the return value
                        the shear for that wavelength, returned as a galsim.Shear instance.

        @returns the sheared object.
        """
        from .transform import Transform
        from .shear import Shear
        if len(args) == 1:
            if kwargs:
                raise TypeError("Gave both unnamed and named arguments!")
            if not hasattr(args[0], '__call__') and not isinstance(args[0], Shear):
                raise TypeError("Unnamed argument is not a Shear or function returning Shear!")
            shear = args[0]
        elif len(args) > 1:
            raise TypeError("Too many unnamed arguments!")
        elif 'shear' in kwargs:
            # Need to break this out specially in case it is a function of wavelength
            shear = kwargs.pop('shear')
            if kwargs:
                raise TypeError("Too many kwargs provided!")
        else:
            shear = Shear(**kwargs)
        if hasattr(shear, '__call__'):
            jac = lambda w: shear(w).getMatrix()
        else:
            jac = shear.getMatrix()
        return Transform(self, jac=jac)

    def lens(self, g1, g2, mu):
        """Apply a lensing shear and magnification to this object.

        This ChromaticObject method applies a lensing (reduced) shear and magnification.  The shear
        must be specified using the g1, g2 definition of shear (see Shear documentation for more
        details).  This is the same definition as the outputs of the PowerSpectrum and NFWHalo
        classes, which compute shears according to some lensing power spectrum or lensing by an NFW
        dark matter halo.  The magnification determines the rescaling factor for the object area and
        flux, preserving surface brightness.

        While gravitational lensing is achromatic, we do allow the parameters `g1`, `g2`, and `mu`
        to be callable functions to be parallel to all the other transformations of chromatic
        objects.  In this case, the functions should take the wavelength in nanometers as the
        argument, and the return values are the corresponding value at that wavelength.

        @param g1       First component of lensing (reduced) shear to apply to the object.
        @param g2       Second component of lensing (reduced) shear to apply to the object.
        @param mu       Lensing magnification to apply to the object.  This is the factor by which
                        the solid angle subtended by the object is magnified, preserving surface
                        brightness.

        @returns the lensed object.
        """
        from .shear import Shear
        if any(hasattr(g, '__call__') for g in (g1,g2)):
            _g1 = g1
            _g2 = g2
            if not hasattr(g1, '__call__'): _g1 = lambda w: g1
            if not hasattr(g2, '__call__'): _g2 = lambda w: g2
            S = lambda w: Shear(g1=_g1(w), g2=_g2(w))
            sheared = self.shear(S)
        else:
            sheared = self.shear(g1=g1,g2=g2)
        return sheared.magnify(mu)

    def rotate(self, theta):
        """Rotate this object by an Angle `theta`.

        @param theta    Rotation angle (Angle object, +ve anticlockwise). In addition, `theta` may
                        be a callable function, in which case the argument should be wavelength in
                        nanometers and the return value the rotation angle for that wavelength,
                        returned as a galsim.Angle instance.

        @returns the rotated object.
        """
        from .transform import Transform
        if hasattr(theta, '__call__'):
            def buildRMatrix(w):
                sth, cth = theta(w).sincos()
                R = np.array([[cth, -sth],
                              [sth,  cth]], dtype=float)
                return R
            jac = buildRMatrix
        else:
            sth, cth = theta.sincos()
            jac = np.array([[cth, -sth],
                            [sth,  cth]], dtype=float)
        return Transform(self, jac=jac)

    def transform(self, dudx, dudy, dvdx, dvdy):
        """Apply a transformation to this object defined by an arbitrary Jacobian matrix.

        This works the same as GSObject.transform(), so see that method's docstring for more
        details.

        As with the other more specific chromatic trasnformations, dudx, dudy, dvdx, and dvdy
        may be callable functions, in which case the argument should be wavelength in nanometers
        and the return value the appropriate value for that wavelength.

        @param dudx     du/dx, where (x,y) are the current coords, and (u,v) are the new coords.
        @param dudy     du/dy, where (x,y) are the current coords, and (u,v) are the new coords.
        @param dvdx     dv/dx, where (x,y) are the current coords, and (u,v) are the new coords.
        @param dvdy     dv/dy, where (x,y) are the current coords, and (u,v) are the new coords.

        @returns the transformed object.
        """
        from .transform import Transform
        if any(hasattr(dd, '__call__') for dd in (dudx, dudy, dvdx, dvdy)):
            _dudx = dudx
            _dudy = dudy
            _dvdx = dvdx
            _dvdy = dvdy
            if not hasattr(dudx, '__call__'): _dudx = lambda w: dudx
            if not hasattr(dudy, '__call__'): _dudy = lambda w: dudy
            if not hasattr(dvdx, '__call__'): _dvdx = lambda w: dvdx
            if not hasattr(dvdy, '__call__'): _dvdy = lambda w: dvdy
            jac = lambda w: np.array([[_dudx(w), _dudy(w)],
                                      [_dvdx(w), _dvdy(w)]], dtype=float)
        else:
            jac = np.array([[dudx, dudy],
                            [dvdx, dvdy]], dtype=float)
        return Transform(self, jac=jac)

    def shift(self, *args, **kwargs):
        """Apply a (possibly wavelength-dependent) (dx, dy) shift to this chromatic object.

        For a wavelength-independent shift, you may supply `dx,dy` as either two arguments, as a
        tuple, or as a PositionD or PositionI object.

        For a wavelength-dependent shift, you may supply two functions of wavelength in nanometers
        which will be interpreted as `dx(wave)` and `dy(wave)`, or a single function of wavelength
        in nanometers that returns either a 2-tuple, PositionD, or PositionI.

        @param dx   Horizontal shift to apply (float or function).
        @param dy   Vertical shift to apply (float or function).

        @returns the shifted object.
        """
        from .transform import Transform
        # This follows along the galsim.utilities.pos_args function, but has some
        # extra bits to account for the possibility of dx,dy being functions.
        # First unpack args/kwargs
        if len(args) == 0:
            # Then dx,dy need to be kwargs
            # If not, then python will raise an appropriate error.
            try:
                dx = kwargs.pop('dx')
                dy = kwargs.pop('dy')
            except KeyError:
                raise TypeError('shift() requires exactly 2 arguments (dx, dy)')
            offset = None
        elif len(args) == 1:
            if hasattr(args[0], '__call__'):
                try:
                    args[0](700.).x
                    # If the function returns a Position, recast it as a function returning
                    # a numpy array.
                    def offset_func(w):
                        d = args[0](w)
                        return np.asarray( (d.x, d.y) )
                    offset = offset_func
                except AttributeError:
                    # Then it's a function returning a tuple or list or array.
                    # Just make sure it is actually an array to make our life easier later.
                    offset = lambda w: np.asarray(args[0](w))
            elif isinstance(args[0], PositionD) or isinstance(args[0], PositionI):
                offset = np.asarray( (args[0].x, args[0].y) )
            else:
                # Let python raise the appropriate exception if this isn't valid.
                dx, dy = args[0]
                offset = np.asarray( (dx, dy) )
        elif len(args) == 2:
            dx = args[0]
            dy = args[1]
            offset = None
        else:
            raise TypeError("Too many arguments supplied!")
        if kwargs:
            raise TypeError("Got unexpected keyword arguments: %s",kwargs.keys())

        if offset is None:
            offset = utilities.functionize(lambda x,y:(x,y))(dx, dy)

        return Transform(self, offset=offset)

ChromaticObject._multiplier_cache = utilities.LRU_Cache(
    ChromaticObject._get_multiplier, maxsize=10)


class InterpolatedChromaticObject(ChromaticObject):
    """A ChromaticObject that uses interpolation of predrawn images to speed up subsequent
    rendering.

    This class wraps another ChromaticObject, which is stored in the attribute `deinterpolated`.
    Any ChromaticObject can be used, although the interpolation procedure is most effective
    for non-separable objects, which can sometimes be very slow to render.

    Normally, you would not create an InterpolatedChromaticObject directly.  It is the
    return type from `chrom_obj.interpolate()`.  See the description of that function
    for more details.

    @param original         The ChromaticObject to be interpolated.
    @param waves            The list, tuple, or NumPy array of wavelengths to be used when
                            building up the grid of images for interpolation.  The wavelengths
                            should be given in nanometers, and they should span the full range
                            of wavelengths covered by any bandpass to be used for drawing Images
                            (i.e., this class will not extrapolate beyond the given range of
                            wavelengths).  They can be spaced any way the user likes, not
                            necessarily linearly, though interpolation will be linear in
                            wavelength between the specified wavelengths.
    @param oversample_fac   Factor by which to oversample the stored profiles compared to the
                            default, which is to sample them at the Nyquist frequency for
                            whichever wavelength has the highest Nyquist frequency.
                            `oversample_fac`>1 results in higher accuracy but costlier
                            pre-computations (more memory and time). [default: 1]
    @param use_exact_SED    If true, then rescale the interpolated image for a given wavelength by
                            the ratio of the exact SED at that wavelength to the linearly
                            interpolated SED at that wavelength.  Thus, the flux of the interpolated
                            object should be correct, at the possible expense of other features.
                            [default: True]
    """
    def __init__(self, original, waves, oversample_fac=1.0, use_exact_SED=True):

        self.waves = np.sort(np.array(waves))
        self.oversample = oversample_fac
        self.use_exact_SED = use_exact_SED

        self.separable = original.separable
        self.interpolated = True
        self.SED = original.SED
        self.wave_list = original.wave_list

        # Don't interpolate an interpolation.  Go back to the original.
        self.deinterpolated = original.deinterpolated
        self._build_objs()

    def _build_objs(self):
        # Make the objects between which we are going to interpolate.  Note that these do not have
        # to be saved for later, unlike the images.
        objs = [ self.deinterpolated.evaluateAtWavelength(wave) for wave in self.waves ]

        # Find the Nyquist scale for each, and to be safe, choose the minimum value to use for the
        # array of images that is being stored.
        nyquist_scale_vals = [ obj.nyquist_scale for obj in objs ]
        scale = np.min(nyquist_scale_vals) / self.oversample

        # Find the suggested image size for each object given the choice of scale, and use the
        # maximum just to be safe.
        possible_im_sizes = [ obj.getGoodImageSize(scale) for obj in objs ]
        im_size = np.max(possible_im_sizes)

        # Find the stepk and maxk values for each object.  These will be used later on, so that we
        # can force these values when instantiating InterpolatedImages before drawing.
        self.stepk_vals = [ obj.stepk for obj in objs ]
        self.maxk_vals = [ obj.maxk for obj in objs ]

        # Finally, now that we have an image scale and size, draw all the images.  Note that
        # `no_pixel` is used (we want the object on its own, without a pixel response).
        self.ims = [ obj.drawImage(scale=scale, nx=im_size, ny=im_size, method='no_pixel')
                     for obj in objs ]
        self.fluxes = [ obj.flux for obj in objs ]

    @property
    def gsparams(self):
        return self.deinterpolated.gsparams

    @doc_inherit
    def withGSParams(self, gsparams):
        if gsparams is self.gsparams: return self
        from copy import copy
        ret = copy(self)
        ret.deinterpolated = self.deinterpolated.withGSParams(gsparams)
        ret._build_objs()
        return ret

    def __eq__(self, other):
        return (isinstance(other, InterpolatedChromaticObject) and
                self.deinterpolated == other.deinterpolated and
                np.array_equal(self.waves, other.waves) and
                self.oversample == other.oversample and
                self.use_exact_SED == other.use_exact_SED)

    def __hash__(self):
        return hash(("galsim.InterpolatedChromaticObject", self.deinterpolated, tuple(self.waves),
                     self.oversample, self.use_exact_SED))

    def __repr__(self):
        s = 'galsim.InterpolatedChromaticObject(%r,%r'%(self.deinterpolated, self.waves)
        if self.oversample != 1.0:
            s += ', oversample_fac=%r'%self.oversample
        if not self.use_exact_SED:
            s += ', use_exact_SED=False'
        s += ')'
        return s

    def __str__(self):
        return 'galsim.InterpolatedChromaticObject(%s,%s)'%(self.deinterpolated, self.waves)

    def _imageAtWavelength(self, wave):
        """
        Get an image of the object at a particular wavelength, using linear interpolation between
        the originally-stored images.  Also returns values for step_k and max_k, to be used to
        expedite the instantation of InterpolatedImages.

        @param wave     Wavelength in nanometers.

        @returns an Image of the object at the given wavelength.
        """
        # First, some wavelength-related sanity checks.
        if wave < np.min(self.waves) or wave > np.max(self.waves):
            raise GalSimRangeError("Requested wavelength is outside the allowed range.",
                                   wave, np.min(self.waves), np.max(self.waves))

        # Figure out where the supplied wavelength is compared to the list of wavelengths on which
        # images were originally tabulated.
        lower_idx, frac = _findWave(self.waves, wave)

        # Actually do the interpolation for the image, stepk, and maxk.
        im = _linearInterp(self.ims, frac, lower_idx)
        stepk = _linearInterp(self.stepk_vals, frac, lower_idx)
        maxk = _linearInterp(self.maxk_vals, frac, lower_idx)

        # Rescale to use the exact flux or normalization if requested.
        if self.use_exact_SED:
            interp_norm = _linearInterp(self.fluxes, frac, lower_idx)
            exact_norm = self.SED(wave)
            im *= exact_norm/interp_norm

        return im, stepk, maxk

    def evaluateAtWavelength(self, wave):
        """
        Evaluate this ChromaticObject at a particular wavelength using interpolation.

        @param wave     Wavelength in nanometers.

        @returns the monochromatic object at the given wavelength, as a GSObject.
        """
        from .interpolatedimage import InterpolatedImage
        im, stepk, maxk = self._imageAtWavelength(wave)
        return InterpolatedImage(im, _force_stepk=stepk, _force_maxk=maxk)

    def _get_interp_image(self, bandpass, image=None, integrator='trapezoidal',
                          _flux_ratio=None, **kwargs):
        """Draw method adapted to work for ChromaticImage instances for which interpolation between
        stored images is being used.  Users should not call this routine directly, and should
        instead interact with the `drawImage` method.
        """
        from .interpolatedimage import InterpolatedImage
        if integrator not in ('trapezoidal', 'midpoint'):
            if not isinstance(integrator, str):
                raise TypeError("Integrator should be a string indicating trapezoidal"
                                " or midpoint rule for integration")
            raise GalSimValueError("Unknown integrator",integrator, ('trapezoidal', 'midpoint'))

        if _flux_ratio is None:
            _flux_ratio = lambda w: 1.0
        # Constant flux_ratio is already an SED at this point, so can treat as function.
        assert hasattr(_flux_ratio, '__call__')

        # setup output image (semi-arbitrarily using the bandpass effective wavelength).
        # Note: we cannot just use self._imageAtWavelength, because that routine returns an image
        # with whatever pixel scale was required to sample all the images properly.  We want to set
        # up an output image that has the requested pixel scale, which might change the image size
        # and so on.
        _, prof0 = self._fiducial_profile(bandpass)
        image = prof0.drawImage(image=image, setup_only=True, **kwargs)
        _remove_setup_kwargs(kwargs)

        # determine combination of self.wave_list and bandpass.wave_list
        wave_objs = [self, bandpass]
        if isinstance(_flux_ratio, SED):
            wave_objs += [_flux_ratio]
        wave_list, _, _ = utilities.combine_wave_list(wave_objs)

        if ( np.min(wave_list) < np.min(self.waves)
             or np.max(wave_list) > np.max(self.waves) ):  # pragma: no cover
            # MJ: I'm pretty sure it's impossible to hit this.
            #     But just in case I'm wrong, I'm leaving it here but with pragma: no cover.
            raise GalSimRangeError("Requested wavelength is outside the allowed range.",
                                   wave_list, np.min(self.waves), np.max(self.waves))

        # The integration is carried out using the following two basic principles:
        # (1) We use linear interpolation between the stored images to get an image at a given
        #     wavelength.
        # (2) We use the trapezoidal or midpoint rule for integration, depending on what the user
        #     has selected.

        # For the midpoint rule, we take the list of wavelengths in wave_list, and treat each of
        # those as the midpoint of a narrow wavelength range with width given by `dw` (to be
        # calculated below).  Then, we can take the summation over indices i:
        #   integral ~ sum_i dw[i] * img[i].
        # where the indices i run over the wavelengths in wave_list from i=0...N-1.
        #
        # For the trapezoidal rule, we treat the list of wavelengths in wave_list as the *edges* of
        # the regions, and sum over the areas of the trapezoids, giving
        #   integral ~ sum_j dw[j] * img[j] + sum_k dw[k] *img[k]/2.
        # where indices j go from j=1...N-2 and k is (0, N-1).

        # Figure out the dwave for each of the wavelengths in the combined wave_list.
        dw = [wave_list[1]-wave_list[0]]
        dw.extend(0.5*(wave_list[2:]-wave_list[0:-2]))
        dw.append(wave_list[-1]-wave_list[-2])
        # Set up arrays to accumulate the weights for each of the stored images.
        weight_fac = np.zeros(len(self.waves))
        for idx, w in enumerate(wave_list):
            # Find where this is with respect to the wavelengths on which images are stored.
            lower_idx, frac = _findWave(self.waves, w)
            # Store the weight factors for the two stored images that can contribute at this
            # wavelength.  Must include the dwave that is part of doing the integral.
            b = bandpass(w) * dw[idx] * _flux_ratio(w)

            # Rescale to use the exact flux or normalization if requested.
            if self.use_exact_SED:
                interp_norm = _linearInterp(self.fluxes, frac, lower_idx)
                exact_norm = self.SED(w)
                b *= exact_norm/interp_norm

            if (idx > 0 and idx < len(wave_list)-1) or integrator == 'midpoint':
                weight_fac[lower_idx] += (1.0-frac)*b
                weight_fac[lower_idx+1] += frac*b
            else:
                # We're doing the trapezoidal rule, and we're at the endpoints.
                weight_fac[lower_idx] += (1.0-frac)*b/2.
                weight_fac[lower_idx+1] += frac*b/2.

        # Do the integral as a weighted sum.
        integral = sum([w*im for w,im in zip(weight_fac, self.ims)])

        # Figure out stepk and maxk using the minimum and maximum (respectively) that have nonzero
        # weight.  This is the most conservative possible choice, since it's possible that some of
        # the images that have non-zero weights might have such tiny weights that they don't change
        # the effective stepk and maxk we should use.
        stepk = np.min(np.array(self.stepk_vals)[weight_fac>0])
        maxk = np.max(np.array(self.maxk_vals)[weight_fac>0])

        # Instantiate the InterpolatedImage, using these conservative stepk and maxk choices.
        return InterpolatedImage(integral, _force_stepk=stepk, _force_maxk=maxk)

    def drawImage(self, bandpass, image=None, integrator='trapezoidal', **kwargs):
        """Draw an image as seen through a particular bandpass using the stored interpolated
        images at the specified wavelengths.

        This integration will take place using interpolation between stored images that were
        setup when the object was constructed.  (See interpolate() for more details.)

        @param bandpass         A Bandpass object representing the filter against which to
                                integrate.
        @param image            Optionally, the Image to draw onto.  (See GSObject.drawImage()
                                for details.)  [default: None]
        @param integrator       The integration algorithm to use, given as a string.  Either
                                'midpoint' or 'trapezoidal' is allowed. [default: 'trapezoidal']
        @param **kwargs         For all other kwarg options, see GSObject.drawImage()

        @returns the drawn Image.
        """
        # Store the last bandpass used.
        self._last_bp = bandpass
        if self.SED.dimensionless:
            raise GalSimSEDError("Can only draw ChromaticObjects with spectral SEDs.", self.SED)

        int_im = self._get_interp_image(bandpass, image=image, integrator=integrator, **kwargs)
        image = int_im.drawImage(image=image, **kwargs)
        self._last_wcs = image.wcs
        return image


class ChromaticAtmosphere(ChromaticObject):
    """A ChromaticObject implementing two atmospheric chromatic effects: differential
    chromatic refraction (DCR) and wavelength-dependent seeing.

    Due to DCR, blue photons land closer to the zenith than red photons.  Kolmogorov turbulence
    also predicts that blue photons get spread out more by the atmosphere than red photons,
    specifically FWHM is proportional to wavelength^(-0.2).  Both of these effects can be
    implemented by wavelength-dependent shifts and dilations.

    Since DCR depends on the zenith angle and the parallactic angle (which is the position angle of
    the zenith measured from North through East) of the object being drawn, these must be specified
    via keywords.  There are four ways to specify these values:
      1) explicitly provide `zenith_angle = ...` as a keyword of type Angle, and
         `parallactic_angle` will be assumed to be 0 by default.
      2) explicitly provide both `zenith_angle = ...` and `parallactic_angle = ...` as
         keywords of type Angle.
      3) provide the coordinates of the object `obj_coord = ...` and the coordinates of the zenith
         `zenith_coord = ...` as keywords of type CelestialCoord.
      4) provide the coordinates of the object `obj_coord = ...` as a CelestialCoord, the
         hour angle of the object `HA = ...` as an Angle, and the latitude of the observer
         `latitude = ...` as an Angle.

    DCR also depends on temperature, pressure and water vapor pressure of the atmosphere.  The
    default values for these are expected to be appropriate for LSST at Cerro Pachon, Chile, but
    they are broadly reasonable for most observatories.

    Note that a ChromaticAtmosphere by itself is NOT the correct thing to use to draw an image of a
    star. Stars (and galaxies too, of course) have an SED that is not flat. To draw a real star, you
    should either multiply the ChromaticAtmosphere object by an SED, or convolve it with a point
    source multiplied by an SED:

        >>> psf = galsim.ChromaticAtmosphere(...)
        >>> star = galsim.DeltaFunction() * psf_sed
        >>> final_star = galsim.Convolve( [psf, star] )
        >>> final_star.drawImage(bandpass = bp, ...)

    @param base_obj             Fiducial PSF, equal to the monochromatic PSF at `base_wavelength`
    @param base_wavelength      Wavelength represented by the fiducial PSF, in nanometers.
    @param scale_unit           Units used by base_obj for its linear dimensions.
                                [default: galsim.arcsec]
    @param alpha                Power law index for wavelength-dependent seeing.  [default: -0.2,
                                the prediction for Kolmogorov turbulence]
    @param zenith_angle         Angle from object to zenith, expressed as an Angle
                                [default: 0]
    @param parallactic_angle    Parallactic angle, i.e. the position angle of the zenith, measured
                                from North through East.  [default: 0]
    @param obj_coord            Celestial coordinates of the object being drawn as a
                                CelestialCoord. [default: None]
    @param zenith_coord         Celestial coordinates of the zenith as a CelestialCoord.
                                [default: None]
    @param HA                   Hour angle of the object as an Angle. [default: None]
    @param latitude             Latitude of the observer as an Angle. [default: None]
    @param pressure             Air pressure in kiloPascals.  [default: 69.328 kPa]
    @param temperature          Temperature in Kelvins.  [default: 293.15 K]
    @param H2O_pressure         Water vapor pressure in kiloPascals.  [default: 1.067 kPa]
    """
<<<<<<< HEAD
    def __init__(self, base_obj, base_wavelength, scale_unit=galsim.arcsec, **kwargs):
        from .dcr import parse_dcr_angles
=======
    def __init__(self, base_obj, base_wavelength, scale_unit=None, **kwargs):
        from .angle import Angle, _Angle, AngleUnit, arcsec
        from . import dcr
>>>>>>> 69efa4fb

        self.separable = False
        self.interpolated = False
        self.deinterpolated = self
        self.SED = SED(base_obj.flux, 'nm', '1')
        self.wave_list = np.array([], dtype=float)

        self.base_obj = base_obj
        self.base_wavelength = base_wavelength
        self._gsparams = base_obj.gsparams

        if scale_unit is None:
            scale_unit = arcsec
        elif isinstance(scale_unit, str):
            scale_unit = AngleUnit.from_name(scale_unit)
        self.scale_unit = scale_unit
        self.alpha = kwargs.pop('alpha', -0.2)
<<<<<<< HEAD

        self.zenith_angle, self.parallactic_angle, self.kw = parse_dcr_angles(**kwargs)
=======
        self.zenith_angle, self.parallactic_angle, self.kw = dcr.parse_dcr_angles(**kwargs)
>>>>>>> 69efa4fb

        # Any remaining kwargs will get forwarded to galsim.dcr.get_refraction
        # Check that they're valid
        for kw in self.kw:
<<<<<<< HEAD
            if kw not in ['temperature', 'pressure', 'H2O_pressure']:
                raise TypeError("Got unexpected keyword: {0}".format(kw))

        self.base_refraction = galsim.dcr.get_refraction(self.base_wavelength, self.zenith_angle,
                                                         **self.kw)
=======
            if kw not in ('temperature', 'pressure', 'H2O_pressure'):
                raise TypeError("Got unexpected keyword: {0}".format(kw))

        self.base_refraction = dcr.get_refraction(self.base_wavelength, self.zenith_angle,
                                                  **self.kw)

    @property
    def gsparams(self):
        return self.base_obj.gsparams

    @doc_inherit
    def withGSParams(self, gsparams):
        if gsparams is self.gsparams: return self
        from copy import copy
        ret = copy(self)
        ret.base_obj = self.base_obj.withGSParams(gsparams)
        return ret
>>>>>>> 69efa4fb

    def __eq__(self, other):
        return (isinstance(other, ChromaticAtmosphere) and
                self.base_obj == other.base_obj and
                self.base_wavelength == other.base_wavelength and
                self.alpha == other.alpha and
                self.zenith_angle == other.zenith_angle and
                self.parallactic_angle == other.parallactic_angle and
                self.scale_unit == other.scale_unit and
                self.kw == other.kw)

    def __hash__(self):
        return hash(("galsim.ChromaticAtmosphere", self.base_obj, self.base_wavelength,
                     self.alpha, self.zenith_angle, self.parallactic_angle, self.scale_unit,
                     frozenset(self.kw.items())))

    def __repr__(self):
        s = 'galsim.ChromaticAtmosphere(%r, base_wavelength=%r, alpha=%r'%(
                self.base_obj, self.base_wavelength, self.alpha)
        s += ', zenith_angle=%r, parallactic_angle=%r'%(self.zenith_angle, self.parallactic_angle)
        s += ', scale_unit=%r'%(self.scale_unit)
        for k,v in self.kw.items():
            s += ', %s=%r'%(k,v)
        s += ')'
        return s

    def __str__(self):
        return 'galsim.ChromaticAtmosphere(%s, base_wavelength=%s, alpha=%s)'%(
                self.base_obj, self.base_wavelength, self.alpha)

    def build_obj(self):
        """Build a ChromaticTransformation object for this ChromaticAtmosphere.

        We don't do this right away to help make ChromaticAtmosphere objects be picklable.
        Building this is quite fast, so we do it on the fly in evaluateAtWavelength and
        drawImage.
        """
        from . import dcr
        from .angle import radians
        def shift_fn(w):
            shift_magnitude = dcr.get_refraction(w, self.zenith_angle, **self.kw)
            shift_magnitude -= self.base_refraction
            shift_magnitude = shift_magnitude * radians / self.scale_unit
            sinp, cosp = self.parallactic_angle.sincos()
            shift = (-shift_magnitude * sinp, shift_magnitude * cosp)
            return shift

        def jac_fn(w):
            scale = (w/self.base_wavelength)**self.alpha
            return np.diag([scale, scale])

        flux_ratio = lambda w: (w/self.base_wavelength)**(-2.*self.alpha)

        return ChromaticTransformation(self.base_obj, jac=jac_fn, offset=shift_fn,
                                       flux_ratio=flux_ratio)

    def evaluateAtWavelength(self, wave):
        """Evaluate this chromatic object at a particular wavelength.

        @param wave     Wavelength in nanometers.

        @returns the monochromatic object at the given wavelength.
        """
        return self.build_obj().evaluateAtWavelength(wave)


class ChromaticTransformation(ChromaticObject):
    """A class for modeling a wavelength-dependent affine transformation of a ChromaticObject
    instance.

    Initialization
    --------------

    Typically, you do not need to construct a ChromaticTransformation object explicitly.
    This is the type returned by the various transformation methods of ChromaticObject such as
    shear(), rotate(), shift(), transform(), etc.  All the various transformations can be described
    as a combination of transform() and shift(), which are described by (dudx,dudy,dvdx,dvdy) and
    (dx,dy) respectively.

    @param obj              The object to be transformed.
    @param jac              A list or tuple ( dudx, dudy, dvdx, dvdy ), or a numpy.array object
                            [[dudx, dudy], [dvdx, dvdy]] describing the Jacobian to apply.  May
                            also be a function of wavelength returning a numpy array.
                            [default: (1,0,0,1)]
    @param offset           A galsim.PositionD or list or tuple or numpy array giving the offset by
                            which to shift the profile.  May also be a function of wavelength
                            returning a numpy array.  [default: (0,0)]
    @param flux_ratio       A factor by which to multiply the flux of the object. [default: 1]
    @param gsparams         An optional GSParams argument.  See the docstring for GSParams for
                            details. [default: None]
    @param propagate_gsparams   Whether to propagate gsparams to each of the components.  This
                                is normally a good idea, but there may be use cases where one
                                would not want to do this. [default: True]
    """
    def __init__(self, obj, jac=np.identity(2), offset=(0.,0.), flux_ratio=1., gsparams=None,
                 propagate_gsparams=True):
        if isinstance(offset, PositionD) or isinstance(offset, PositionI):
            offset = (offset.x, offset.y)
        if not hasattr(jac,'__call__'):
            jac = np.asarray(jac).reshape(2,2)
        if not hasattr(offset,'__call__'):
            offset = np.asarray(offset)

        self.chromatic = hasattr(jac,'__call__') or hasattr(offset,'__call__')
        # Technically, if the only chromatic transformation is a flux_ratio, and the original object
        # is separable, then the transformation is still separable (for instance, galsim.Chromatic),
        # but we'll ignore that here.
        self.separable = obj.separable and not self.chromatic
        if not hasattr(flux_ratio, '__call__'):
            flux_ratio = SED(flux_ratio, 'nm', '1')

        self.SED = obj.SED * flux_ratio

        # Need to account for non-unit determinant jacobian in normalization.
        if hasattr(jac, '__call__'):
            @np.vectorize
            def detjac(w):
                return np.linalg.det(np.asarray(jac(w)).reshape(2,2))
        else:
            detjac = np.linalg.det(np.asarray(jac).reshape(2,2))
        self.SED *= detjac

        if obj.interpolated and self.chromatic:
            galsim_warn("Cannot render image with chromatic transformation applied to it "
                        "using interpolation between stored images.  Reverting to "
                        "non-interpolated version.")
            obj = obj.deinterpolated
        self.interpolated = obj.interpolated

        self._gsparams = GSParams.check(gsparams, obj.gsparams)
        self._propagate_gsparams = propagate_gsparams
        if self._propagate_gsparams:
            self._original = obj.withGSParams(self._gsparams)
        else:
            self._original = obj

        if isinstance(obj, ChromaticTransformation):
            self._original = obj.original

            @utilities.functionize
            def new_jac(jac1, jac2):
                return jac2.dot(jac1)

            @utilities.functionize
            def new_offset(jac2, off1, off2):
                return jac2.dot(off1) + off2

            self._jac = new_jac(obj._jac, jac)
            self._offset = new_offset(jac, obj._offset, offset)
            self._flux_ratio = obj._flux_ratio * flux_ratio
        else:
            self._jac = jac
            self._offset = offset
            self._flux_ratio = flux_ratio

        self.wave_list, _, _ = utilities.combine_wave_list(self.original, self.SED)

        if self.interpolated:
            self.deinterpolated = ChromaticTransformation(
                    self._original.deinterpolated,
                    jac = self._jac,
                    offset = self._offset,
                    flux_ratio = self._flux_ratio,
                    gsparams = self._gsparams,
                    propagate_gsparams = self._propagate_gsparams)
        else:
            self.deinterpolated = self

    @property
    def gsparams(self):
        return self._gsparams

    @doc_inherit
    def withGSParams(self, gsparams):
        if gsparams is self.gsparams: return self
        from copy import copy
        ret = copy(self)
        ret._gsparams = GSParams.check(gsparams)
        if self._propagate_gsparams:
            ret._original = self._original.withGSParams(ret._gsparams)
        if self.interpolated:
            ret.deinterpolated = self.deinterpolated.withGSParams(ret._gsparams)
        else:
            ret.deinterpolated = ret
        return ret

    @property
    def original(self):
        return self._original

    def __eq__(self, other):
        if not (isinstance(other, ChromaticTransformation) and
                self.original == other.original and
                self._gsparams == other._gsparams and
                self._propagate_gsparams == other._propagate_gsparams):
            return False
        # There's really no good way to check that two callables are equal, except if they literally
        # point to the same object.  So we'll just check for that for _jac, _offset, _flux_ratio.
        for attr in ('_jac', '_offset', '_flux_ratio'):
            selfattr = getattr(self, attr)
            otherattr = getattr(other, attr)
            # For this attr, either both need to be chromatic or neither.
            if ((hasattr(selfattr, '__call__') and not hasattr(otherattr, '__call__')) or
                (hasattr(otherattr, '__call__') and not hasattr(selfattr, '__call__'))):
                return False
            # If chromatic, then check that attrs compare equal
            if hasattr(selfattr, '__call__'):
                if selfattr != otherattr:
                    return False
            else: # Otherwise, check that attr arrays are equal.
                if not np.array_equal(selfattr, otherattr):
                    return False
        return True

    def __hash__(self):
        # This one's a bit complicated, so we'll go ahead and cache the hash.
        if not hasattr(self, '_hash'):
            self._hash = hash(("galsim.ChromaticTransformation", self.original, self._gsparams,
                               self._propagate_gsparams))
            # achromatic _jac and _offset are ndarrays, so need to be handled separately.
            for attr in ('_jac', '_offset', '_flux_ratio'):
                selfattr = getattr(self, attr)
                if hasattr(selfattr, '__call__'):
                    self._hash ^= hash(selfattr)
                else:
                    self._hash ^= hash(tuple(selfattr.ravel().tolist()))
        return self._hash

    def __repr__(self):
        if hasattr(self._jac, '__call__'):
            jac = self._jac
        else:
            jac = self._jac.ravel().tolist()
        if hasattr(self._offset, '__call__'):
            offset = self._offset
        else:
            offset = PositionD(*(self._offset.tolist()))
        return ('galsim.ChromaticTransformation(%r, jac=%r, offset=%r, flux_ratio=%r, '
                'gsparams=%r, propagate_gsparams=%r)')%(
            self.original, jac, offset, self._flux_ratio, self._gsparams, self._propagate_gsparams)

    def __str__(self):
        from .transform import Transformation
        s = str(self.original)
        if hasattr(self._jac, '__call__'):
            s += '.transform(%s)'%self._jac
        else:
            s += Transformation._str_from_jac(self._jac)
        if hasattr(self._offset, '__call__'):
            s += '.shift(%s)'%self._offset
        elif np.array_equal(self._offset,(0,0)):
            s += '.shift(%s,%s)'%(self._offset[0],self._offset[1])
        s += '.withScaledFlux(%s)'%self._flux_ratio
        return s

    def _getTransformations(self, wave):
        if hasattr(self._jac, '__call__'):
            jac = self._jac(wave)
        else:
            jac = self._jac
        if hasattr(self._offset, '__call__'):
            offset = self._offset(wave)
        else:
            offset = self._offset
        offset = PositionD(*offset)
        flux_ratio = self._flux_ratio(wave)
        return jac, offset, flux_ratio

    def evaluateAtWavelength(self, wave):
        """Evaluate this chromatic object at a particular wavelength.

        @param wave     Wavelength in nanometers.

        @returns the monochromatic object at the given wavelength.
        """
        from .transform import Transformation
        ret = self.original.evaluateAtWavelength(wave)
        jac, offset, flux_ratio = self._getTransformations(wave)
        return Transformation(ret, jac=jac, offset=offset, flux_ratio=flux_ratio,
                              gsparams=self._gsparams, propagate_gsparams=self._propagate_gsparams)

    def drawImage(self, bandpass, image=None, integrator='trapezoidal', **kwargs):
        """
        See ChromaticObject.drawImage for a full description.

        This version usually just calls that one, but if the transformed object (self.original) is
        an InterpolatedChromaticObject, and the transformation is achromatic, then it will still be
        able to use the interpolation.

        @param bandpass         A Bandpass object representing the filter against which to
                                integrate.
        @param image            Optionally, the Image to draw onto.  (See GSObject.drawImage()
                                for details.)  [default: None]
        @param integrator       When doing the exact evaluation of the profile, this argument should
                                be one of the image integrators from galsim.integ, or a string
                                'trapezoidal' or 'midpoint', in which case the routine will use a
                                SampleIntegrator or ContinuousIntegrator depending on whether or not
                                the object has a `wave_list`.  [default: 'trapezoidal',
                                which will try to select an appropriate integrator using the
                                trapezoidal integration rule automatically.]
                                If the object being transformed is an InterpolatedChromaticObject,
                                then `integrator` can only be a string, either 'midpoint' or
                                'trapezoidal'.
        @param **kwargs         For all other kwarg options, see GSObject.drawImage()

        @returns the drawn Image.
        """
        from .transform import Transform
        # Store the last bandpass used.
        self._last_bp = bandpass
        if self.SED.dimensionless:
            raise GalSimSEDError("Can only draw ChromaticObjects with spectral SEDs.", self.SED)
        if isinstance(self.original, InterpolatedChromaticObject):
            # Pass self._flux_ratio, which *could* depend on wavelength, to _get_interp_image,
            # where it will be used to reweight the stored images.
            int_im = self.original._get_interp_image(bandpass, image=image, integrator=integrator,
                                                     _flux_ratio=self._flux_ratio, **kwargs)
            # Get shape transformations at bandpass.red_limit (they are achromatic so it doesn't
            # matter where you get them).
            jac, offset, _ = self._getTransformations(bandpass.red_limit)
            int_im = Transform(int_im, jac=jac, offset=offset, gsparams=self._gsparams,
                               propagate_gsparams=self._propagate_gsparams)
            image = int_im.drawImage(image=image, **kwargs)
            self._last_wcs = image.wcs
            return image
        else:
            image = ChromaticObject.drawImage(self, bandpass, image, integrator, **kwargs)
            self._last_wcs = image.wcs
            return image

    @lazy_property
    def noise(self):
        from .transform import _Transform
        from .correlatednoise import _BaseCorrelatedNoise
        # Condition for being able to propagate noise:
        # 1) All transformations are achromatic.
        # 2) This ChromaticTransformation wraps a ChromaticConvolution with a valid noise property.
        if (hasattr(self._jac, '__call__') or
            hasattr(self._offset, '__call__') or
            not self._flux_ratio._const):
            raise GalSimError("Cannot propagate noise through chromatic transformation")
        noise = self.original.noise
        jac = self._jac
        flux_ratio = self._flux_ratio(42.) # const, so use any wavelength
        return _BaseCorrelatedNoise(noise.rng,
                                    _Transform(noise._profile,
                                               (jac[0,0], jac[0,1], jac[1,0], jac[1,1]),
                                               flux_ratio=flux_ratio**2),
                                    noise.wcs)


class ChromaticSum(ChromaticObject):
    """Add ChromaticObjects and/or GSObjects together.  If a GSObject is part of a sum, then its
    SED is assumed to be flat with spectral density of 1 photon/s/cm**2/nm.

    This is the type returned from `galsim.Add(objects)` if any of the objects are a
    ChromaticObject.

    Initialization
    --------------

    Typically, you do not need to construct a ChromaticSum object explicitly.  Normally, you
    would just use the + operator, which returns a ChromaticSum when used with chromatic objects:

        >>> bulge = galsim.Sersic(n=3, half_light_radius=0.8) * bulge_sed
        >>> disk = galsim.Exponential(half_light_radius=1.4) * disk_sed
        >>> gal = bulge + disk

    You can also use the Add() factory function, which returns a ChromaticSum object if any of
    the individual objects are chromatic:

        >>> gal = galsim.Add([bulge,disk])

    @param args             Unnamed args should be a list of objects to add.
    @param gsparams         An optional GSParams argument.  See the docstring for GSParams for
                            details. [default: None]
    @param propagate_gsparams   Whether to propagate gsparams to each of the components.  This
                                is normally a good idea, but there may be use cases where one
                                would not want to do this. [default: True]
    """
    def __init__(self, *args, **kwargs):
        # Check kwargs first:
        gsparams = kwargs.pop("gsparams", None)
        self._propagate_gsparams = kwargs.pop("propagate_gsparams", True)

        # Make sure there is nothing left in the dict.
        if kwargs:
            raise TypeError("Got unexpected keyword argument(s): %s"%kwargs.keys())

        if len(args) == 0:
            # No arguments. Could initialize with an empty list but draw then segfaults. Raise an
            # exception instead.
            raise TypeError("Must provide at least one GSObject or ChromaticObject.")
        elif len(args) == 1:
            # 1 argument.  Should be either a GSObject, ChromaticObject or a list of these.
            if isinstance(args[0], (GSObject, ChromaticObject)):
                args = [args[0]]
            elif isinstance(args[0], list):
                args = args[0]
            else:
                raise TypeError("Single input argument must be a GSObject, a ChromaticObject,"
                                " or list of them.")
        # else args is already the list of objects

        # Figure out what gsparams to use
        if gsparams is None:
            # If none is given, take the most restrictive combination from the obj_list.
            self._gsparams = GSParams.combine([obj.gsparams for obj in args])
        else:
            # If something explicitly given, then use that.
            self._gsparams = GSParams.check(gsparams)

        self.interpolated = any(arg.interpolated for arg in args)
        if self.interpolated:
            self.deinterpolated = ChromaticSum([arg.deinterpolated for arg in args],
                                               gsparams=self._gsparams)
        else:
            self.deinterpolated = self

        # We can only add ChromaticObjects together if they're either all SED'd or all non-SED'd
        dimensionless = all(a.dimensionless for a in args)
        spectral = all(a.spectral for a in args)
        if not (dimensionless or spectral):
            raise GalSimIncompatibleValuesError(
                "Cannot add dimensionless and spectral ChromaticObjects.", args=args)

        # Sort arguments into inseparable objects and groups of separable objects.  Note that
        # separable groups are only identified if the constituent objects have the *same* SED even
        # though a proportional SED is mathematically sufficient for separability.  It's basically
        # impossible to identify if two SEDs are proportional (or even equal) unless they point to
        # the same memory, so we just accept this limitation.

        # Each input summand will either end up in SED_dict if it's separable, or in self._obj_list
        # if it's inseparable.  Use an OrderedDict to ensure deterministic results.
        from collections import OrderedDict
        SED_dict = OrderedDict()
        self._obj_list = []
        for obj in args:
            if self._propagate_gsparams:
                obj = obj.withGSParams(self._gsparams)
            if obj.separable:
                if obj.SED not in SED_dict:
                    SED_dict[obj.SED] = []
                SED_dict[obj.SED].append(obj)
            else:
                self._obj_list.append(obj)

        # If everything ended up in a single SED_dict entry (and self._obj_list is empty) then this
        # ChromaticSum is separable.
        self.separable = (len(self._obj_list) == 0 and len(SED_dict) == 1)
        if self.separable:
            the_one_SED = list(SED_dict)[0]
            self._obj_list = SED_dict[the_one_SED]
            # Since we know that the chromatic objects' SEDs already include all relevant
            # normalizations, we can just multiply the_one_SED by the number of objects.
            self.SED = the_one_SED * len(SED_dict[the_one_SED])
        else:
            # Sum is not separable, put partial sums might be.  Search for them.
            for v in SED_dict.values():
                if len(v) == 1:
                    self._obj_list.append(v[0])
                else:
                    self._obj_list.append(ChromaticSum(v))
            # and assemble self normalization:
            self.SED = self._obj_list[0].SED
            for obj in self._obj_list[1:]:
                self.SED += obj.SED

        self.wave_list, _, _ = utilities.combine_wave_list(self._obj_list)

    @property
    def gsparams(self):
        return self._gsparams
    @property
    def obj_list(self):
        return self._obj_list

    @doc_inherit
    def withGSParams(self, gsparams):
        if gsparams is self.gsparams: return self
        from copy import copy
        ret = copy(self)
        ret._gsparams = GSParams.check(gsparams)
        if self._propagate_gsparams:
            ret._obj_list = [ obj.withGSParams(gsparams) for obj in self.obj_list ]
        return ret

    def __eq__(self, other):
        return (isinstance(other, ChromaticSum) and
                self.obj_list == other.obj_list and
                self._gsparams == other._gsparams and
                self._propagate_gsparams == other._propagate_gsparams)

    def __hash__(self):
        return hash(("galsim.ChromaticSum", tuple(self.obj_list), self._gsparams,
                     self._propagate_gsparams))

    def __repr__(self):
        return 'galsim.ChromaticSum(%r, gsparams=%r, propagate_gsparams=%r)'%(
                self.obj_list, self._gsparams, self._propagate_gsparams)

    def __str__(self):
        str_list = [ str(obj) for obj in self.obj_list ]
        return 'galsim.ChromaticSum([%s])'%', '.join(str_list)

    def evaluateAtWavelength(self, wave):
        """Evaluate this chromatic object at a particular wavelength `wave`.

        @param wave  Wavelength in nanometers.

        @returns the monochromatic object at the given wavelength.
        """
        from .sum import Add
        return Add([obj.evaluateAtWavelength(wave) for obj in self.obj_list],
                   gsparams=self._gsparams, propagate_gsparams=self._propagate_gsparams)

    def drawImage(self, bandpass, image=None, integrator='trapezoidal', **kwargs):
        """Slightly optimized draw method for ChromaticSum instances.

        Draws each summand individually and add resulting images together.  This might waste time if
        two or more summands are separable and have the same SED, and another summand with a
        different SED is also added, in which case the summands should be added together first and
        the resulting Sum object can then be chromaticized.  In general, however, drawing individual
        sums independently can help with speed by identifying chromatic profiles that are separable
        into spectral and spatial factors.

        @param bandpass         A Bandpass object representing the filter against which to
                                integrate.
        @param image            Optionally, the Image to draw onto.  (See GSObject.drawImage()
                                for details.)  [default: None]
        @param integrator       When doing the exact evaluation of the profile, this argument should
                                be one of the image integrators from galsim.integ, or a string
                                'trapezoidal' or 'midpoint', in which case the routine will use a
                                SampleIntegrator or ContinuousIntegrator depending on whether or not
                                the object has a `wave_list`.  [default: 'trapezoidal',
                                which will try to select an appropriate integrator using the
                                trapezoidal integration rule automatically.]
        @param **kwargs         For all other kwarg options, see GSObject.drawImage()

        @returns the drawn Image.
        """
        # Store the last bandpass used.
        self._last_bp = bandpass
        if self.SED.dimensionless:
            raise GalSimSEDError("Can only draw ChromaticObjects with spectral SEDs.", self.SED)
        add_to_image = kwargs.pop('add_to_image', False)
        # Use given add_to_image for the first one, then add_to_image=False for the rest.
        image = self.obj_list[0].drawImage(
                bandpass, image=image, add_to_image=add_to_image, **kwargs)
        _remove_setup_kwargs(kwargs)
        for obj in self.obj_list[1:]:
            image = obj.drawImage(bandpass, image=image, add_to_image=True, **kwargs)
        self._last_wcs = image.wcs
        return image

    def withScaledFlux(self, flux_ratio):
        """Multiply the flux of the object by `flux_ratio`

        @param flux_ratio   The factor by which to scale the flux.

        @returns the object with the new flux.
        """
        new_obj = ChromaticSum([ obj.withScaledFlux(flux_ratio) for obj in self.obj_list ])
        if hasattr(self, 'covspec'):
            new_covspec = self.covspec * flux_ratio**2
            new_obj.covspec = new_covspec
        return new_obj


class ChromaticConvolution(ChromaticObject):
    """Convolve ChromaticObjects and/or GSObjects together.  GSObjects are treated as having flat
    spectra (in photons/sec/cm**2/nm).

    This is the type returned from `galsim.Convolve(objects)` if any of the objects is a
    ChromaticObject.

    Initialization
    --------------

    The normal way to use this class is to use the Convolve() factory function:

        >>> gal = galsim.Sersic(n, half_light_radius) * galsim.SED(sed_file, 'nm', 'flambda')
        >>> psf = galsim.ChromaticAtmosphere(...)
        >>> final = galsim.Convolve([gal, psf])

    The objects to be convolved may be provided either as multiple unnamed arguments (e.g.
    `Convolve(psf, gal, pix)`) or as a list (e.g. `Convolve([psf, gal, pix])`).  Any number of
    objects may be provided using either syntax.  (Well, the list has to include at least 1 item.)

    @param args             Unnamed args should be a list of objects to convolve.
    @param real_space       Whether to use real space convolution.  [default: None, which means
                            to automatically decide this according to whether the objects have hard
                            edges.]
    @param gsparams         An optional GSParams argument.  See the docstring for GSParams for
                            details. [default: None]
    @param propagate_gsparams   Whether to propagate gsparams to each of the components.  This
                                is normally a good idea, but there may be use cases where one
                                would not want to do this. [default: True]
    """
    def __init__(self, *args, **kwargs):
        # First check for number of arguments != 0
        if len(args) == 0:
            # No arguments. Could initialize with an empty list but draw then segfaults. Raise an
            # exception instead.
            raise TypeError("Must provide at least one GSObject or ChromaticObject")
        elif len(args) == 1:
            if isinstance(args[0], (GSObject, ChromaticObject)):
                args = [args[0]]
            elif isinstance(args[0], list):
                args = args[0]
            else:
                raise TypeError("Single input argument must be a GSObject, or a ChromaticObject,"
                                " or list of them.")
        # else args is already the list of objects

        # Check kwargs
        # real space convolution is not implemented for chromatic objects.
        real_space = kwargs.pop("real_space", None)
        if real_space:
            raise GalSimNotImplementedError(
                "Real space convolution of chromatic objects not implemented.")
        gsparams = kwargs.pop("gsparams", None)
        self._propagate_gsparams = kwargs.pop("propagate_gsparams", True)

        # Figure out what gsparams to use
        if gsparams is None:
            # If none is given, take the most restrictive combination from the obj_list.
            self._gsparams = GSParams.combine([obj.gsparams for obj in args])
        else:
            # If something explicitly given, then use that.
            self._gsparams = GSParams.check(gsparams)

        # Make sure there is nothing left in the dict.
        if kwargs:
            raise TypeError("Got unexpected keyword argument(s): %s"%kwargs.keys())

        # Accumulate convolutant .SEDs.  Check if more than one is spectral.
        nspectral = sum(arg.spectral for arg in args)
        if nspectral > 1:
            raise GalSimIncompatibleValuesError(
                "Cannot convolve more than one spectral ChromaticObject.", args=args)
        self.SED = args[0].SED
        for obj in args[1:]:
            self.SED *= obj.SED

        self._obj_list = []
        # Unfold convolution of convolution.
        for obj in args:
            if self._propagate_gsparams:
                obj = obj.withGSParams(self._gsparams)
            if isinstance(obj, ChromaticConvolution):
                self._obj_list.extend(obj.obj_list)
            else:
                self._obj_list.append(obj)

        self.separable = all(obj.separable for obj in self._obj_list)
        self.interpolated = any(obj.interpolated for obj in self._obj_list)
        if self.interpolated:
            self.deinterpolated = ChromaticConvolution(
                    [obj.deinterpolated for obj in self._obj_list],
                    gsparams=self._gsparams, propagate_gsparams=self._propagate_gsparams)
        else:
            self.deinterpolated = self

        # Check quickly whether we are convolving two non-separable things that aren't
        # ChromaticSums, >1 of which uses interpolation.  If so, emit a warning that the
        # interpolation optimization is being ignored and full evaluation is necessary.
        # For the case of ChromaticSums, as long as each object in the sum is separable (even if the
        # entire object is not) then interpolation can still be used.  So we do not warn about this
        # here.
        n_nonsep = 0
        n_interp = 0
        for obj in self._obj_list:
            if not obj.separable and not isinstance(obj, ChromaticSum): n_nonsep += 1
            if obj.interpolated: n_interp += 1
        if n_nonsep>1 and n_interp>0:
            galsim_warn(
                "Image rendering for this convolution cannot take advantage of "
                "interpolation-related optimization.  Will use full profile evaluation.")

        # Assemble wave_lists
        self.wave_list, _, _ = utilities.combine_wave_list(self._obj_list)

    @property
    def gsparams(self):
        return self._gsparams
    @property
    def obj_list(self):
        return self._obj_list

    @doc_inherit
    def withGSParams(self, gsparams):
        if gsparams is self.gsparams: return self
        from copy import copy
        ret = copy(self)
        ret._gsparams = GSParams.check(gsparams)
        if self._propagate_gsparams:
            ret._obj_list = [ obj.withGSParams(gsparams) for obj in self.obj_list ]
        return ret

    @staticmethod
    def _get_effective_prof(insep_obj, bandpass, iimult, integrator, gsparams):
        from .interpolatedimage import InterpolatedImage
        # Find scale at which to draw effective profile
        _, prof0 = insep_obj._fiducial_profile(bandpass)
        iiscale = prof0.nyquist_scale
        if iimult is not None:
            iiscale /= iimult

        # Prevent infinite recursive loop by using ChromaticObject.drawImage() on a
        # ChromaticConvolution.
        if isinstance(insep_obj, ChromaticConvolution):
            effective_prof_image = ChromaticObject.drawImage(
                    insep_obj, bandpass, scale=iiscale,
                    integrator=integrator, method='no_pixel')
        else:
            effective_prof_image = insep_obj.drawImage(
                    bandpass, scale=iiscale, integrator=integrator,
                    method='no_pixel')

        return InterpolatedImage(effective_prof_image, gsparams=gsparams)

    @staticmethod
    def resize_effective_prof_cache(maxsize):
        """ Resize the cache containing effective profiles, (i.e., wavelength-integrated products
        of separable profile SEDs, inseparable profiles, and Bandpasses), which are used by
        ChromaticConvolution.drawImage().

        @param maxsize  The new number of effective profiles to cache.
        """
        ChromaticConvolution._effective_prof_cache.resize(maxsize)

    def __eq__(self, other):
        return (isinstance(other, ChromaticConvolution) and
                self.obj_list == other.obj_list and
                self._gsparams == other._gsparams and
                self._propagate_gsparams == other._propagate_gsparams)

    def __hash__(self):
        return hash(("galsim.ChromaticConvolution", tuple(self.obj_list), self._gsparams,
                     self._propagate_gsparams))

    def __repr__(self):
        return 'galsim.ChromaticConvolution(%r, gsparams=%r, propagate_gsparams=%r)'%(
                self.obj_list, self._gsparams, self._propagate_gsparams)

    def __str__(self):
        str_list = [ str(obj) for obj in self.obj_list ]
        return 'galsim.ChromaticConvolution([%s])'%', '.join(str_list)

    def evaluateAtWavelength(self, wave):
        """Evaluate this chromatic object at a particular wavelength `wave`.

        @param wave  Wavelength in nanometers.

        @returns the monochromatic object at the given wavelength.
        """
        from .convolve import Convolve
        return Convolve([obj.evaluateAtWavelength(wave) for obj in self.obj_list],
                        gsparams=self._gsparams, propagate_gsparams=self._propagate_gsparams)

    def drawImage(self, bandpass, image=None, integrator='trapezoidal', iimult=None, **kwargs):
        """Optimized draw method for the ChromaticConvolution class.

        Works by finding sums of profiles which include separable portions, which can then be
        integrated before doing any convolutions, which are pushed to the end.

        This method uses a cache to avoid recomputing 'effective' profiles, which are the
        wavelength-integrated products of inseparable profiles, the spectral components of
        separable profiles, and the bandpass.  Because the cache size is finite, users may find
        that it is more efficient when drawing many images to group images using the same
        SEDs, bandpasses, and inseparable profiles (generally PSFs) together in order to hit the
        cache more often.  The default cache size is 10, but may be resized using the
        `ChromaticConvolution.resize_effective_prof_cache()` method.

        @param bandpass         A Bandpass object representing the filter against which to
                                integrate.
        @param image            Optionally, the Image to draw onto.  (See GSObject.drawImage()
                                for details.)  [default: None]
        @param integrator       When doing the exact evaluation of the profile, this argument should
                                be one of the image integrators from galsim.integ, or a string
                                'trapezoidal' or 'midpoint', in which case the routine will use a
                                SampleIntegrator or ContinuousIntegrator depending on whether or not
                                the object has a `wave_list`.  [default: 'trapezoidal',
                                which will try to select an appropriate integrator using the
                                trapezoidal integration rule automatically.]
        @param iimult           Oversample any intermediate InterpolatedImages created to hold
                                effective profiles by this amount. [default: None]
        @param **kwargs         For all other kwarg options, see GSObject.drawImage()

        @returns the drawn Image.
        """
        from .convolve import Convolve
        # Store the last bandpass used.
        self._last_bp = bandpass
        if self.SED.dimensionless:
            raise GalSimSEDError("Can only draw ChromaticObjects with spectral SEDs.", self.SED)
        # `ChromaticObject.drawImage()` can just as efficiently handle separable cases.
        if self.separable:
            image = ChromaticObject.drawImage(self, bandpass, image=image, **kwargs)
            self._last_wcs = image.wcs
            return image

        # Now split up any `ChromaticSum`s:
        # This is the tricky part.  Some notation first:
        #     int(f(x,y,lambda)) denotes the integral over wavelength of chromatic surface
        #         brightness profile f(x,y,lambda).
        #     (f1 * f2) denotes the convolution of surface brightness profiles f1 & f2.
        #     (f1 + f2) denotes the addition of surface brightness profiles f1 & f2.
        #
        # In general, chromatic s.b. profiles can be classified as either separable or inseparable,
        # depending on whether they can be factored into spatial and spectral components or not.
        # Write separable profiles as g(x,y) * h(lambda), and leave inseparable profiles as
        # f(x,y,lambda).
        # We will suppress the arguments `x`, `y`, `lambda`, hereforward, but generally an `f`
        # refers to an inseparable profile, a `g` refers to the spatial part of a separable
        # profile, and an `h` refers to the spectral part of a separable profile.
        #
        # Now, analyze a typical scenario, a bulge+disk galaxy model (each of which is separable,
        # e.g., an SED times an exponential profile for the disk, and a different SED times a DeV
        # profile for the bulge).  Suppose the PSF is inseparable.  (Chromatic PSF's will generally
        # be inseparable since we usually think of the spatial part of the PSF being normalized to
        # unit integral for any fixed wavelength.)  Say there's also an achromatic pixel to
        # convolve with.
        # The formula for this might look like:
        #
        # img = int((bulge + disk) * PSF * pix)
        #     = int((g1 h1 + g2 h2) * f3 * g4)               # note pix is lambda-independent
        #     = int(g1 h1 * f3 * g4 + g2 h2 * f3 * g4)       # distribute the + over the *
        #     = int(g1 h1 * f3 * g4) + int(g2 h2 * f3 * g4)  # distribute the + over the int
        #     = g1 * g4 * int(h1 f3) + g2 * g4 * int(h2 f3)  # move lambda-indep terms out of int
        #
        # The result is that the integral is now inside the convolution, meaning we only have to
        # compute two convolutions instead of a convolution for each wavelength at which we evaluate
        # the integrand.  This technique, making an "effective" PSF profile for each of the bulge
        # and disk, is a significant time savings in most cases.
        #
        # In general, we make effective profiles by splitting up ChromaticSum items and collecting
        # the inseparable terms on which to do integration first, and then finish with convolution
        # last.

        # Here is the logic to turn int((g1 h1 + g2 h2) * f3) -> g1 * int(h1 f3) + g2 * int(h2 f3)
        for i, obj in enumerate(self.obj_list):
            if isinstance(obj, ChromaticSum):
                # say obj.obj_list = [A,B,C], where obj is a ChromaticSum object
                # Assemble temporary list of convolutants excluding the ChromaticSum in question.
                tmplist = list(self.obj_list)
                del tmplist[i]  # remove ChromaticSum object from obj_list
                tmplist.append(obj.obj_list[0])  # Append first summand, i.e., A, to convolutants
                # now draw this image
                tmpobj = ChromaticConvolution(tmplist)
                add_to_image = kwargs.pop('add_to_image', False)
                image = tmpobj.drawImage(bandpass, image=image, integrator=integrator,
                                         iimult=iimult, add_to_image=add_to_image, **kwargs)
                # Now add in the rest of the summands in turn, i.e., B and C
                for summand in obj.obj_list[1:]:
                    tmplist = list(self.obj_list)
                    del tmplist[i]
                    tmplist.append(summand)
                    tmpobj = ChromaticConvolution(tmplist)
                    # add to previously started image
                    _remove_setup_kwargs(kwargs)
                    image = tmpobj.drawImage(bandpass, image=image, integrator=integrator,
                                             iimult=iimult, add_to_image=True, **kwargs)
                # Return the image here, breaking the loop early.  If there are two ChromaticSum
                # instances in obj_list, then the above procedure will repeat in the recursion,
                # effectively distributing the multiplication over both sums.
                self._last_wcs = image.wcs
                return image

        # If program gets this far, the objects in obj_list should be atomic (non-ChromaticSum
        # and non-ChromaticConvolution).  (The latter case was dealt with in the constructor.)

        # setup output image (semi-arbitrarily using the bandpass effective wavelength)
        wave0, prof0 = self._fiducial_profile(bandpass)
        image = prof0.drawImage(image=image, setup_only=True, **kwargs)
        _remove_setup_kwargs(kwargs)

        # Separate convolutants into a Convolution of inseparable profiles multiplied by the
        # wavelength-dependent normalization of separable profiles, and the achromatic part of
        # separable profiles.
        insep_obj = [obj for obj in self.obj_list if not obj.separable]

        # Note that len(insep_obj) > 0, since purely separable ChromaticConvolutions were
        # already handled above.
        # Don't wrap in Convolution if not needed.  Single item can draw itself better than
        # Convolution can.
        if len(insep_obj) == 1:
            insep_obj = insep_obj[0]
        else:
            insep_obj = Convolve(insep_obj, gsparams=self._gsparams,
                                 propagate_gsparams=self._propagate_gsparams)

        sep_profs = []
        for obj in self.obj_list:
            if not obj.separable:
                continue
            wave0, prof0 = obj._fiducial_profile(bandpass)
            sep_profs.append(prof0 / obj.SED(wave0))
            insep_obj *= obj.SED

        # Collapse inseparable profiles and chromatic normalizations into one effective profile
        # Note that at this point, insep_obj.SED should *not* be None.
        effective_prof = ChromaticConvolution._effective_prof_cache(
                insep_obj, bandpass, iimult, integrator, self._gsparams)

        # append effective profile to separable profiles (which should all be GSObjects)
        sep_profs.append(effective_prof)
        # finally, convolve and draw.
        final_prof = Convolve(sep_profs, gsparams=self._gsparams,
                              propagate_gsparams=self._propagate_gsparams)
        image = final_prof.drawImage(image=image, **kwargs)
        self._last_wcs = image.wcs
        return image

    @lazy_property
    def noise(self):
        from .convolve import Convolve
        # Condition for being able to propagate noise:
        # Exactly one of the convolutants has a .covspec attribute.
        covspecs = [ obj.covspec for obj in self.obj_list if hasattr(obj, 'covspec') ]
        if len(covspecs) != 1:
            raise GalSimError("Cannot compute noise for ChromaticConvolution for which number "
                              "of convolutants with covspec attribute is not 1.")
        if not hasattr(self, '_last_bp'):
            raise GalSimError("Cannot compute noise for ChromaticConvolution until after drawImage "
                              "has been called.")
        covspec = covspecs[0]
        other = Convolve([obj for obj in self.obj_list if not hasattr(obj, 'covspec')])
        return covspec.toNoise(self._last_bp, other, self._last_wcs)  # rng=?


ChromaticConvolution._effective_prof_cache = utilities.LRU_Cache(
    ChromaticConvolution._get_effective_prof, maxsize=10)


class ChromaticDeconvolution(ChromaticObject):
    """A class for deconvolving a ChromaticObject.

    The ChromaticDeconvolution class represents a wavelength-dependent deconvolution kernel.

    You may also specify a gsparams argument.  See the docstring for GSParams using
    help(galsim.GSParams) for more information about this option.  Note: if `gsparams` is
    unspecified (or None), then the ChromaticDeconvolution instance inherits the same GSParams as
    the object being deconvolved.

    Initialization
    --------------

    @param obj              The object to deconvolve.
    @param gsparams         An optional GSParams argument.  See the docstring for GSParams for
                            details. [default: None]
    @param propagate_gsparams   Whether to propagate gsparams to each of the components.  This
                                is normally a good idea, but there may be use cases where one
                                would not want to do this. [default: True]
    """
    def __init__(self, obj, gsparams=None, propagate_gsparams=True):
        if not obj.SED.dimensionless:
            raise GalSimSEDError("Cannot deconvolve by spectral ChromaticObject.", obj.SED)
        self._gsparams = GSParams.check(gsparams, obj.gsparams)
        self._propagate_gsparams = propagate_gsparams
        if self._propagate_gsparams:
            self._obj = obj.withGSParams(self._gsparams)
        else:
            self._obj = obj
        self.separable = obj.separable
        self.interpolated = obj.interpolated
        if self.interpolated:
            self.deinterpolated = ChromaticDeconvolution(self._obj.deinterpolated, self._gsparams,
                                                         self._propagate_gsparams)
        else:
            self.deinterpolated = self
        self.SED = SED(lambda w: 1./obj.SED(w), 'nm', '1')
        self.wave_list = obj.wave_list

    @property
    def gsparams(self):
        return self._gsparams

    @doc_inherit
    def withGSParams(self, gsparams):
        if gsparams is self.gsparams: return self
        from copy import copy
        ret = copy(self)
        ret._gsparams = GSParams.check(gsparams)
        if self._propagate_gsparams:
            ret._obj = self._obj.withGSParams(gsparams)
        return ret

    def __eq__(self, other):
        return (isinstance(other, ChromaticDeconvolution) and
                self._obj == other._obj and
                self.gsparams == other.gsparams and
                self._propagate_gsparams == other._propagate_gsparams)

    def __hash__(self):
        return hash(("galsim.ChromaticDeconvolution", self._obj, self.gsparams,
                     self._propagate_gsparams))

    def __repr__(self):
        return 'galsim.ChromaticDeconvolution(%r, gsparams=%r, propagate_gsparams=%r)'%(
                self._obj, self.gsparams, self._propagate_gsparams)

    def __str__(self):
        return 'galsim.ChromaticDeconvolution(%s)'%self._obj

    def evaluateAtWavelength(self, wave):
        """Evaluate this chromatic object at a particular wavelength `wave`.

        @param wave  Wavelength in nanometers.

        @returns the monochromatic object at the given wavelength.
        """
        from .convolve import Deconvolve
        return Deconvolve(self._obj.evaluateAtWavelength(wave), gsparams=self.gsparams,
                          propagate_gsparams=self._propagate_gsparams)


class ChromaticAutoConvolution(ChromaticObject):
    """A special class for convolving a ChromaticObject with itself.

    It is equivalent in functionality to `galsim.Convolve([obj,obj])`, but takes advantage of
    the fact that the two profiles are the same for some efficiency gains.

    Initialization
    --------------

    @param obj              The object to be convolved with itself.
    @param real_space       Whether to use real space convolution.  [default: None, which means
                            to automatically decide this according to whether the objects have hard
                            edges.]
    @param gsparams         An optional GSParams argument.  See the docstring for GSParams for
                            details. [default: None]
    @param propagate_gsparams   Whether to propagate gsparams to each of the components.  This
                                is normally a good idea, but there may be use cases where one
                                would not want to do this. [default: True]
    """
    def __init__(self, obj, real_space=None, gsparams=None, propagate_gsparams=True):
        if not obj.SED.dimensionless:
            raise GalSimSEDError("Cannot autoconvolve spectral ChromaticObject.", obj.SED)
        self._gsparams = GSParams.check(gsparams, obj.gsparams)
        self._propagate_gsparams = propagate_gsparams
        if self._propagate_gsparams:
            self._obj = obj.withGSParams(self._gsparams)
        else:
            self._obj = obj
        self._real_space = real_space
        self.separable = obj.separable
        self.interpolated = obj.interpolated
        if self.interpolated:
            self.deinterpolated = ChromaticAutoConvolution(self._obj.deinterpolated, real_space,
                                                           self._gsparams, self._propagate_gsparams)
        else:
            self.deinterpolated = self
        self.SED = obj.SED * obj.SED
        self.wave_list = obj.wave_list

    @property
    def gsparams(self):
        return self._gsparams

    @doc_inherit
    def withGSParams(self, gsparams):
        if gsparams is self.gsparams: return self
        from copy import copy
        ret = copy(self)
        ret._gsparams = GSParams.check(gsparams)
        if self._propagate_gsparams:
            ret._obj = self._obj.withGSParams(gsparams)
        return ret

    def __eq__(self, other):
        return (isinstance(other, ChromaticAutoConvolution) and
                self._obj == other._obj and
                self._real_space == other._real_space and
                self.gsparams == other.gsparams and
                self._propagate_gsparams == other._propagate_gsparams)

    def __hash__(self):
        return hash(("galsim.ChromaticAutoConvolution", self._obj, self._real_space, self.gsparams,
                     self._propagate_gsparams))

    def __repr__(self):
        return ('galsim.ChromaticAutoConvolution(%r, real_space=%r, gsparams=%r, '
                'propagate_gsparams=%r)')%(
                self._obj, self._real_space, self.gsparams, self._propagate_gsparams)

    def __str__(self):
        return 'galsim.ChromaticAutoConvolution(%s)'%self._obj

    def evaluateAtWavelength(self, wave):
        """Evaluate this chromatic object at a particular wavelength `wave`.

        @param wave  Wavelength in nanometers.

        @returns the monochromatic object at the given wavelength.
        """
        from .convolve import AutoConvolve
        return AutoConvolve(self._obj.evaluateAtWavelength(wave), self._real_space, self._gsparams,
                            self._propagate_gsparams)


class ChromaticAutoCorrelation(ChromaticObject):
    """A special class for correlating a ChromaticObject with itself.

    It is equivalent in functionality to
        galsim.Convolve([obj,obj.rotate(180.*galsim.degrees)])
    but takes advantage of the fact that the two profiles are the same for some efficiency gains.

    Initialization
    --------------

    @param obj              The object to be convolved with itself.
    @param real_space       Whether to use real space convolution.  [default: None, which means
                            to automatically decide this according to whether the objects have hard
                            edges.]
    @param gsparams         An optional GSParams argument.  See the docstring for GSParams for
                            details. [default: None]
    @param propagate_gsparams   Whether to propagate gsparams to each of the components.  This
                                is normally a good idea, but there may be use cases where one
                                would not want to do this. [default: True]
    """
    def __init__(self, obj, real_space=None, gsparams=None, propagate_gsparams=True):
        if not obj.SED.dimensionless:
            raise GalSimSEDError("Cannot autocorrelate spectral ChromaticObject.", obj.SED)
        self._gsparams = GSParams.check(gsparams, obj.gsparams)
        self._propagate_gsparams = propagate_gsparams
        if self._propagate_gsparams:
            self._obj = obj.withGSParams(self._gsparams)
        else:
            self._obj = obj
        self._real_space = real_space
        self.separable = obj.separable
        self.interpolated = obj.interpolated
        if self.interpolated:
            self.deinterpolated = ChromaticAutoCorrelation(self._obj.deinterpolated,
                                                           self._real_space, self._gsparams,
                                                           self._propagate_gsparams)
        else:
            self.deinterpolated = self
        self.SED = obj.SED * obj.SED
        self.wave_list = obj.wave_list

    @property
    def gsparams(self):
        return self._gsparams

    @doc_inherit
    def withGSParams(self, gsparams):
        if gsparams is self.gsparams: return self
        from copy import copy
        ret = copy(self)
        ret._gsparams = GSParams.check(gsparams)
        if self._propagate_gsparams:
            ret._obj = self._obj.withGSParams(gsparams)
        return ret

    def __eq__(self, other):
        return (isinstance(other, ChromaticAutoCorrelation) and
                self._obj == other._obj and
                self._real_space == other._real_space and
                self.gsparams == other.gsparams and
                self._propagate_gsparams == other._propagate_gsparams)

    def __hash__(self):
        return hash(("galsim.ChromaticAutoCorrelation", self._obj, self._real_space, self.gsparams,
                     self._propagate_gsparams))

    def __repr__(self):
        return ('galsim.ChromaticAutoCorrelation(%r, real_space=%r, gsparams=%r, '
                'propagate_gsparams=%r)')%(
                self._obj, self._real_space, self.gsparams, self._propagate_gsparams)

    def __str__(self):
        return 'galsim.ChromaticAutoCorrelation(%s)'%self._obj

    def evaluateAtWavelength(self, wave):
        """Evaluate this chromatic object at a particular wavelength `wave`.

        @param wave  Wavelength in nanometers.

        @returns the monochromatic object at the given wavelength.
        """
        from .convolve import AutoCorrelate
        return AutoCorrelate(self._obj.evaluateAtWavelength(wave), self._real_space, self.gsparams,
                             self._propagate_gsparams)


class ChromaticFourierSqrtProfile(ChromaticObject):
    """A class for computing the Fourier-space square root of a ChromaticObject.

    The ChromaticFourierSqrtProfile class represents a wavelength-dependent Fourier-space square
    root of a profile.

    You may also specify a gsparams argument.  See the docstring for GSParams using
    help(galsim.GSParams) for more information about this option.  Note: if `gsparams` is
    unspecified (or None), then the ChromaticFourierSqrtProfile instance inherits the same GSParams
    as the object being operated on.

    Initialization
    --------------

    The normal way to use this class is to use the FourierSqrt() factory function:

        >>> fourier_sqrt = galsim.FourierSqrt(chromatic_obj)

    If `chromatic_obj` is indeed a ChromaticObject, then that function will create a
    ChromaticFourierSqrtProfile object.

    @param obj              The object to compute the Fourier-space square root of.
    @param gsparams         An optional GSParams argument.  See the docstring for GSParams for
                            details. [default: None]
    @param propagate_gsparams   Whether to propagate gsparams to each of the components.  This
                                is normally a good idea, but there may be use cases where one
                                would not want to do this. [default: True]
    """
    def __init__(self, obj, gsparams=None, propagate_gsparams=True):
        import math
        if not obj.SED.dimensionless:
            raise GalSimSEDError("Cannot take Fourier sqrt of spectral ChromaticObject.", obj.SED)
        self._gsparams = GSParams.check(gsparams, obj.gsparams)
        self._propagate_gsparams = propagate_gsparams
        if self._propagate_gsparams:
            self._obj = obj.withGSParams(self._gsparams)
        else:
            self._obj = obj
        self.separable = obj.separable
        self.interpolated = obj.interpolated
        if self.interpolated:
            self.deinterpolated = ChromaticFourierSqrtProfile(
                    self._obj.deinterpolated, self._gsparams, self._propagate_gsparams)
        else:
            self.deinterpolated = self
        self.SED = SED(lambda w:math.sqrt(obj.SED(w)), 'nm', '1')
        self.wave_list = obj.wave_list

    @property
    def gsparams(self):
        return self._gsparams

    @doc_inherit
    def withGSParams(self, gsparams):
        if gsparams is self.gsparams: return self
        from copy import copy
        ret = copy(self)
        ret._gsparams = GSParams.check(gsparams)
        if self._propagate_gsparams:
            ret._obj = self._obj.withGSParams(gsparams)
        return ret

    def __eq__(self, other):
        return (isinstance(other, ChromaticFourierSqrtProfile) and
                self._obj == other._obj and
                self.gsparams == other.gsparams and
                self._propagate_gsparams == other._propagate_gsparams)

    def __hash__(self):
        return hash(("galsim.ChromaticFourierSqrtProfile", self._obj, self.gsparams,
                     self._propagate_gsparams))

    def __repr__(self):
        return 'galsim.ChromaticFourierSqrtProfile(%r, gsparams=%r, propagate_gsparams=%r)'%(
                self._obj, self.gsparams, self._propagate_gsparams)

    def __str__(self):
        return 'galsim.ChromaticFourierSqrtProfile(%s)'%self._obj

    def evaluateAtWavelength(self, wave):
        """Evaluate this chromatic object at a particular wavelength `wave`.

        @param wave  Wavelength in nanometers.

        @returns the monochromatic object at the given wavelength.
        """
        from .fouriersqrt import FourierSqrt
        return FourierSqrt(self._obj.evaluateAtWavelength(wave), self.gsparams,
                           self._propagate_gsparams)


class ChromaticOpticalPSF(ChromaticObject):
    """A subclass of ChromaticObject meant to represent chromatic optical PSFs.

    Chromaticity plays two roles in optical PSFs. First, it determines the diffraction limit, via
    the wavelength/diameter factor.  Second, aberrations such as defocus, coma, etc. are typically
    defined in physical distances, but their impact on the PSF depends on their size in units of
    wavelength.  Other aspects of the optical PSF do not require explicit specification of their
    chromaticity, e.g., once the obscuration and struts are specified in units of the aperture
    diameter, their chromatic dependence gets taken care of automatically.  Note that the
    ChromaticOpticalPSF implicitly defines diffraction limits in units of `scale_units`, which by
    default are arcsec, but can in principle be set to any of our GalSim angle units.

    When using interpolation to speed up image rendering (see ChromaticObject.interpolate()
    method for details), the ideal number of wavelengths to use across a given bandpass depends on
    the application and accuracy requirements.  In general it will be necessary to do a test in
    comparison with a more exact calculation to ensure convergence.  However, a typical calculation
    might use ~10-15 samples across a typical optical bandpass, with `oversample_fac` in the range
    1.5-2; for moderate accuracy, ~5 samples across the bandpass and `oversample_fac=1` may
    suffice. All of these statements assume that aberrations are not very large (typically <~0.25
    waves, which is commonly satisfied by space telescopes); if they are larger than that, then more
    stringent settings are required.

    Note that a ChromaticOpticalPSF by itself is NOT the correct thing to use to draw an image of a
    star. Stars (and galaxies too, of course) have an SED that is not flat. To draw a real star, you
    should either multiply the ChromaticOpticalPSF object by an SED, or convolve it with a point
    source multiplied by an SED:

        >>> psf = galsim.ChromaticOpticalPSF(...)
        >>> star = galsim.DeltaFunction() * psf_sed
        >>> final_star = galsim.Convolve( [psf, star] )
        >>> final_star.drawImage(bandpass = bp, ...)

    @param lam              Fiducial wavelength for which diffraction limit and aberrations are
                            initially defined, in nanometers.
    @param diam             Telescope diameter in meters.  Either `diam` or `lam_over_diam` must be
                            specified.
    @param lam_over_diam    Ratio of (fiducial wavelength) / telescope diameter in units of
                            `scale_unit`.  Either `diam` or `lam_over_diam` must be specified.
    @param aberrations      An array of aberrations, in units of fiducial wavelength `lam`.  The
                            size and format of this array is described in the OpticalPSF docstring.
    @param scale_unit       Units used to define the diffraction limit and draw images.
                            [default: galsim.arcsec]
    @param gsparams         An optional GSParams argument.  See the docstring for GSParams for
                            details. [default: None]
    @param **kwargs         Any other keyword arguments to be passed to OpticalPSF, for example,
                            related to struts, obscuration, oversampling, etc.  See OpticalPSF
                            docstring for a complete list of options.
    """
    def __init__(self, lam, diam=None, lam_over_diam=None, aberrations=None,
                 scale_unit=None, gsparams=None, **kwargs):
        from .angle import AngleUnit, arcsec, radians
        # First, take the basic info.
        if scale_unit is None:
            scale_unit = arcsec
        elif isinstance(scale_unit, str):
            scale_unit = AngleUnit.from_name(scale_unit)
        self.scale_unit = scale_unit
        self._gsparams = GSParams.check(gsparams)

        # We have to require either diam OR lam_over_diam:
        if ( (diam is None and lam_over_diam is None) or
             (diam is not None and lam_over_diam is not None) ):
            raise GalSimIncompatibleValuesError(
                "Need to specify telescope diameter OR wavelength/diam ratio",
                diam=diam, lam_over_diam=lam_over_diam)
        if diam is not None:
            self.lam_over_diam = (1.e-9*lam/diam)*radians/self.scale_unit
            self.diam = diam
        else:
            self.lam_over_diam = lam_over_diam
            self.diam = (lam*1e-9/lam_over_diam)*radians/self.scale_unit
        self.lam = lam

        if aberrations is not None:
            self.aberrations = np.asarray(aberrations)
            if len(self.aberrations) < 12:
                self.aberrations = np.append(self.aberrations, [0] * (12-len(self.aberrations)))
        else:
            self.aberrations = np.zeros(12)

        # Pop named aberrations from kwargs so aberrations=[0,0,0,0,1] means the same as
        # defocus=1 (w/ all other named aberrations 0).
        for i, ab in enumerate(['defocus', 'astig1', 'astig2', 'coma1', 'coma2', 'trefoil1',
                                'trefoil2', 'spher']):
            if ab in kwargs:
                self.aberrations[i+4] = kwargs.pop(ab)
        self.kwargs = kwargs

        # Define the necessary attributes for this ChromaticObject.
        self.separable = False
        self.interpolated = False
        self.deinterpolated = self
        self.SED = SED(1, 'nm', '1')
        self.wave_list = np.array([], dtype=float)

    @property
    def gsparams(self):
        return self._gsparams

    @doc_inherit
    def withGSParams(self, gsparams):
        if gsparams is self.gsparams: return self
        from copy import copy
        ret = copy(self)
        ret._gsparams = GSParams.check(gsparams)
        return ret

    def __eq__(self, other):
        return (isinstance(other, ChromaticOpticalPSF) and
                self.lam == other.lam and
                self.lam_over_diam == other.lam_over_diam and
                np.array_equal(self.aberrations, other.aberrations) and
                self.scale_unit == other.scale_unit and
                self.gsparams == other.gsparams and
                self.kwargs == other.kwargs)

    def __hash__(self):
        return hash(("galsim.ChromaticOpticalPSF", self.lam, self.lam_over_diam,
                     tuple(self.aberrations), self.scale_unit, self.gsparams,
                     frozenset(self.kwargs.items())))

    def __repr__(self):
        from .angle import arcsec
        s = 'galsim.ChromaticOpticalPSF(lam=%r, lam_over_diam=%r, aberrations=%r'%(
                self.lam, self.lam_over_diam, self.aberrations.tolist())
        if self.scale_unit != arcsec:
            s += ', scale_unit=%r'%self.scale_unit
        for k,v in self.kwargs.items():
            s += ', %s=%r'%(k,v)
        s += ', gsparams=%r'%self.gsparams
        s += ')'
        return s

    def __str__(self):
        return 'galsim.ChromaticOpticalPSF(lam=%s, lam_over_diam=%s, aberrations=%s)'%(
                self.lam, self.lam_over_diam, self.aberrations.tolist())

    def evaluateAtWavelength(self, wave):
        """
        Method to directly instantiate a monochromatic instance of this object.

        @param  wave   Wavelength in nanometers.
        """
        from .phase_psf import OpticalPSF
        # We need to rescale the stored lam/diam by the ratio of input wavelength to stored fiducial
        # wavelength.  Likewise, the aberrations were in units of wavelength for the fiducial
        # wavelength, so we have to convert to units of waves for *this* wavelength.
        ret = OpticalPSF(
                lam=wave, diam=self.diam,
                aberrations=self.aberrations*(self.lam/wave), scale_unit=self.scale_unit,
                gsparams=self.gsparams, **self.kwargs)
        return ret


class ChromaticAiry(ChromaticObject):
    """A subclass of ChromaticObject meant to represent chromatic Airy profiles.

    For more information about the basics of Airy profiles, please see help(galsim.Airy).

    This class is a chromatic representation of Airy profiles, including the wavelength-dependent
    diffraction limit.  One can also get this functionality using the ChromaticOpticalPSF class, but
    that class includes additional complications beyond a simple Airy profile, and thus has a more
    complicated internal representation.  For users who only want a (possibly obscured) Airy
    profile, the ChromaticAiry class is likely to be a less computationally expensive and more
    accurate option.

    @param lam              Fiducial wavelength for which diffraction limit is initially defined, in
                            nanometers.
    @param diam             Telescope diameter in meters.  Either `diam` or `lam_over_diam` must be
                            specified.
    @param lam_over_diam    Ratio of (fiducial wavelength) / telescope diameter in units of
                            `scale_unit`.  Either `diam` or `lam_over_diam` must be specified.
    @param scale_unit       Units used to define the diffraction limit and draw images.
                            [default: galsim.arcsec]
    @param gsparams         An optional GSParams argument.  See the docstring for GSParams for
                            details. [default: None]
    @param **kwargs         Any other keyword arguments to be passed to Airy: either flux, or
                            gsparams.  See galsim.Airy docstring for a complete description of these
                            options.
    """
    def __init__(self, lam, diam=None, lam_over_diam=None, scale_unit=None, gsparams=None,
                 **kwargs):
        from .angle import AngleUnit, arcsec, radians
        # First, take the basic info.
        # We have to require either diam OR lam_over_diam:
        if scale_unit is None:
            scale_unit = arcsec
        elif isinstance(scale_unit, str):
            scale_unit = AngleUnit.from_name(scale_unit)
        self.scale_unit = scale_unit
        self._gsparams = GSParams.check(gsparams)

        if ( (diam is None and lam_over_diam is None) or
             (diam is not None and lam_over_diam is not None) ):
            raise GalSimIncompatibleValuesError(
                "Need to specify telescope diameter OR wavelength/diam ratio",
                diam=diam, lam_over_diam=lam_over_diam)
        if diam is not None:
            self.lam_over_diam = (1.e-9*lam/diam)*radians/self.scale_unit
        else:
            self.lam_over_diam = float(lam_over_diam)
        self.lam = float(lam)

        self.kwargs = kwargs

        # Define the necessary attributes for this ChromaticObject.
        self.separable = False
        self.interpolated = False
        self.deinterpolated = self
        self.SED = SED(1, 'nm', '1')
        self.wave_list = np.array([], dtype=float)

    @property
    def gsparams(self):
        return self._gsparams

    @doc_inherit
    def withGSParams(self, gsparams):
        if gsparams is self.gsparams: return self
        from copy import copy
        ret = copy(self)
        ret._gsparams=GSParams.check(gsparams)
        return ret

    def __eq__(self, other):
        return (isinstance(other, ChromaticAiry) and
                self.lam == other.lam and
                self.lam_over_diam == other.lam_over_diam and
                self.scale_unit == other.scale_unit and
                self.gsparams == other.gsparams and
                self.kwargs == other.kwargs)

    def __hash__(self):
        return hash(("galsim.ChromaticAiry", self.lam, self.lam_over_diam, self.scale_unit,
                     self.gsparams, frozenset(self.kwargs.items())))

    def __repr__(self):
        from .angle import arcsec
        s = 'galsim.ChromaticAiry(lam=%r, lam_over_diam=%r'%(self.lam, self.lam_over_diam)
        if self.scale_unit != arcsec:
            s += ', scale_unit=%r'%self.scale_unit
        for k,v in self.kwargs.items():
            s += ', %s=%r'%(k,v)
        s += ', gsparams=%r'%self.gsparams
        s += ')'
        return s

    def __str__(self):
        return 'galsim.ChromaticAiry(lam=%s, lam_over_diam=%s)'%(self.lam, self.lam_over_diam)

    def evaluateAtWavelength(self, wave):
        """
        Method to directly instantiate a monochromatic instance of this object.

        @param  wave   Wavelength in nanometers.
        """
        from .airy import Airy
        # We need to rescale the stored lam/diam by the ratio of input wavelength to stored fiducial
        # wavelength.
        ret = Airy(
            lam_over_diam=self.lam_over_diam*(wave/self.lam), scale_unit=self.scale_unit,
            gsparams=self.gsparams, **self.kwargs)
        return ret

def _findWave(wave_list, wave):
    """
    Helper routine to search a sorted NumPy array of wavelengths (not necessarily evenly spaced) to
    find where a particular wavelength `wave` would fit in, and return the index below along with
    the fraction of the way to the next entry in the array.
    """
    lower_idx = np.searchsorted(wave_list, wave)-1
    # There can be edge issues, so watch out for that:
    if lower_idx < 0: lower_idx = 0
    if lower_idx > len(wave_list)-1: lower_idx = len(wave_list)-1

    frac = (wave-wave_list[lower_idx]) / (wave_list[lower_idx+1]-wave_list[lower_idx])
    return lower_idx, frac

def _linearInterp(list, frac, lower_idx):
    """
    Helper routine for linear interpolation between values in lists (which could be lists of
    images, just not numbers, hence the need to avoid a LookupTable).  Not really worth
    splitting out on its own now, but could be useful to have separate routines for the
    interpolation later on if we want to enable something other than linear interpolation.
    """
    return frac*list[lower_idx+1] + (1.-frac)*list[lower_idx]

def _remove_setup_kwargs(kwargs):
    """
    Helper function to remove from kwargs anything that is only used for setting up image and that
    might otherwise interfere with drawImage.
    """
    kwargs.pop('dtype', None)
    kwargs.pop('scale', None)
    kwargs.pop('wcs', None)
    kwargs.pop('nx', None)
    kwargs.pop('ny', None)
    kwargs.pop('bounds', None)<|MERGE_RESOLUTION|>--- conflicted
+++ resolved
@@ -1348,14 +1348,9 @@
     @param temperature          Temperature in Kelvins.  [default: 293.15 K]
     @param H2O_pressure         Water vapor pressure in kiloPascals.  [default: 1.067 kPa]
     """
-<<<<<<< HEAD
-    def __init__(self, base_obj, base_wavelength, scale_unit=galsim.arcsec, **kwargs):
-        from .dcr import parse_dcr_angles
-=======
     def __init__(self, base_obj, base_wavelength, scale_unit=None, **kwargs):
         from .angle import Angle, _Angle, AngleUnit, arcsec
         from . import dcr
->>>>>>> 69efa4fb
 
         self.separable = False
         self.interpolated = False
@@ -1373,23 +1368,11 @@
             scale_unit = AngleUnit.from_name(scale_unit)
         self.scale_unit = scale_unit
         self.alpha = kwargs.pop('alpha', -0.2)
-<<<<<<< HEAD
-
-        self.zenith_angle, self.parallactic_angle, self.kw = parse_dcr_angles(**kwargs)
-=======
         self.zenith_angle, self.parallactic_angle, self.kw = dcr.parse_dcr_angles(**kwargs)
->>>>>>> 69efa4fb
 
         # Any remaining kwargs will get forwarded to galsim.dcr.get_refraction
         # Check that they're valid
         for kw in self.kw:
-<<<<<<< HEAD
-            if kw not in ['temperature', 'pressure', 'H2O_pressure']:
-                raise TypeError("Got unexpected keyword: {0}".format(kw))
-
-        self.base_refraction = galsim.dcr.get_refraction(self.base_wavelength, self.zenith_angle,
-                                                         **self.kw)
-=======
             if kw not in ('temperature', 'pressure', 'H2O_pressure'):
                 raise TypeError("Got unexpected keyword: {0}".format(kw))
 
@@ -1407,7 +1390,6 @@
         ret = copy(self)
         ret.base_obj = self.base_obj.withGSParams(gsparams)
         return ret
->>>>>>> 69efa4fb
 
     def __eq__(self, other):
         return (isinstance(other, ChromaticAtmosphere) and

# Copyright (c) 2012-2018 by the GalSim developers team on GitHub
# https://github.com/GalSim-developers
#
# This file is part of GalSim: The modular galaxy image simulation toolkit.
# https://github.com/GalSim-developers/GalSim
#
# GalSim is free software: redistribution and use in source and binary forms,
# with or without modification, are permitted provided that the following
# conditions are met:
#
# 1. Redistributions of source code must retain the above copyright notice, this
#    list of conditions, and the disclaimer given in the accompanying LICENSE
#    file.
# 2. Redistributions in binary form must reproduce the above copyright notice,
#    this list of conditions, and the disclaimer given in the documentation
#    and/or other materials provided with the distribution.
#

from __future__ import print_function
import numpy as np
import os
import sys
import logging
import math

import galsim
from galsim_test_helpers import *


@timer
def test_gaussian():
    """Test the Gaussian noise builder
    """
    scale = 0.3
    sigma = 17.3

    config = {
        'image' : {
            'type' : 'Single',
            'random_seed' : 1234,
            'pixel_scale' : scale,
            'size' : 32,

            'noise' : {
                'type' : 'Gaussian',
                'sigma' : sigma,
            }
        },
        'gal' : {
            'type' : 'Gaussian',
            'sigma' : 1.1,
            'flux' : 100,
        },
    }

    # First build by hand
    rng = galsim.BaseDeviate(1234 + 1)
    gal = galsim.Gaussian(sigma=1.1, flux=100)
    im1a = gal.drawImage(nx=32, ny=32, scale=scale)
    var = sigma**2
    im1a.addNoise(galsim.GaussianNoise(rng, sigma))

    # Compare to what config builds
    im1b = galsim.config.BuildImage(config)
    np.testing.assert_equal(im1b.array, im1a.array)

    # Check noise variance
    var = sigma**2
    var1 = galsim.config.CalculateNoiseVariance(config)
    np.testing.assert_equal(var1, var)
    var2 = galsim.Image(3,3)
    galsim.config.AddNoiseVariance(config, var2)
    np.testing.assert_almost_equal(var2.array, var)

    # Check include_obj_var=True, which shouldn't do anything different in this case
    var3 = galsim.Image(32,32)
    galsim.config.AddNoiseVariance(config, var3, include_obj_var=True)
    np.testing.assert_almost_equal(var3.array, var)

    # Gaussian noise can also be given the variance directly, rather than sigma
    galsim.config.RemoveCurrent(config)
    del config['image']['noise']['sigma']
    del config['image']['noise']['_get']
    config['image']['noise']['variance'] = var
    im1c = galsim.config.BuildImage(config)
    np.testing.assert_equal(im1c.array, im1a.array)

    # Base class usage is invalid
    builder = galsim.config.noise.NoiseBuilder()
    assert_raises(NotImplementedError, builder.addNoise, config, config, im1a, rng, var,
                 draw_method='auto', logger=None)
    assert_raises(NotImplementedError, builder.getNoiseVariance, config, config)


@timer
def test_poisson():
    """Test the Poisson noise builder
    """
    scale = 0.3
    sky = 200

    config = {
        'image' : {
            'type' : 'Single',
            'random_seed' : 1234,
            'pixel_scale' : scale,
            'size' : 32,

            'noise' : {
                'type' : 'Poisson',
                'sky_level' : sky,
            }
        },
        'gal' : {
            'type' : 'Gaussian',
            'sigma' : 1.1,
            'flux' : 100,
        },
    }

    # First build by hand
    rng = galsim.BaseDeviate(1234 + 1)
    gal = galsim.Gaussian(sigma=1.1, flux=100)
    im1a = gal.drawImage(nx=32, ny=32, scale=scale)
    sky_pixel = sky * scale**2
    im1a.addNoise(galsim.PoissonNoise(rng, sky_level=sky_pixel))

    # Compare to what config builds
    im1b = galsim.config.BuildImage(config)
    np.testing.assert_equal(im1b.array, im1a.array)

    # Check noise variance
    var1 = galsim.config.CalculateNoiseVariance(config)
    np.testing.assert_equal(var1, sky_pixel)
    var2 = galsim.Image(3,3)
    galsim.config.AddNoiseVariance(config, var2)
    np.testing.assert_almost_equal(var2.array, sky_pixel)

    # Check include_obj_var=True
    var3 = galsim.Image(32,32)
    galsim.config.AddNoiseVariance(config, var3, include_obj_var=True)
    np.testing.assert_almost_equal(var3.array, sky_pixel + im1a.array)

    # Repeat using photon shooting, which needs to do something slightly different, since the
    # signal photons already have shot noise.
    rng.seed(1234 + 1)
    im2a = gal.drawImage(nx=32, ny=32, scale=scale, method='phot', rng=rng)
    # Need to add Poisson noise for the sky, but not the signal (which already has shot noise)
    im2a.addNoise(galsim.DeviateNoise(galsim.PoissonDeviate(rng, mean=sky_pixel)))
    im2a -= sky_pixel

    # Compare to what config builds
    galsim.config.RemoveCurrent(config)
    config['image']['draw_method'] = 'phot'  # Make sure it gets copied over to stamp properly.
    del config['stamp']['draw_method']
    del config['_copied_image_keys_to_stamp']
    im2b = galsim.config.BuildImage(config)
    np.testing.assert_equal(im2b.array, im2a.array)

    # Check non-trivial sky image
    galsim.config.RemoveCurrent(config)
    config['image']['sky_level'] = sky
    config['image']['wcs'] =  {
        'type' : 'UVFunction',
        'ufunc' : '0.05*x + 0.001*x**2',
        'vfunc' : '0.05*y + 0.001*y**2',
    }
    del config['image']['pixel_scale']
    del config['wcs']
    rng.seed(1234+1)
    wcs = galsim.UVFunction(ufunc='0.05*x + 0.001*x**2', vfunc='0.05*y + 0.001*y**2')
    im3a = gal.drawImage(nx=32, ny=32, wcs=wcs, method='phot', rng=rng)
    sky_im = galsim.Image(im3a.bounds, wcs=wcs)
    wcs.makeSkyImage(sky_im, sky)
    im3a += sky_im  # Add 1 copy of the raw sky image for image[sky]
    noise_im = sky_im.copy()
    noise_im *= 2.  # Now 2x because the noise includes both in image[sky] and noise[sky]
    noise_im.addNoise(galsim.PoissonNoise(rng))
    noise_im -= 2.*sky_im
    im3a += noise_im
    im3b = galsim.config.BuildImage(config)
    np.testing.assert_almost_equal(im3b.array, im3a.array, decimal=6)

    # Can't have both sky_level and sky_level_pixel
    config['image']['noise']['sky_level_pixel'] = 2000.
    with assert_raises(galsim.GalSimConfigError):
        galsim.config.BuildImage(config)

    # Must have a valid noise type
    del config['image']['noise']['sky_level_pixel']
    config['image']['noise']['type'] = 'Invalid'
    with assert_raises(galsim.GalSimConfigError):
        galsim.config.BuildImage(config)

    # noise must be a dict
    config['image']['noise'] = 'Invalid'
    with assert_raises(galsim.GalSimConfigError):
        galsim.config.BuildImage(config)

    # Can't have signal_to_noise and  flux
    config['image']['noise'] = { 'type' : 'Poisson', 'sky_level' : sky }
    config['gal']['signal_to_noise'] = 100
    with assert_raises(galsim.GalSimConfigError):
        galsim.config.BuildImage(config)

    # This should work
    del config['gal']['flux']
    galsim.config.BuildImage(config)

    # These now hit the errors in CalculateNoiseVariance rather than AddNoise
    config['image']['noise']['type'] = 'Invalid'
    with assert_raises(galsim.GalSimConfigError):
        galsim.config.BuildImage(config)
    config['image']['noise'] = 'Invalid'
    with assert_raises(galsim.GalSimConfigError):
        galsim.config.BuildImage(config)
    del config['image']['noise']
    with assert_raises(galsim.GalSimConfigError):
        galsim.config.BuildImage(config)

    # If rather than signal_to_noise, we have an extra_weight output, then it hits
    # a different error.
    config['gal']['flux'] = 100
    del config['gal']['signal_to_noise']
    config['output'] = { 'weight' : {} }
    config['image']['noise'] = { 'type' : 'Poisson', 'sky_level' : sky }
    galsim.config.SetupExtraOutput(config)
    galsim.config.SetupConfigFileNum(config, 0, 0, 0)
    # This should work again.
    galsim.config.BuildImage(config)
    config['image']['noise']['type'] = 'Invalid'
    with assert_raises(galsim.GalSimConfigError):
        galsim.config.BuildImage(config)
    config['image']['noise'] = 'Invalid'
    with assert_raises(galsim.GalSimConfigError):
        galsim.config.BuildImage(config)


@timer
def test_ccdnoise():
    """Test that the config layer CCD noise adds noise consistent with using a CCDNoise object.
    """
    import logging

    gain = 4
    sky = 50
    rn = 5
    size = 2048

    # Use this to turn on logging, but more info than we noramlly need, so generally leave it off.
    #logging.basicConfig(format="%(message)s", level=logging.DEBUG, stream=sys.stdout)
    #logger = logging.getLogger()
    logger = None

    config = {}
    config['gal'] = { 'type' : 'None' }
    config['image'] = {
        'type' : 'Single',
        'size' : size,
        'pixel_scale' : 0.3,
        'random_seed' : 123 # Note: this means the seed for the noise will really be 124
                            # since it is applied at the stamp level, so uses seed + obj_num
    }
    config['image']['noise'] = {
        'type' : 'CCD',
        'sky_level_pixel' : sky,
        'gain' : gain,
        'read_noise' : rn
    }
    image = galsim.config.BuildImage(config,logger=logger)

    print('config-built image: ',np.mean(image.array),np.var(image.array.astype(float)))
    test_var = np.var(image.array.astype(float))

    # Build another image that should have equivalent noise properties.
    image2 = galsim.Image(size, size, scale=0.3, dtype=float)
    rng = galsim.BaseDeviate(124)
    noise = galsim.CCDNoise(rng=rng, gain=gain, read_noise=rn)
    image2 += sky
    image2.addNoise(noise)
    image2 -= sky

    print('manual sky: ',np.mean(image2.array),np.var(image2.array))
    np.testing.assert_almost_equal(np.var(image2.array),test_var,
                                   err_msg="CCDNoise with manual sky failed variance test.")

    # So far this isn't too stringent of a test, since the noise module will use a CCDNoise
    # object for this.  In fact, it should do precisely the same calculation.
    # This should be equivalent to letting CCDNoise take the sky level:
    image2.fill(0)
    rng.reset(124)
    noise = galsim.CCDNoise(rng=rng, sky_level=sky, gain=gain, read_noise=rn)
    image2.addNoise(noise)

    print('sky done by CCDNoise: ',np.mean(image2.array),np.var(image2.array))
    np.testing.assert_almost_equal(np.var(image2.array),test_var,
                                   err_msg="CCDNoise using sky failed variance test.")

    # Check that the CCDNoiseBuilder calculates the same variance as CCDNoise
    var1 = noise.getVariance()
    var2 = galsim.config.CalculateNoiseVariance(config)
    np.testing.assert_almost_equal(var1, var2,
                                   err_msg="CCDNoiseBuidler calculates the wrong variance")

    # Finally, the config layer also includes its own manual implementation of CCD noise that
    # it uses when there is already some noise in the image.  We want to check that this is
    # consistent with the regular CCDNoise object.

    # This time, we just set the current_var to 1.e-20 to trigger the alternate path, but
    # without any real noise there yet.
    image2.fill(0)
    rng.reset(124)
    config['image_num_rng'] = rng
    galsim.config.AddNoise(config, image2, current_var=1.e-20, logger=logger)

    print('with negligible current_var: ',np.mean(image2.array),np.var(image2.array))
    np.testing.assert_almost_equal(np.var(image2.array),test_var,
                                   err_msg="CCDNoise with current_var failed variance test.")

    # Here we pre-load the full read noise and tell it it's there with current_var
    image2.fill(0)
    gn = galsim.GaussianNoise(rng=rng, sigma=rn/gain)
    image2.addNoise(gn)
    galsim.config.AddNoise(config, image2, current_var=(rn/gain)**2, logger=logger)

    print('current_var == read_noise: ',np.mean(image2.array),np.var(image2.array))
    # So far we've done this to very high accuracy, since we've been using the same rng seed,
    # so the results should be identical, not just close.  However, hereon the values are just
    # close, since they are difference noise realizations.  So check to 1 decimal place.
    np.testing.assert_almost_equal(np.var(image2.array),test_var, decimal=1,
                                   err_msg="CCDNoise w/ current_var==rn failed variance test.")

    # Now we pre-load part of the read-noise, but not all.  It should add the rest as read_noise.
    image2.fill(0)
    gn = galsim.GaussianNoise(rng=rng, sigma=0.5*rn/gain)
    image2.addNoise(gn)
    galsim.config.AddNoise(config, image2, current_var=(0.5*rn/gain)**2, logger=logger)

    print('current_var < read_noise: ',np.mean(image2.array),np.var(image2.array))
    np.testing.assert_almost_equal(np.var(image2.array),test_var, decimal=1,
                                   err_msg="CCDNoise w/ current_var < rn failed variance test.")

    # Last, we go beyond the read-noise, so it should remove some of the sky level to compensate.
    image2.fill(0)
    gn = galsim.GaussianNoise(rng=rng, sigma=2.*rn/gain)
    image2.addNoise(gn)
    galsim.config.AddNoise(config, image2, current_var=(2.*rn/gain)**2, logger=logger)

    print('current_var > read_noise',np.mean(image2.array),np.var(image2.array))
    np.testing.assert_almost_equal(np.var(image2.array),test_var, decimal=1,
                                   err_msg="CCDNoise w/ current_var > rn failed variance test.")

@timer
def test_ccdnoise_phot():
    """CCDNoise has some special code for photon shooting, so check that it works correctly.
    """
    scale = 0.3
    sky = 200
    gain = 1.8
    rn = 2.3

    config = {
        'image' : {
            'type' : 'Single',
            'random_seed' : 1234,
            'pixel_scale' : scale,
            'size' : 32,
            'draw_method' : 'phot',

            'noise' : {
                'type' : 'CCD',
                'gain' : gain,
                'read_noise' : rn,
                'sky_level' : sky,
            }
        },
        'gal' : {
            'type' : 'Gaussian',
            'sigma' : 1.1,
            'flux' : 100,
        },
    }

    # First build by hand
    rng = galsim.BaseDeviate(1234 + 1)
    gal = galsim.Gaussian(sigma=1.1, flux=100)
    im1a = gal.drawImage(nx=32, ny=32, scale=scale, method='phot', rng=rng)
    sky_pixel = sky * scale**2
    # Need to add Poisson noise for the sky, but not the signal (which already has shot noise)
    im1a *= gain
    im1a.addNoise(galsim.DeviateNoise(galsim.PoissonDeviate(rng, mean=sky_pixel * gain)))
    im1a /= gain
    im1a -= sky_pixel
    im1a.addNoise(galsim.GaussianNoise(rng, sigma=rn/gain))

    # Compare to what config builds
    im1b = galsim.config.BuildImage(config)
    np.testing.assert_equal(im1b.array, im1a.array)

    # Check noise variance
    var = sky_pixel / gain + rn**2 / gain**2
    var1 = galsim.config.CalculateNoiseVariance(config)
    np.testing.assert_equal(var1, var)
    var2 = galsim.Image(3,3)
    galsim.config.AddNoiseVariance(config, var2)
    np.testing.assert_almost_equal(var2.array, var)

    # Check include_obj_var=True
    var3 = galsim.Image(32,32)
    galsim.config.AddNoiseVariance(config, var3, include_obj_var=True)
    np.testing.assert_almost_equal(var3.array, var + im1a.array/gain)

    # Some slightly different code paths if rn = 0 or gain = 1:
    del config['image']['noise']['gain']
    del config['image']['noise']['read_noise']
    del config['image']['noise']['_get']
    rng.seed(1234 + 1)
    im2a = gal.drawImage(nx=32, ny=32, scale=scale, method='phot', rng=rng)
    im2a.addNoise(galsim.DeviateNoise(galsim.PoissonDeviate(rng, mean=sky_pixel)))
    im2a -= sky_pixel
    im2b = galsim.config.BuildImage(config)
    np.testing.assert_equal(im2b.array, im2a.array)
    var5 = galsim.config.CalculateNoiseVariance(config)
    np.testing.assert_equal(var5, sky_pixel)
    var6 = galsim.Image(3,3)
    galsim.config.AddNoiseVariance(config, var6)
    np.testing.assert_almost_equal(var6.array, sky_pixel)
    var7 = galsim.Image(32,32)
    galsim.config.AddNoiseVariance(config, var7, include_obj_var=True)
    np.testing.assert_almost_equal(var7.array, sky_pixel + im2a.array)

    # Check non-trivial sky image
    galsim.config.RemoveCurrent(config)
    config['image']['sky_level'] = sky
    config['image']['wcs'] =  {
        'type' : 'UVFunction',
        'ufunc' : '0.05*x + 0.001*x**2',
        'vfunc' : '0.05*y + 0.001*y**2',
    }
    del config['image']['pixel_scale']
    del config['wcs']
    rng.seed(1234+1)
    wcs = galsim.UVFunction(ufunc='0.05*x + 0.001*x**2', vfunc='0.05*y + 0.001*y**2')
    im3a = gal.drawImage(nx=32, ny=32, wcs=wcs, method='phot', rng=rng)
    sky_im = galsim.Image(im3a.bounds, wcs=wcs)
    wcs.makeSkyImage(sky_im, sky)
    im3a += sky_im  # Add 1 copy of the raw sky image for image[sky]
    noise_im = sky_im.copy()
    noise_im *= 2.  # Now 2x because the noise includes both in image[sky] and noise[sky]
    noise_im.addNoise(galsim.PoissonNoise(rng))
    noise_im -= 2.*sky_im
    im3a += noise_im
    im3b = galsim.config.BuildImage(config)
    np.testing.assert_almost_equal(im3b.array, im3a.array, decimal=6)

    # And again with the rn and gain put back in.
    galsim.config.RemoveCurrent(config)
    config['image']['noise']['gain'] = gain
    config['image']['noise']['read_noise'] = rn
    del config['image']['noise']['_get']
    rng.seed(1234+1)
    im4a = gal.drawImage(nx=32, ny=32, wcs=wcs, method='phot', rng=rng)
    wcs.makeSkyImage(sky_im, sky)
    im4a += sky_im
    noise_im = sky_im.copy()
    noise_im *= 2. * gain
    noise_im.addNoise(galsim.PoissonNoise(rng))
    noise_im /= gain
    noise_im -= 2. * sky_im
    im4a += noise_im
    im4a.addNoise(galsim.GaussianNoise(rng, sigma=rn/gain))
    im4b = galsim.config.BuildImage(config)
    np.testing.assert_almost_equal(im4b.array, im4a.array, decimal=6)


@timer
def test_cosmosnoise():
    """Test that the config layer COSMOS noise works with keywords.
    """
    import logging

    logger = None

    pix_scale = 0.03
    random_seed = 123

    # First make the image using COSMOSNoise without kwargs.
    config = {}
    # Either gal or psf is required, but it can be type = None, which means don't draw anything.
    config['gal'] = { 'type' : 'None' }
    config['stamp'] = {
        'type' : 'Basic',
        'size' : 64
    }
    config['image'] = {
        'pixel_scale' : pix_scale,
        'random_seed' : 123 # Note: this means the seed for the noise will really be 124
                            # since it is applied at the stamp level, so uses seed + obj_num
    }
    config['image']['noise'] = {
        'type' : 'COSMOS'
    }
    image = galsim.config.BuildStamp(config,logger=logger)[0]

    # Then make it using explicit kwargs to make sure they are getting passed through properly.
    config2 = {}
    config2['gal'] = config['gal']
    config2['stamp'] = {
        'type' : 'Basic',
        'xsize' : 64,  # Same thing, but cover the xsize, ysize options
        'ysize' : 64
    }
    config2['image'] = config['image']
    config2['image']['noise'] = {
        'type' : 'COSMOS',
        'file_name' : os.path.join(galsim.meta_data.share_dir,'acs_I_unrot_sci_20_cf.fits'),
        'cosmos_scale' : pix_scale
    }
    image2 = galsim.config.BuildStamp(config2,logger=logger)[0]

    # We used the same RNG and noise file / properties, so should get the same exact noise field.
    np.testing.assert_allclose(
        image.array, image2.array, rtol=1.e-5,
        err_msg='Config COSMOS noise does not reproduce results given kwargs')

    # Use a RealGalaxy with whitening to make sure that it properly handles any current_var
    # in the image already.
    # Detects bug Rachel found in issue #792
    config['gal'] = {
        'type' : 'RealGalaxy',
        'index' : 79,
        # Use a small flux to make sure that whitening doesn't add more noise than we will
        # request from the COSMOS noise.  (flux = 0.1 is too high.)
        'flux' : 0.01
    }
    real_gal_dir = os.path.join('..','examples','data')
    real_gal_cat = 'real_galaxy_catalog_23.5_example.fits'
    config['input'] = {
        'real_catalog' : {
            'dir' : real_gal_dir ,
            'file_name' : real_gal_cat
        }
    }
    config['image']['noise']['whiten'] = True
    galsim.config.ProcessInput(config)
    image3, current_var3 = galsim.config.BuildStamp(config, logger=logger)
    print('From BuildStamp, current_var = ',current_var3)

    # Build the same image by hand to make sure it matches what config drew.
    rng = galsim.BaseDeviate(124)
    rgc = galsim.RealGalaxyCatalog(os.path.join(real_gal_dir, real_gal_cat))
    gal = galsim.RealGalaxy(rgc, index=79, flux=0.01, rng=rng)
    image4 = gal.drawImage(image=image3.copy())
    current_var4 = gal.noise.whitenImage(image4)
    print('After whitening, current_var = ',current_var4)
    noise = galsim.correlatednoise.getCOSMOSNoise(
            rng=rng,
            file_name=os.path.join(galsim.meta_data.share_dir,'acs_I_unrot_sci_20_cf.fits'),
            cosmos_scale=pix_scale)

    # Check that the COSMOSNoiseBuilder calculates the right variance.
    var1 = noise.getVariance()
    var2 = galsim.config.CalculateNoiseVariance(config)
    print('Full noise variance = ',noise.getVariance())
    print('From config.CalculateNoiseVar = ',var2)
    np.testing.assert_almost_equal(var2, var1, err_msg="COSMOSNoise calculated the wrong variance")

    # Finish whitening steps.
    np.testing.assert_equal(
        current_var3, noise.getVariance(),
        err_msg='Config COSMOS noise with whitening does not return the correct current_var')
    noise -= galsim.UncorrelatedNoise(current_var4, rng=rng, wcs=image4.wcs)
    print('After subtract current_var, noise variance = ',noise.getVariance())
    image4.addNoise(noise)
    np.testing.assert_equal(
        image3.array, image4.array,
        err_msg='Config COSMOS noise with whitening does not reproduce manually drawn image')

    # If CalculateNoiseVar happens before using the noise, there is a slightly different code
    # path, but it should return the same answer of course.
    del config['_current_cn_tag']
    var3 = galsim.config.CalculateNoiseVariance(config)
    print('From config.CalculateNoiseVar = ',var3)
    np.testing.assert_almost_equal(var3, var1, err_msg="COSMOSNoise calculated the wrong variance")

    # AddNoiseVariance should add the variance to an image
    image5 = galsim.Image(32,32)
    galsim.config.AddNoiseVariance(config, image5)
    np.testing.assert_almost_equal(image5.array, var1,
                                   err_msg="AddNoiseVariance added the wrong variance")


@timer
def test_whiten():
    """Test the options in config to whiten images
    """
    real_gal_dir = os.path.join('..','examples','data')
    real_gal_cat = 'real_galaxy_catalog_23.5_example.fits'
    config = {
        'image' : {
            'type' : 'Single',
            'random_seed' : 1234,
            'pixel_scale' : 0.05,
        },
        'stamp' : {
            'type' : 'Basic',
            'size' : 32,
        },
        'gal' : {
            'type' : 'RealGalaxy',
            'index' : 79,
            'flux' : 100,
        },
        'psf' : {  # This is really slow if we don't convolve by a PSF.
            'type' : 'Gaussian',
            'sigma' : 0.05
        },
        'input' : {
            'real_catalog' : {
                'dir' : real_gal_dir ,
                'file_name' : real_gal_cat
            }
        }
    }

    # First build by hand (no whitening yet)
    rng = galsim.BaseDeviate(1234 + 1)
    rgc = galsim.RealGalaxyCatalog(os.path.join(real_gal_dir, real_gal_cat))
    gal = galsim.RealGalaxy(rgc, index=79, flux=100, rng=rng)
    psf = galsim.Gaussian(sigma=0.05)
    final = galsim.Convolve(gal,psf)
    im1a = final.drawImage(nx=32, ny=32, scale=0.05)

    # Compare to what config builds
    galsim.config.ProcessInput(config)
    im1b, cv1b = galsim.config.BuildStamp(config, do_noise=False)
    np.testing.assert_equal(cv1b, 0.)
    np.testing.assert_equal(im1b.array, im1a.array)

    # Now add whitening, but no noise yet.
    cv1a = final.noise.whitenImage(im1a)
    print('From whiten, current_var = ',cv1a)
    galsim.config.RemoveCurrent(config)
    config['image']['noise'] =  { 'whiten' : True, }
    im1c, cv1c = galsim.config.BuildStamp(config, do_noise=False)
    print('From BuildStamp, current_var = ',cv1c)
    np.testing.assert_equal(cv1c, cv1a)
    np.testing.assert_equal(im1c.array, im1a.array)
    rng1 = rng.duplicate()  # Save current state of rng

    # 1. Gaussian noise
    #####
    config['image']['noise'] =  {
        'type' : 'Gaussian',
        'variance' : 50,
        'whiten' : True,
    }
    galsim.config.RemoveCurrent(config)
    im2a = im1a.copy()
    im2a.addNoise(galsim.GaussianNoise(sigma=math.sqrt(50-cv1a), rng=rng))
    im2b, cv2b = galsim.config.BuildStamp(config)
    np.testing.assert_almost_equal(cv2b, 50)
    np.testing.assert_almost_equal(im2b.array, im2a.array, decimal=5)

    # If whitening already added too much noise, raise an exception
    config['image']['noise']['variance'] = 1.e-5
<<<<<<< HEAD
    with assert_raises(RuntimeError):
        galsim.config.BuildStamp(config)
=======
    with assert_raises(galsim.GalSimConfigError):
        galsim.config.BuildStamp(config)

    # Can't have both whiten and symmetrize
    config['image']['noise']['variance'] = 50
    config['image']['noise']['symmetrize'] = 4
    with assert_raises(galsim.GalSimConfigError):
        galsim.config.BuildStamp(config)
    config['image']['noise']['symmetrize'] = False  # OK if false though.
    galsim.config.BuildStamp(config)
>>>>>>> 69efa4fb

    # 2. Poisson noise
    #####
    config['image']['noise'] =  {
        'type' : 'Poisson',
        'sky_level_pixel' : 50,
        'whiten' : True,
    }
    galsim.config.RemoveCurrent(config)
    im3a = im1a.copy()
    sky = 50 - cv1a
    rng.reset(rng1.duplicate())
    im3a.addNoise(galsim.PoissonNoise(sky_level=sky, rng=rng))
    im3b, cv3b = galsim.config.BuildStamp(config)
    np.testing.assert_almost_equal(cv3b, 50, decimal=5)
    np.testing.assert_almost_equal(im3b.array, im3a.array, decimal=5)

    # It's more complicated if the sky is quoted per arcsec and the wcs is not uniform.
    config2 = galsim.config.CopyConfig(config)
    galsim.config.RemoveCurrent(config2)
    config2['image']['sky_level'] = 100
    config2['image']['wcs'] =  {
        'type' : 'UVFunction',
        'ufunc' : '0.05*x + 0.001*x**2',
        'vfunc' : '0.05*y + 0.001*y**2',
    }
    del config2['image']['pixel_scale']
    del config2['wcs']
    config2['image']['noise']['symmetrize'] = 4 # Also switch to symmetrize, just to mix it up.
    del config2['image']['noise']['whiten']
    rng.reset(1234+1) # Start fresh, since redoing the whitening/symmetrizing
    wcs = galsim.UVFunction(ufunc='0.05*x + 0.001*x**2', vfunc='0.05*y + 0.001*y**2')
    im3c = galsim.Image(32,32, wcs=wcs)
    im3c = final.drawImage(im3c)
    cv3c = final.noise.symmetrizeImage(im3c,4)
    sky = galsim.Image(im3c.bounds, wcs=wcs)
    wcs.makeSkyImage(sky, 100)
    mean_sky = np.mean(sky.array)
    im3c += sky
    extra_sky = 50 - cv3c
    im3c.addNoise(galsim.PoissonNoise(sky_level=extra_sky, rng=rng))
    im3d, cv3d = galsim.config.BuildStamp(config2)
    np.testing.assert_almost_equal(cv3d, 50 + mean_sky, decimal=4)
    np.testing.assert_almost_equal(im3d.array, im3c.array, decimal=5)

    config['image']['noise']['sky_level_pixel'] = 1.e-5
<<<<<<< HEAD
    with assert_raises(RuntimeError):
=======
    with assert_raises(galsim.GalSimConfigError):
>>>>>>> 69efa4fb
        galsim.config.BuildStamp(config)

    # 3. CCDNoise
    #####
    config['image']['noise'] =  {
        'type' : 'CCD',
        'sky_level_pixel' : 25,
        'read_noise' : 5,
        'gain' : 1,
        'whiten' : True,
    }
    galsim.config.RemoveCurrent(config)
    im4a = im1a.copy()
    rn = math.sqrt(25-cv1a)
    rng.reset(rng1.duplicate())
    im4a.addNoise(galsim.CCDNoise(sky_level=25, read_noise=rn, gain=1, rng=rng))
    im4b, cv4b = galsim.config.BuildStamp(config)
    np.testing.assert_almost_equal(cv4b, 50, decimal=5)
    np.testing.assert_almost_equal(im4b.array, im4a.array, decimal=5)

    # Repeat with gain != 1
    config['image']['noise']['gain'] = 3.7
    galsim.config.RemoveCurrent(config)
    im5a = im1a.copy()
    rn = math.sqrt(25-cv1a * 3.7**2)
    rng.reset(rng1.duplicate())
    im5a.addNoise(galsim.CCDNoise(sky_level=25, read_noise=rn, gain=3.7, rng=rng))
    im5b, cv5b = galsim.config.BuildStamp(config)
    np.testing.assert_almost_equal(cv5b, 50, decimal=5)
    np.testing.assert_almost_equal(im5b.array, im5a.array, decimal=5)

    # And again with a non-trivial sky image
    galsim.config.RemoveCurrent(config2)
    config2['image']['noise'] = config['image']['noise']
    config2['image']['noise']['symmetrize'] = 4
    del config2['image']['noise']['whiten']
    rng.reset(1234+1)
    im5c = galsim.Image(32,32, wcs=wcs)
    im5c = final.drawImage(im5c)
    cv5c = final.noise.symmetrizeImage(im5c, 4)
    sky = galsim.Image(im5c.bounds, wcs=wcs)
    wcs.makeSkyImage(sky, 100)
    mean_sky = np.mean(sky.array)
    im5c += sky
    rn = math.sqrt(25-cv5c * 3.7**2)
    im5c.addNoise(galsim.CCDNoise(sky_level=25, read_noise=rn, gain=3.7, rng=rng))
    im5d, cv5d = galsim.config.BuildStamp(config2)
    np.testing.assert_almost_equal(cv5d, 50 + mean_sky, decimal=4)
    np.testing.assert_almost_equal(im5d.array, im5c.array, decimal=5)

    config['image']['noise']['sky_level_pixel'] = 1.e-5
    config['image']['noise']['read_noise'] = 0
<<<<<<< HEAD
    with assert_raises(RuntimeError):
=======
    with assert_raises(galsim.GalSimConfigError):
>>>>>>> 69efa4fb
        galsim.config.BuildStamp(config)

    # 4. COSMOSNoise
    #####
    file_name = os.path.join(galsim.meta_data.share_dir,'acs_I_unrot_sci_20_cf.fits')
    config['image']['noise'] =  {
        'type' : 'COSMOS',
        'file_name' : file_name,
        'variance' : 50,
        'whiten' : True,
    }
    galsim.config.RemoveCurrent(config)
    im6a = im1a.copy()
    rng.reset(rng1.duplicate())
    noise = galsim.getCOSMOSNoise(file_name=file_name, variance=50, rng=rng)
    noise -= galsim.UncorrelatedNoise(cv1a, rng=rng, wcs=noise.wcs)
    im6a.addNoise(noise)
    im6b, cv6b = galsim.config.BuildStamp(config)
    np.testing.assert_almost_equal(cv6b, 50, decimal=5)
    np.testing.assert_almost_equal(im6b.array, im6a.array, decimal=5)

    config['image']['noise']['variance'] = 1.e-5
    del config['_current_cn_tag']
<<<<<<< HEAD
    with assert_raises(RuntimeError):
=======
    with assert_raises(galsim.GalSimConfigError):
>>>>>>> 69efa4fb
        galsim.config.BuildStamp(config)


if __name__ == "__main__":
    test_gaussian()
    test_poisson()
    test_ccdnoise()
    test_ccdnoise_phot()
    test_cosmosnoise()
    test_whiten()<|MERGE_RESOLUTION|>--- conflicted
+++ resolved
@@ -664,10 +664,6 @@
 
     # If whitening already added too much noise, raise an exception
     config['image']['noise']['variance'] = 1.e-5
-<<<<<<< HEAD
-    with assert_raises(RuntimeError):
-        galsim.config.BuildStamp(config)
-=======
     with assert_raises(galsim.GalSimConfigError):
         galsim.config.BuildStamp(config)
 
@@ -678,7 +674,6 @@
         galsim.config.BuildStamp(config)
     config['image']['noise']['symmetrize'] = False  # OK if false though.
     galsim.config.BuildStamp(config)
->>>>>>> 69efa4fb
 
     # 2. Poisson noise
     #####
@@ -725,11 +720,7 @@
     np.testing.assert_almost_equal(im3d.array, im3c.array, decimal=5)
 
     config['image']['noise']['sky_level_pixel'] = 1.e-5
-<<<<<<< HEAD
-    with assert_raises(RuntimeError):
-=======
-    with assert_raises(galsim.GalSimConfigError):
->>>>>>> 69efa4fb
+    with assert_raises(galsim.GalSimConfigError):
         galsim.config.BuildStamp(config)
 
     # 3. CCDNoise
@@ -782,11 +773,7 @@
 
     config['image']['noise']['sky_level_pixel'] = 1.e-5
     config['image']['noise']['read_noise'] = 0
-<<<<<<< HEAD
-    with assert_raises(RuntimeError):
-=======
-    with assert_raises(galsim.GalSimConfigError):
->>>>>>> 69efa4fb
+    with assert_raises(galsim.GalSimConfigError):
         galsim.config.BuildStamp(config)
 
     # 4. COSMOSNoise
@@ -810,11 +797,7 @@
 
     config['image']['noise']['variance'] = 1.e-5
     del config['_current_cn_tag']
-<<<<<<< HEAD
-    with assert_raises(RuntimeError):
-=======
-    with assert_raises(galsim.GalSimConfigError):
->>>>>>> 69efa4fb
+    with assert_raises(galsim.GalSimConfigError):
         galsim.config.BuildStamp(config)
 
 

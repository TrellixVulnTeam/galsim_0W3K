--- conflicted
+++ resolved
@@ -1143,11 +1143,7 @@
             shape = new_bounds.numpyShape()
             if shape[1] % 2 == 0: dx -= 0.5
             if shape[0] % 2 == 0: dy -= 0.5
-<<<<<<< HEAD
-            offset = galsim.PositionD(dx,dy)
-=======
             offset = PositionD(dx,dy)
->>>>>>> 69efa4fb
         return offset
 
     def _determine_wcs(self, scale, wcs, image, default_wcs=None):
@@ -1606,11 +1602,7 @@
 
         # Apply the offset, and possibly fix the centering for even-sized images
         offset = self._adjust_offset(new_bounds, offset, use_true_center)
-<<<<<<< HEAD
-        if offset != galsim.PositionD(0,0):
-=======
         if offset != PositionD(0,0):
->>>>>>> 69efa4fb
             prof = prof._shift(offset)
             local_wcs = local_wcs.withOrigin(offset)
 
@@ -1635,13 +1627,8 @@
             else:
                 real_space = True
             prof_no_pixel = prof
-<<<<<<< HEAD
-            prof = galsim.Convolve(prof, galsim.Pixel(scale=1.0, gsparams=self.gsparams),
-                                   real_space=real_space, gsparams=self.gsparams)
-=======
             prof = Convolve(prof, Pixel(scale=1.0, gsparams=self.gsparams),
                             real_space=real_space, gsparams=self.gsparams)
->>>>>>> 69efa4fb
 
         # Make sure image is setup correctly
         image = prof._setup_image(image, nx, ny, bounds, add_to_image, dtype)
@@ -1700,11 +1687,7 @@
                 photons = PhotonArray.makeFromImage(draw_image, rng=ud)
                 for op in surface_ops:
                     op.applyTo(photons, local_wcs)
-<<<<<<< HEAD
-                if imview.dtype in [np.float32, np.float64]:
-=======
                 if imview.dtype in (np.float32, np.float64):
->>>>>>> 69efa4fb
                     added_photons = sensor.accumulate(photons, imview, orig_center)
                 else:
                     # Need a temporary
@@ -2032,11 +2015,7 @@
 
     def drawPhot(self, image, gain=1., add_to_image=False,
                  n_photons=0, rng=None, max_extra_noise=0., poisson_flux=None,
-<<<<<<< HEAD
-                 sensor=None, surface_ops=(), maxN=None, orig_center=galsim.PositionI(0,0),
-=======
                  sensor=None, surface_ops=(), maxN=None, orig_center=PositionI(0,0),
->>>>>>> 69efa4fb
                  local_wcs=None):
         """
         Draw this profile into an Image by shooting photons.
@@ -2169,11 +2148,7 @@
             for op in surface_ops:
                 op.applyTo(photons, local_wcs)
 
-<<<<<<< HEAD
-            if image.dtype in [np.float32, np.float64]:
-=======
             if image.dtype in (np.float32, np.float64):
->>>>>>> 69efa4fb
                 added_flux += sensor.accumulate(photons, image, orig_center, resume=resume)
                 resume = True  # Resume from this point if there are any further iterations.
             else:

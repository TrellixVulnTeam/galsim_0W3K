--- conflicted
+++ resolved
@@ -208,19 +208,11 @@
 
     # Check error message for missing nimages
     del config['output']['nimages']
-<<<<<<< HEAD
-    with assert_raises(AttributeError):
+    with assert_raises(galsim.GalSimConfigError):
         galsim.config.BuildFile(config)
     # Also if there is an input field that doesn't have nobj capability
     config['input'] = { 'dict' : { 'dir' : 'config_input', 'file_name' : 'dict.p' } }
-    with assert_raises(AttributeError):
-=======
-    with assert_raises(galsim.GalSimConfigError):
-        galsim.config.BuildFile(config)
-    # Also if there is an input field that doesn't have nobj capability
-    config['input'] = { 'dict' : { 'dir' : 'config_input', 'file_name' : 'dict.p' } }
-    with assert_raises(galsim.GalSimConfigError):
->>>>>>> 69efa4fb
+    with assert_raises(galsim.GalSimConfigError):
         galsim.config.BuildFile(config)
 
     # However, an input field that does have nobj will return something for nobjects.
@@ -288,19 +280,11 @@
 
     # Check error message for missing nimages
     del config['output']['nimages']
-<<<<<<< HEAD
-    with assert_raises(AttributeError):
+    with assert_raises(galsim.GalSimConfigError):
         galsim.config.BuildFile(config)
     # Also if there is an input field that doesn't have nobj capability
     config['input'] = { 'dict' : { 'dir' : 'config_input', 'file_name' : 'dict.p' } }
-    with assert_raises(AttributeError):
-=======
-    with assert_raises(galsim.GalSimConfigError):
-        galsim.config.BuildFile(config)
-    # Also if there is an input field that doesn't have nobj capability
-    config['input'] = { 'dict' : { 'dir' : 'config_input', 'file_name' : 'dict.p' } }
-    with assert_raises(galsim.GalSimConfigError):
->>>>>>> 69efa4fb
+    with assert_raises(galsim.GalSimConfigError):
         galsim.config.BuildFile(config)
 
     # However, an input field that does have nobj will return something for nobjects.
@@ -318,11 +302,7 @@
     config['output']['weight'] = { 'hdu' : 1 }
     config['output']['badpix'] = { 'file_name' : 'output/test_datacube_bp.fits' }
     config['image']['noise'] = { 'type' : 'Gaussian', 'variance' : 0.1 }
-<<<<<<< HEAD
-    with assert_raises(AttributeError):
-=======
-    with assert_raises(galsim.GalSimConfigError):
->>>>>>> 69efa4fb
+    with assert_raises(galsim.GalSimConfigError):
         galsim.config.BuildFile(config)
 
     # But if both weight and badpix are files, then it should work.
@@ -1246,11 +1226,7 @@
                 'str' : "math.sqrt(pos.x**2 + pos.y**2)",
                 'ppos' : {
                     'type' : 'Eval',
-<<<<<<< HEAD
-                    'str' : "world_center.project(world_pos)",
-=======
                     'str' : "galsim.PositionD((uv/galsim.arcsec for uv in world_center.project(world_pos)))",
->>>>>>> 69efa4fb
                     'cworld_pos' : "@image.world_pos"
                 }
             },
@@ -1280,10 +1256,6 @@
                 'units': 'arcsec',
                 'grid_spacing': 10,
                 'ngrid': '$math.ceil(2*focal_rmax / @input.power_spectrum.grid_spacing)',
-<<<<<<< HEAD
-                'center': "0,0",
-=======
->>>>>>> 69efa4fb
             },
         },
 
@@ -1392,11 +1364,7 @@
     logger = logging.getLogger('test_eval_full_word')
     logger.addHandler(logging.StreamHandler(sys.stdout))
     logger.setLevel(logging.DEBUG)
-<<<<<<< HEAD
-    galsim.config.Process(config, logger=logger)
-=======
     galsim.config.Process(config, logger=logger, except_abort=True)
->>>>>>> 69efa4fb
 
     # First check the truth catalogs
     data0 = np.genfromtxt('output/test_eval_full_word_0.dat', names=True, deletechars='')

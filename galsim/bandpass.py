# Copyright (c) 2012-2018 by the GalSim developers team on GitHub
# https://github.com/GalSim-developers
#
# This file is part of GalSim: The modular galaxy image simulation toolkit.
# https://github.com/GalSim-developers/GalSim
#
# GalSim is free software: redistribution and use in source and binary forms,
# with or without modification, are permitted provided that the following
# conditions are met:
#
# 1. Redistributions of source code must retain the above copyright notice, this
#    list of conditions, and the disclaimer given in the accompanying LICENSE
#    file.
# 2. Redistributions in binary form must reproduce the above copyright notice,
#    this list of conditions, and the disclaimer given in the documentation
#    and/or other materials provided with the distribution.
#
"""@file bandpass.py
Very simple implementation of a filter bandpass.  Used by galsim.chromatic.
"""

from past.builtins import basestring
import numpy as np
from astropy import units

<<<<<<< HEAD
import galsim
from .utilities import WeakMethod, combine_wave_list
=======
from .table import LookupTable
from .sed import SED
from . import utilities
from . import integ
from . import meta_data
from .utilities import WeakMethod, combine_wave_list
from .errors import GalSimRangeError, GalSimValueError, GalSimIncompatibleValuesError
>>>>>>> 69efa4fb

class Bandpass(object):
    """Simple bandpass object, which models the transmission fraction of incident light as a
    function of wavelength, for either an entire optical path (e.g., atmosphere, reflecting and
    refracting optics, filters, CCD quantum efficiency), or some intermediate piece thereof.
    Bandpasses representing individual components may be combined through the `*` operator to form
    a new Bandpass object representing the composite optical path.

    Bandpasses are callable, returning dimensionless throughput as a function of wavelength in nm.

    Bandpasses are immutable; all transformative methods return *new* Bandpasses, and leave their
    originating Bandpasses unaltered.

    Bandpasses require `blue_limit` and `red_limit` attributes, which may either be explicitly set
    at initialization, or are inferred from the initializing galsim.LookupTable or 2-column file.

    Outside of the wavelength interval between `blue_limit` and `red_limit`, the throughput is
    returned as zero, regardless of the `throughput` input parameter.

    Bandpasses may be multiplied by other Bandpasses, functions, scalars, or SEDs.  The product of a
    Bandpass with an SED is a new SED.

    The Bandpass effective wavelength is stored in the python property `effective_wavelength`. We
    use throughput-weighted average wavelength (which is independent of any SED) as our definition
    for effective wavelength.

    For Bandpasses defined using a LookupTable, a numpy.array of wavelengths, `wave_list`, defining
    the table is maintained.  Bandpasses defined as products of two other Bandpasses will define
    their `wave_list` as the union of multiplicand `wave_list`s, although limited to the range
    between the new product `blue_limit` and `red_limit`.  (This implementation detail may affect
    the choice of integrator used to draw ChromaticObjects.)

    The input parameter, throughput, may be one of several possible forms:
    1. a regular python function (or an object that acts like a function)
    2. a galsim.LookupTable
    3. a file from which a LookupTable can be read in
    4. a string which can be evaluated into a function of `wave`
       via `eval('lambda wave : '+throughput)`
       e.g. throughput = '0.8 + 0.2 * (wave-800)'

    The argument of `throughput` will be the wavelength in units specified by `wave_type`. (See
    below.) The output should be the dimensionless throughput at that wavelength.  (Note we use
    `wave` rather than `lambda`, since `lambda` is a python reserved word.)

    The argument `wave_type` specifies the units to assume for wavelength and must be one of
    'nm', 'nanometer', 'nanometers', 'A', 'Ang', 'Angstrom', or 'Angstroms', or an astropy
    distance unit.  (For the string values, case is unimportant.)  If given, blue_limit and
    red_limit are taken to be in these units as well.

    Note that the `wave_type` parameter does not propagate into other methods of `Bandpass`.
    For instance, Bandpass.__call__ assumes its input argument is in nanometers.

    Finally, a Bandpass may have zeropoint attribute, which is a float used to convert flux
    (in photons/s/cm^2) to magnitudes:
        mag = -2.5*log10(flux) + zeropoint
    You can either set the zeropoint at initialization, or via the `withZeropoint` method.  Note
    that the zeropoint attribute does not propagate if you get a new Bandpass by multiplying or
    dividing an old Bandpass.

    @param throughput   Function defining the throughput at each wavelength.  See above for
                        valid options for this parameter.
    @param wave_type    The units to use for the wavelength argument of the `throughput`
                        function. See above for details.
    @param blue_limit   Hard cut off of bandpass on the blue side. [default: None, but required
                        if throughput is not a LookupTable or file.  See above.]
    @param red_limit    Hard cut off of bandpass on the red side. [default: None, but required
                        if throughput is not a LookupTable or file.  See above.]
    @param zeropoint    Set the zero-point for this Bandpass.  Here, this can only be a float
                        value.  See the method `withZeropoint` for other options for how to
                        set this using a particular spectrum (AB, Vega, etc.) [default: None]
    """
    def __init__(self, throughput, wave_type, blue_limit=None, red_limit=None,
                 zeropoint=None, _wave_list=None, _tp=None):
        # Note that `_wave_list` acts as a private construction variable that overrides the way that
        # `wave_list` is normally constructed (see `Bandpass.__mul__` below)

        self._orig_tp = throughput  # Save this for pickling.
        self._tp = _tp              # This will normally become orig_tp turned into an actual
                                    # function (see _initialize_tp()), although in some cases,
                                    # it can be supplied directly as a constructor argument.

        if blue_limit is not None and red_limit is not None and blue_limit >= red_limit:
            raise GalSimRangeError("blue_limit must be less than red_limit",
                                   blue_limit, None, red_limit)
        self.blue_limit = blue_limit # These may change as we go through this.
        self.red_limit = red_limit
        self.zeropoint = zeropoint

        # Parse the various options for wave_type
        if isinstance(wave_type, str):
<<<<<<< HEAD
            if wave_type.lower() in ['nm', 'nanometer', 'nanometers']:
                self.wave_type = 'nm'
                self.wave_factor = 1.
            elif wave_type.lower() in ['a', 'ang', 'angstrom', 'angstroms']:
                self.wave_type = 'Angstrom'
                self.wave_factor = 10.
            else:
                raise ValueError("Unknown wave_type '{0}'".format(wave_type))
=======
            if wave_type.lower() in ('nm', 'nanometer', 'nanometers'):
                self.wave_type = 'nm'
                self.wave_factor = 1.
            elif wave_type.lower() in ('a', 'ang', 'angstrom', 'angstroms'):
                self.wave_type = 'Angstrom'
                self.wave_factor = 10.
            else:
                raise GalSimValueError("Invalid wave_type.", wave_type, ('nm', 'Angstrom'))
>>>>>>> 69efa4fb
        else:
            self.wave_type = wave_type
            try:
                self.wave_factor = (1*units.nm).to(self.wave_type).value
                if self.wave_factor == 1.:
                    self.wave_type = 'nm'
                elif abs(self.wave_factor-10.) < 2.e-15:  # This doesn't come out exactly 10.
                    self.wave_type = 'Angstrom'
                    self.wave_factor = 10.
            except units.UnitConversionError:
                # Unlike in SED, we require a distance unit for wave_type
<<<<<<< HEAD
                raise ValueError("Unknown wave_type '{0}'".format(wave_type))
=======
                raise GalSimValueError("Invalid wave_type.  Must be a distance.", wave_type)
>>>>>>> 69efa4fb

        # Convert string input into a real function (possibly a LookupTable)
        self._initialize_tp()

        if _wave_list is not None:
            # Manual override!  Be careful!
            self.wave_list = _wave_list
            # This also means that red_limit and blue_limit are already set correctly.
            # Don't change them.
            assert self.blue_limit is not None
            assert self.red_limit is not None
            self._setup_func()
            return

        # Account for wave_factor in wavelength limits
        if self.wave_factor != 1.0:
            if self.blue_limit is not None:
                self.blue_limit /= self.wave_factor
            if self.red_limit is not None:
                self.red_limit /= self.wave_factor

        # Assign blue and red limits of bandpass
        if isinstance(self._tp, LookupTable):
            if self.blue_limit is None:
                self.blue_limit = float(self._tp.x_min)/self.wave_factor
            if self.red_limit is None:
                self.red_limit = float(self._tp.x_max)/self.wave_factor
        else:
            if self.blue_limit is None or self.red_limit is None:
<<<<<<< HEAD
                raise TypeError(
                    "red_limit and blue_limit are required if throughput is not a LookupTable.")
=======
                raise GalSimIncompatibleValuesError(
                    "red_limit and blue_limit are required if throughput is not a LookupTable.",
                    blue_limit=blue_limit, red_limit=red_limit, throughput=throughput)
>>>>>>> 69efa4fb

        # Sanity check blue/red limit and create self.wave_list
        if isinstance(self._tp, LookupTable):
            self.wave_list = np.array(self._tp.getArgs())/self.wave_factor
            # Make sure that blue_limit and red_limit are within LookupTable region of support.
            if self.blue_limit < (self._tp.x_min/self.wave_factor):
                raise GalSimRangeError("Cannot set blue_limit to be less than throughput x_min",
                                       self.blue_limit, self._tp.x_min, self._tp.x_max)
            if self.red_limit > (self._tp.x_max/self.wave_factor):
                raise GalSimRangeError("Cannot set red_limit to be greater than throughput x_max",
                                       self.red_limit, self._tp.x_min, self._tp.x_max)
            # Remove any values that are outside the limits
            self.wave_list = self.wave_list[np.logical_and(self.wave_list >= self.blue_limit,
                                                           self.wave_list <= self.red_limit) ]
            # Make sure that blue_limit and red_limit are part of wave_list.
            if self.red_limit not in self.wave_list:
                np.append(self.wave_list, self.red_limit)
            if self.blue_limit not in self.wave_list:
                np.insert(self.wave_list, 0, self.blue_limit)
        else:
            self.wave_list = np.array([], dtype=np.float)

        self._setup_func()
<<<<<<< HEAD

    def _setup_func(self):
        if self.wave_factor == 1.:
            self.func = WeakMethod(self._func_trivial)
        else:
            self.func = WeakMethod(self._func_factor)

    def _func_trivial(self, wave):
        return self._tp(np.asarray(wave,dtype=float))

=======

    def _setup_func(self):
        if self.wave_factor == 1.:
            self.func = WeakMethod(self._func_trivial)
        else:
            self.func = WeakMethod(self._func_factor)

    def _func_trivial(self, wave):
        return self._tp(np.asarray(wave,dtype=float))

>>>>>>> 69efa4fb
    def _func_factor(self, wave):
        return self._tp(np.asarray(wave) * self.wave_factor)

    def _initialize_tp(self):
        # Turn the input tp into a real function self._tp.
        # The function cannot be pickled, so will need to do this in setstate as well as init.

        if self._tp is not None:
<<<<<<< HEAD
            return
        if isinstance(self._orig_tp, basestring):
            isfile, filename = galsim.utilities.check_share_file(self._orig_tp, 'bandpasses')
=======
            pass
        elif isinstance(self._orig_tp, basestring):
            isfile, filename = utilities.check_share_file(self._orig_tp, 'bandpasses')
>>>>>>> 69efa4fb
            if isfile:
                self._tp = LookupTable.from_file(filename, interpolant='linear')
            else:
                if self.blue_limit is None or self.red_limit is None:
<<<<<<< HEAD
                    raise TypeError(
                        "red_limit and blue_limit are required if throughput is not a LookupTable.")
                test_wave = self.blue_limit
                try:
                    self._tp = galsim.utilities.math_eval('lambda wave : ' + self._orig_tp)
                    test_value = self._tp(test_wave)
                except Exception as e:
                    raise ValueError(
                        "String throughput must either be a valid filename or something that "+
                        "can eval to a function of wave.\n" +
                        "Input provided: {0!r}\n".format(self._orig_tp) +
                        "Caught error: {0}".format(e))
                from numbers import Real
                if not isinstance(test_value, Real):
                    raise ValueError("The given throughput function, %r, did not return a valid"
                                     " number at test wavelength %s: got %s"%(
                                     self._orig_tp, test_wave, test_value))
=======
                    raise GalSimIncompatibleValuesError(
                        "red_limit and blue_limit are required if throughput is not a LookupTable.",
                        blue_limit=None, red_limit=None, throughput=self._orig_tp)
                test_wave = self.blue_limit
                try:
                    self._tp = utilities.math_eval('lambda wave : ' + self._orig_tp)
                    test_value = self._tp(test_wave)
                except Exception as e:
                    raise GalSimValueError(
                        "String throughput must either be a valid filename or something that "
                        "can eval to a function of wave.\n Caught error: %s."%(e),
                        self._orig_tp)
                from numbers import Real
                if not isinstance(test_value, Real):
                    raise GalSimValueError(
                        "The given throughput function did not return a valid "
                        "number at test wavelength %s: got %s."%(test_wave, test_value),
                        self._orig_tp)
>>>>>>> 69efa4fb
        else:
            self._tp = self._orig_tp

    def __mul__(self, other):
        # Watch out for 4 types of `other`:
        # 1.  SED: delegate to SED.__mul__(bandpass)
        # 2.  Bandpass: return a Bandpass, but carefully propagate blue/red limit and wave_list.
        # 3.  Callable: return a Bandpass
        # 4.  Scalar: return a Bandpass

        # Delegate SED * Bandpass to SED.__mul__:
        if isinstance(other, SED):
            return other.__mul__(self)

        # Bandpass * Bandpass -> Bandpass
        if isinstance(other, Bandpass):
            wave_list, blue_limit, red_limit = combine_wave_list([self, other])
            tp = lambda w: self(w) * other(w)
            return Bandpass(tp, 'nm', blue_limit=blue_limit, red_limit=red_limit, zeropoint=None,
                            _wave_list=wave_list)

        # Product of Bandpass with generic callable or scalar is a rescaled Bandpass.
        wave_type = 'nm'
        if hasattr(other, '__call__'):
            tp = lambda w: self.func(w) * other(w)
        elif isinstance(self._tp, LookupTable):
            # If other is not a function, then there is no loss of accuracy by applying the
            # factor directly to the LookupTable, if that's what we are using.
            # Make sure to keep the same properties about the table, wave_type.
            wave_type = self.wave_type
            x = self._tp.getArgs()
            f = [ val * other for val in self._tp.getVals() ]
            tp = LookupTable(x, f, x_log=self._tp.x_log, f_log=self._tp.f_log,
                             interpolant=self._tp.interpolant)
        else:
            tp = lambda w: self.func(w) * other

        return Bandpass(tp, wave_type, self.blue_limit, self.red_limit, _wave_list=self.wave_list)

    def __rmul__(self, other):
        return self*other

    # Doesn't check for divide by zero, so be careful.
    def __div__(self, other):
        # Watch out for 4 types of `other`:
        # 1.  SED: prohibit.
        # 2.  Bandpass: return a Bandpass, but carefully propagate blue/red limit and wave_list.
        # 3.  Callable: return a Bandpass
        # 4.  Scalar: return a Bandpass

        if isinstance(other, SED):
            raise TypeError("Cannot divide Bandpass by SED.")

        # Bandpass / Bandpass -> Bandpass
        if isinstance(other, Bandpass):
            wave_list, blue_limit, red_limit = combine_wave_list([self, other])
            tp = lambda w: self(w) / other(w)
            return Bandpass(tp, 'nm', blue_limit=blue_limit, red_limit=red_limit, zeropoint=None,
                            _wave_list=wave_list)

        # Quotient of Bandpass with generic callable or scalar is a rescaled Bandpass.
        wave_type = 'nm'
        if hasattr(other, '__call__'):
            tp = lambda w: self.func(w) / other(w)
        elif isinstance(self._tp, LookupTable):
            # If other is not a function, then there is no loss of accuracy by applying the
            # factor directly to the LookupTable, if that's what we are using.
            # Make sure to keep the same properties about the table, wave_type.
            wave_type = self.wave_type
            x = self._tp.getArgs()
            f = [ val / other for val in self._tp.getVals() ]
            tp = LookupTable(x, f, x_log=self._tp.x_log, f_log=self._tp.f_log,
                             interpolant=self._tp.interpolant)
        else:
            tp = lambda w: self.func(w) / other

        return Bandpass(tp, wave_type, self.blue_limit, self.red_limit, _wave_list=self.wave_list)

    __truediv__ = __div__

    def __call__(self, wave):
        """ Return dimensionless throughput of bandpass at given wavelength in nanometers.

        Note that outside of the wavelength range defined by the `blue_limit` and `red_limit`
        attributes, the throughput is assumed to be zero.

        @param wave   Wavelength in nanometers. (Either a scalar or a numpy array)

        @returns the dimensionless throughput.
        """
        wave = np.asarray(wave)
        if wave.shape == ():
            if (wave >= self.blue_limit and wave <= self.red_limit):
                return self.func(float(wave))
            else:
                return 0.0
        else:
            wgood = (wave >= self.blue_limit) & (wave <= self.red_limit)
            ret = np.zeros(wave.shape, dtype=np.float)
            np.place(ret, wgood, self.func(wave[wgood]))
            return ret

    @property
    def effective_wavelength(self):
        return self.calculateEffectiveWavelength()

    def calculateEffectiveWavelength(self, precise=False):
        """ Calculate, store, and return the effective wavelength for this bandpass.  We define
        the effective wavelength as the throughput-weighted average wavelength, which is
        SED-independent.  Units are nanometers.

        @param precise  Optionally use a more precise integration method when the bandpass uses
                        a LookupTable rather than the normal trapezoid rule. [default: False]
        """
        if not hasattr(self, '_effective_wavelength') or precise:
            if len(self.wave_list) > 0 and not precise:
                f = self.func(self.wave_list)
                num = np.trapz(f * self.wave_list, self.wave_list)
                denom = np.trapz(f, self.wave_list)
            else:
                num = integ.int1d(lambda w: self.func(w) * w,
                                  self.blue_limit, self.red_limit)
                denom = integ.int1d(self.func, self.blue_limit, self.red_limit)

            self._effective_wavelength = num / denom

        return self._effective_wavelength

    def withZeropoint(self, zeropoint):
        """ Assign a zeropoint to this Bandpass.

        A bandpass zeropoint is a float used to convert flux (in photons/s/cm^2) to magnitudes:
            mag = -2.5*log10(flux) + zeropoint
        Note that the zeropoint attribute does not propagate if you get a new Bandpass by
        multiplying or dividing an old Bandpass.

        The `zeropoint` argument can take a variety of possible forms:
        1. a number, which will be the zeropoint
        2. a galsim.SED.  In this case, the zeropoint is set such that the magnitude of the supplied
           SED through the bandpass is 0.0
        3. the string 'AB'.  In this case, use an AB zeropoint.
        4. the string 'Vega'.  Use a Vega zeropoint.
        5. the string 'ST'.  Use a HST STmag zeropoint.

        @param zeropoint            see above for valid input options

        @returns new Bandpass with zeropoint set.
        """
        # Convert `zeropoint` from str to galsim.SED.
        if isinstance(zeropoint, str):
            if zeropoint.upper()=='AB':
                AB_source = 3631e-23 # 3631 Jy in units of erg/s/Hz/cm^2
                sed = SED(lambda wave: AB_source, wave_type='nm', flux_type='fnu')
            elif zeropoint.upper()=='ST':
                # Use HST STmags: http://www.stsci.edu/hst/acs/analysis/zeropoints
                ST_flambda = 3.63e-8 # erg/s/cm^2/nm
                sed = SED(lambda wave: ST_flambda, wave_type='nm', flux_type='flambda')
            elif zeropoint.upper()=='VEGA':
                # Use vega spectrum for SED
                import os
                vegafile = os.path.join(meta_data.share_dir, "SEDs", "vega.txt")
                sed = SED(vegafile, wave_type='nm', flux_type='flambda')
            else:
                raise GalSimValueError("Unrecognized Zeropoint string.", zeropoint,
                                       ('AB', 'ST', 'VEGA'))
            zeropoint = sed

        # Convert `zeropoint` from galsim.SED to float
        if isinstance(zeropoint, SED):
            flux = zeropoint.calculateFlux(self)
            zeropoint = 2.5 * np.log10(flux)

        # Should be a float now (or maybe an int).  If not, raise an exception.
        if not isinstance(zeropoint, (float, int)):
            raise TypeError(
                   "Don't know how to handle zeropoint of type: {0}".format(type(zeropoint)))

        return Bandpass(self._orig_tp, self.wave_type, self.blue_limit, self.red_limit, zeropoint,
                        self.wave_list, self._tp)

    def truncate(self, blue_limit=None, red_limit=None, relative_throughput=None,
                 preserve_zp='auto'):
        """Return a bandpass with its wavelength range truncated.

        This function truncate the range of the bandpass either explicitly (with `blue_limit` or
        `red_limit` or both) or automatically, just trimming off leading and trailing wavelength
        ranges where the relative throughput is less than some amount (`relative_throughput`).

        This second option using relative_throughput is only available for bandpasses initialized
        with a LookupTable or from a file, not when using a regular python function or a string
        evaluation.

        This function does not remove any intermediate wavelength ranges, but see thin() for
        a method that can thin out the intermediate values.

        When truncating a bandpass that already has an assigned zeropoint, there are several
        possibilities for what should happen to the new (returned) bandpass by default.  If red
        and/or blue limits are given, then the new bandpass will have no assigned zeropoint because
        it is difficult to predict what should happen if the bandpass is being arbitrarily
        truncated.  If `relative_throughput` is given, often corresponding to low-level truncation
        that results in little change in observed quantities, then the new bandpass is assigned the
        same zeropoint as the original.  This default behavior is called 'auto'.  The user can also
        give boolean True or False values.

        @param blue_limit           Truncate blue side of bandpass at this wavelength in nm.
                                    [default: None]
        @param red_limit            Truncate red side of bandpass at this wavelength in nm.
                                    [default: None]
        @param relative_throughput  Truncate leading or trailing wavelengths that are below
                                    this relative throughput level.  (See above for details.)
                                    Either `blue_limit` and/or `red_limit` should be supplied, or
                                    `relative_throughput` should be supplied -- but
                                    `relative_throughput` should not be combined with one of the
                                    limits.
                                    [default: None]
        @param preserve_zp          If True, the new truncated Bandpass will be assigned the same
                                    zeropoint as the original.  If False, the new truncated Bandpass
                                    will have a zeropoint of None. If 'auto', the new truncated
                                    Bandpass will have the same zeropoint as the original when
                                    truncating using `relative_throughput`, but will have a
                                    zeropoint of None when truncating using 'blue_limit' and/or
                                   'red_limit'.  [default: 'auto']

        @returns the truncated Bandpass.
        """
        # Enforce the choice of a single mode of truncation.
        if relative_throughput is not None:
            if blue_limit is not None or red_limit is not None:
                raise GalSimIncompatibleValuesError(
                    "Truncate using relative_throughput or red/blue_limit, not both!",
                    blue_limit=blue_limit, red_limit=red_limit,
                    relative_throughput=relative_throughput)

        if preserve_zp == 'auto':
            if relative_throughput is not None: preserve_zp = True
            else: preserve_zp = False
        # Check for weird input
        if preserve_zp is not True and preserve_zp is not False:
            raise GalSimValueError("Unrecognized input for preserve_zp.",preserve_zp)

        if blue_limit is None:
            blue_limit = self.blue_limit
        else:
            if blue_limit < self.blue_limit:
                raise GalSimRangeError("Supplied blue_limit may not be bluer than the original.",
                                       blue_limit, self.blue_limit, self.red_limit)
        if red_limit is None:
            red_limit = self.red_limit
        else:
            if red_limit > self.red_limit:
                raise GalSimRangeError("Supplied red_limit may not be redder than the original.",
                                       red_limit, self.blue_limit, self.red_limit)

        wave_list = self.wave_list
        if len(self.wave_list) > 0:
            wave = np.array(self.wave_list)
            tp = self.func(wave)
            if relative_throughput is not None:
                w = (tp >= tp.max()*relative_throughput).nonzero()
                blue_limit = max([np.min(wave[w]), blue_limit])
                red_limit = min([np.max(wave[w]), red_limit])
            wave_list = wave_list[np.logical_and(wave_list >= blue_limit,
                                                 wave_list <= red_limit) ]
        elif relative_throughput is not None:
            raise GalSimIncompatibleValuesError(
                "Can only truncate with relative_throughput argument if throughput is "
                "a LookupTable", relative_throughput=relative_throughput, throughput=self._orig_tp)

        if preserve_zp:
            return Bandpass(self._orig_tp, self.wave_type, blue_limit, red_limit,
                            _wave_list=wave_list, _tp=self._tp, zeropoint=self.zeropoint)
        else:
            return Bandpass(self._orig_tp, self.wave_type, blue_limit, red_limit,
                            _wave_list=wave_list, _tp=self._tp)

    def thin(self, rel_err=1.e-4, trim_zeros=True, preserve_range=True, fast_search=True,
             preserve_zp=True):
        """Thin out the internal wavelengths of a Bandpass that uses a LookupTable.

        If the bandpass was initialized with a LookupTable or from a file (which internally
        creates a LookupTable), this function removes tabulated values while keeping the integral
        over the set of tabulated values still accurate to the given relative error.

        That is, the integral of the bandpass function is preserved to a relative precision
        of `rel_err`, while eliminating as many internal wavelength values as possible.  This
        process will usually help speed up integrations using this bandpass.  You should weigh
        the speed improvements against your fidelity requirements for your particular use
        case.

        By default, this routine will preserve the zeropoint of the original bandpass by assigning
        it to the new thinned bandpass.  The justification for this choice is that when using an AB
        zeropoint, a typical optical bandpass, and the default thinning `rel_err` value, the
        zeropoint for the new and thinned bandpasses changes by 10^-6.  However, if you are thinning
        a lot, and/or want to do extremely precise tests, you can set `preserve_zp=False` and then
        recalculate the zeropoint after thinning.

        @param rel_err            The relative error allowed in the integral over the throughput
                                  function. [default: 1.e-4]
        @param trim_zeros         Remove redundant leading and trailing points where f=0?  (The last
                                  leading point with f=0 and the first trailing point with f=0 will
                                  be retained).  Note that if both trim_leading_zeros and
                                  preserve_range are True, then the only the range of `x` *after*
                                  zero trimming is preserved.  [default: True]
        @param preserve_range     Should the original range (`blue_limit` and `red_limit`) of the
                                  Bandpass be preserved? (True) Or should the ends be trimmed to
                                  include only the region where the integral is significant? (False)
                                  [default: True]
        @param fast_search        If set to True, then the underlying algorithm will use a
                                  relatively fast O(N) algorithm to select points to include in the
                                  thinned approximation.  If set to False, then a slower O(N^2)
                                  algorithm will be used.  We have found that the slower algorithm
                                  tends to yield a thinned representation that retains fewer samples
                                  while still meeting the relative error requirement, and may also
                                  be somewhat more robust when computing SED fluxes through
                                  Bandpasses when a significant fraction of the integrated flux
                                  passes through low throughput bandpass light leaks.
                                  [default: True]
        @param preserve_zp        If True, the new thinned Bandpass will be assigned the same
                                  zeropoint as the original.  If False, the new thinned Bandpass
                                  will have a zeropoint of None. [default: True]

        @returns the thinned Bandpass.
        """
        if len(self.wave_list) > 0:
            x = self.wave_list
            f = self(x)
            newx, newf = utilities.thin_tabulated_values(x, f, rel_err=rel_err,
                                                         trim_zeros=trim_zeros,
                                                         preserve_range=preserve_range,
                                                         fast_search=fast_search)
            tp = LookupTable(newx, newf, interpolant='linear')
            blue_limit = np.min(newx)
            red_limit = np.max(newx)
            wave_list = np.array(newx)
            if preserve_zp:
                return Bandpass(tp, 'nm', blue_limit, red_limit, _wave_list=wave_list,
                                zeropoint=self.zeropoint)
            else:
                return Bandpass(tp, 'nm', blue_limit, red_limit, _wave_list=wave_list)
        else:
            return self

    def __eq__(self, other):
        return (isinstance(other, Bandpass) and
                self._orig_tp == other._orig_tp and
                self.blue_limit == other.blue_limit and
                self.red_limit == other.red_limit and
                self.wave_factor == other.wave_factor and
                self.zeropoint == other.zeropoint and
                np.array_equal(self.wave_list, other.wave_list))
    def __ne__(self, other): return not self.__eq__(other)

    def __hash__(self):
        # Cache this in case self._orig_tp or self.wave_list is long.
        if not hasattr(self, '_hash'):
            self._hash = hash(("galsim.Bandpass", self._orig_tp, self.blue_limit, self.red_limit,
                               self.wave_factor, self.zeropoint, tuple(self.wave_list)))
        return self._hash

    def __repr__(self):
<<<<<<< HEAD
        return ('galsim.Bandpass(%r, wave_type=%r, blue_limit=%r, red_limit=%r, zeropoint=%r, '+
=======
        return ('galsim.Bandpass(%r, wave_type=%r, blue_limit=%r, red_limit=%r, zeropoint=%r, '
>>>>>>> 69efa4fb
                                 '_wave_list=array(%r))')%(
                self._orig_tp, self.wave_type, self.blue_limit, self.red_limit, self.zeropoint,
                self.wave_list.tolist())

    def __str__(self):
        orig_tp = repr(self._orig_tp)
        if len(orig_tp) > 80:
            orig_tp = str(self._orig_tp)
        return 'galsim.Bandpass(%s)'%self._orig_tp

    def __getstate__(self):
        d = self.__dict__.copy()
        if not isinstance(d['_tp'], LookupTable):
            del d['_tp']
        del d['func']
        return d

    def __setstate__(self, d):
        self.__dict__ = d
        if '_tp' not in d:
            self._tp = None
        # If _tp is already set, this is will just set func.
        self._initialize_tp()
        self._setup_func()<|MERGE_RESOLUTION|>--- conflicted
+++ resolved
@@ -23,10 +23,6 @@
 import numpy as np
 from astropy import units
 
-<<<<<<< HEAD
-import galsim
-from .utilities import WeakMethod, combine_wave_list
-=======
 from .table import LookupTable
 from .sed import SED
 from . import utilities
@@ -34,7 +30,6 @@
 from . import meta_data
 from .utilities import WeakMethod, combine_wave_list
 from .errors import GalSimRangeError, GalSimValueError, GalSimIncompatibleValuesError
->>>>>>> 69efa4fb
 
 class Bandpass(object):
     """Simple bandpass object, which models the transmission fraction of incident light as a
@@ -125,16 +120,6 @@
 
         # Parse the various options for wave_type
         if isinstance(wave_type, str):
-<<<<<<< HEAD
-            if wave_type.lower() in ['nm', 'nanometer', 'nanometers']:
-                self.wave_type = 'nm'
-                self.wave_factor = 1.
-            elif wave_type.lower() in ['a', 'ang', 'angstrom', 'angstroms']:
-                self.wave_type = 'Angstrom'
-                self.wave_factor = 10.
-            else:
-                raise ValueError("Unknown wave_type '{0}'".format(wave_type))
-=======
             if wave_type.lower() in ('nm', 'nanometer', 'nanometers'):
                 self.wave_type = 'nm'
                 self.wave_factor = 1.
@@ -143,7 +128,6 @@
                 self.wave_factor = 10.
             else:
                 raise GalSimValueError("Invalid wave_type.", wave_type, ('nm', 'Angstrom'))
->>>>>>> 69efa4fb
         else:
             self.wave_type = wave_type
             try:
@@ -155,11 +139,7 @@
                     self.wave_factor = 10.
             except units.UnitConversionError:
                 # Unlike in SED, we require a distance unit for wave_type
-<<<<<<< HEAD
-                raise ValueError("Unknown wave_type '{0}'".format(wave_type))
-=======
                 raise GalSimValueError("Invalid wave_type.  Must be a distance.", wave_type)
->>>>>>> 69efa4fb
 
         # Convert string input into a real function (possibly a LookupTable)
         self._initialize_tp()
@@ -189,14 +169,9 @@
                 self.red_limit = float(self._tp.x_max)/self.wave_factor
         else:
             if self.blue_limit is None or self.red_limit is None:
-<<<<<<< HEAD
-                raise TypeError(
-                    "red_limit and blue_limit are required if throughput is not a LookupTable.")
-=======
                 raise GalSimIncompatibleValuesError(
                     "red_limit and blue_limit are required if throughput is not a LookupTable.",
                     blue_limit=blue_limit, red_limit=red_limit, throughput=throughput)
->>>>>>> 69efa4fb
 
         # Sanity check blue/red limit and create self.wave_list
         if isinstance(self._tp, LookupTable):
@@ -220,7 +195,6 @@
             self.wave_list = np.array([], dtype=np.float)
 
         self._setup_func()
-<<<<<<< HEAD
 
     def _setup_func(self):
         if self.wave_factor == 1.:
@@ -231,18 +205,6 @@
     def _func_trivial(self, wave):
         return self._tp(np.asarray(wave,dtype=float))
 
-=======
-
-    def _setup_func(self):
-        if self.wave_factor == 1.:
-            self.func = WeakMethod(self._func_trivial)
-        else:
-            self.func = WeakMethod(self._func_factor)
-
-    def _func_trivial(self, wave):
-        return self._tp(np.asarray(wave,dtype=float))
-
->>>>>>> 69efa4fb
     def _func_factor(self, wave):
         return self._tp(np.asarray(wave) * self.wave_factor)
 
@@ -251,38 +213,13 @@
         # The function cannot be pickled, so will need to do this in setstate as well as init.
 
         if self._tp is not None:
-<<<<<<< HEAD
-            return
-        if isinstance(self._orig_tp, basestring):
-            isfile, filename = galsim.utilities.check_share_file(self._orig_tp, 'bandpasses')
-=======
             pass
         elif isinstance(self._orig_tp, basestring):
             isfile, filename = utilities.check_share_file(self._orig_tp, 'bandpasses')
->>>>>>> 69efa4fb
             if isfile:
                 self._tp = LookupTable.from_file(filename, interpolant='linear')
             else:
                 if self.blue_limit is None or self.red_limit is None:
-<<<<<<< HEAD
-                    raise TypeError(
-                        "red_limit and blue_limit are required if throughput is not a LookupTable.")
-                test_wave = self.blue_limit
-                try:
-                    self._tp = galsim.utilities.math_eval('lambda wave : ' + self._orig_tp)
-                    test_value = self._tp(test_wave)
-                except Exception as e:
-                    raise ValueError(
-                        "String throughput must either be a valid filename or something that "+
-                        "can eval to a function of wave.\n" +
-                        "Input provided: {0!r}\n".format(self._orig_tp) +
-                        "Caught error: {0}".format(e))
-                from numbers import Real
-                if not isinstance(test_value, Real):
-                    raise ValueError("The given throughput function, %r, did not return a valid"
-                                     " number at test wavelength %s: got %s"%(
-                                     self._orig_tp, test_wave, test_value))
-=======
                     raise GalSimIncompatibleValuesError(
                         "red_limit and blue_limit are required if throughput is not a LookupTable.",
                         blue_limit=None, red_limit=None, throughput=self._orig_tp)
@@ -301,7 +238,6 @@
                         "The given throughput function did not return a valid "
                         "number at test wavelength %s: got %s."%(test_wave, test_value),
                         self._orig_tp)
->>>>>>> 69efa4fb
         else:
             self._tp = self._orig_tp
 
@@ -662,11 +598,7 @@
         return self._hash
 
     def __repr__(self):
-<<<<<<< HEAD
-        return ('galsim.Bandpass(%r, wave_type=%r, blue_limit=%r, red_limit=%r, zeropoint=%r, '+
-=======
         return ('galsim.Bandpass(%r, wave_type=%r, blue_limit=%r, red_limit=%r, zeropoint=%r, '
->>>>>>> 69efa4fb
                                  '_wave_list=array(%r))')%(
                 self._orig_tp, self.wave_type, self.blue_limit, self.red_limit, self.zeropoint,
                 self.wave_list.tolist())

# Copyright (c) 2012-2018 by the GalSim developers team on GitHub
# https://github.com/GalSim-developers
#
# This file is part of GalSim: The modular galaxy image simulation toolkit.
# https://github.com/GalSim-developers/GalSim
#
# GalSim is free software: redistribution and use in source and binary forms,
# with or without modification, are permitted provided that the following
# conditions are met:
#
# 1. Redistributions of source code must retain the above copyright notice, this
#    list of conditions, and the disclaimer given in the accompanying LICENSE
#    file.
# 2. Redistributions in binary form must reproduce the above copyright notice,
#    this list of conditions, and the disclaimer given in the documentation
#    and/or other materials provided with the distribution.
#

from __future__ import print_function
import numpy as np
import os
import sys
import math

import galsim
from galsim_test_helpers import *


@timer
def test_float_value():
    """Test various ways to generate a float value
    """
    halo_mass = 1.e14
    halo_conc = 4
    halo_z = 0.3
    gal_z = 1.3
    config = {
        'input' : { 'catalog' : [
                        { 'dir' : 'config_input', 'file_name' : 'catalog.txt' },
                        { 'dir' : 'config_input', 'file_name' : 'catalog.fits' } ],
                    'dict' : [
                        { 'dir' : 'config_input', 'file_name' : 'dict.p' },
                        { 'dir' : 'config_input', 'file_name' : 'dict.json' },
                        { 'dir' : 'config_input', 'file_name' : 'dict.yaml' } ],
                    'nfw_halo' : { 'mass' : halo_mass, 'conc' : halo_conc, 'redshift' : halo_z },
                    'power_spectrum' : { 'e_power_function' : 'np.exp(-k**0.2)',
                                         'grid_spacing' : 10, 'interpolant' : 'linear' },
                  },

        'val1' : 9.9,
        'val2' : int(400),
        'str1' : '8.73',
        'str2' : '2.33e-9',
        'str3' : '6.e-9',
        'cat1' : { 'type' : 'Catalog' , 'col' : 0 },
        'cat2' : { 'type' : 'Catalog' , 'col' : 1 },
        'cat3' : { 'type' : 'Catalog' , 'num' : 1, 'col' : 'float1' },
        'cat4' : { 'type' : 'Catalog' , 'num' : 1, 'col' : 'float2' },
        'ran1' : { 'type' : 'Random', 'min' : 0.5, 'max' : 3 },
        'ran2' : { 'type' : 'Random', 'min' : -5, 'max' : 0 },
        'gauss1' : { 'type' : 'RandomGaussian', 'sigma' : 1 },
        'gauss1b' : { 'type' : 'RandomGaussian', 'sigma' : 1 },
        'gauss2' : { 'type' : 'RandomGaussian', 'sigma' : 3, 'mean' : 4 },
        'gauss3' : { 'type' : 'RandomGaussian', 'sigma' : 1.5, 'min' : -2, 'max' : 2 },
        'gauss4' : { 'type' : 'RandomGaussian', 'sigma' : 0.5, 'min' : 0, 'max' : 0.8 },
        'gauss5' : { 'type' : 'RandomGaussian',
                     'sigma' : 0.3, 'mean' : 0.5, 'min' : 0, 'max' : 0.5 },
        'gauss6' : { 'type' : 'RandomGaussian',
                     'sigma' : 0.8, 'mean' : 0.3, 'min' : 2. },
        'gauss7' : { 'type' : 'RandomGaussian',
                     'sigma' : 1.3, 'mean' : 0.3, 'min' : -2., 'max' : 0. },
        'dist1' : { 'type' : 'RandomDistribution', 'function' : 'config_input/distribution.txt',
                    'interpolant' : 'linear' },
        'dist2' : { 'type' : 'RandomDistribution',
                    'x' : [ 0.0, 0.1, 0.2, 0.3, 0.4, 0.5, 0.6, 0.7, 0.8, 0.9, 1.0 ],
                    'f' : [ 0.1, 0.1, 0.1, 0.1, 0.2, 0.2, 0.2, 0.1, 0.1, 0.1, 0.1 ],
                    'interpolant' : 'linear' },
        'dist3' : { 'type' : 'RandomDistribution', 'function' : 'x*x',
                    'x_min' : 0., 'x_max' : 2.0 },
        'dev1' : { 'type' : 'RandomPoisson', 'mean' : 137 },
        'dev2' : { 'type' : 'RandomBinomial', 'N' : 17 },
        'dev3' : { 'type' : 'RandomBinomial', 'N' : 17, 'p' : 0.2 },
        'dev4' : { 'type' : 'RandomWeibull', 'a' : 1.7, 'b' : 4.3 },
        'dev5' : { 'type' : 'RandomGamma', 'k' : 1, 'theta' : 4 },
        'dev6' : { 'type' : 'RandomGamma', 'k' : 1.9, 'theta' : 4.1 },
        'dev7' : { 'type' : 'RandomChi2', 'n' : 17},
        'seq1' : { 'type' : 'Sequence' },
        'seq2' : { 'type' : 'Sequence', 'step' : 0.1 },
        'seq3' : { 'type' : 'Sequence', 'first' : 1.5, 'step' : 0.5 },
        'seq4' : { 'type' : 'Sequence', 'first' : 10, 'step' : -2 },
        'seq5' : { 'type' : 'Sequence', 'first' : 1, 'last' : 2.1, 'repeat' : 2 },
        'list1' : { 'type' : 'List', 'items' : [ 73, 8.9, 3.14 ] },
        'list2' : { 'type' : 'List',
                    'items' : [ 0.6, 1.8, 2.1, 3.7, 4.3, 5.5, 6.1, 7.0, 8.6, 9.3, 10.8, 11.2 ],
                    'index' : { 'type' : 'Sequence', 'first' : 10, 'step' : -3 } },
        'dict1' : { 'type' : 'Dict', 'key' : 'f' },
        'dict2' : { 'type' : 'Dict', 'num' : 1, 'key' : 'f' },
        'dict3' : { 'type' : 'Dict', 'num' : 2, 'key' : 'f' },
        'dict4' : { 'type' : 'Dict', 'num' : 2, 'key' : 'noise.models.1.gain' },
        'sum1' : { 'type' : 'Sum', 'items' : [ 72, '2.33', { 'type' : 'Dict', 'key' : 'f' } ] },
        'nfw' : { 'type' : 'NFWHaloMagnification' },
        'ps' : { 'type' : 'PowerSpectrumMagnification' },
        'bad1' : { 'value' : 34. },
        'bad2' : { 'type' : 'RandomGaussian', 'sig' : 1 },
        'bad3' : { 'type' : 'RandomGaussian', 'sigma' : 'not a number' },
        'bad4' : { 'type' : 'Invalid', 'sig' : 1 },
        'bad5' : { 'type' : 'Sequence', 'first' : 1, 'last' : 2.1, 'repeat' : -2 },
        'bad6' : { 'type' : 'Sequence', 'first' : 1, 'last' : 2.1, 'nitems' : 12 },
        'bad7' : { 'type' : 'RandomDistribution',
                    'x' : [ 0.0, 0.1, 0.2, 0.3, 0.4, 0.5, 0.6, 0.7, 0.8, 0.9, 1.0 ],
                    'interpolant' : 'linear' },
        'bad8' : { 'type' : 'RandomDistribution', 'function' : 'x*x',
                    'x' : [ 0.0, 0.1, 0.2, 0.3, 0.4, 0.5, 0.6, 0.7, 0.8, 0.9, 1.0 ],
                    'f' : [ 0.1, 0.1, 0.1, 0.1, 0.2, 0.2, 0.2, 0.1, 0.1, 0.1, 0.1 ],
                    'interpolant' : 'linear' },
        'bad9' : { 'type' : 'RandomDistribution', 'interpolant' : 'linear' },
        'bad10' : { 'type' : 'RandomDistribution', 'function' : 'x*x', 'x_log' : True },
        'bad11' : { 'type' : 'RandomDistribution', 'function' : 'x*x', 'f_log' : True },

        # Some items that would normally be set by the config processing
        'image_xsize' : 2000,
        'image_ysize' : 2000,
        'wcs' : galsim.PixelScale(0.1),
        'image_center' : galsim.PositionD(0,0),
    }

    galsim.config.ProcessInput(config)

    # Test direct values
    val1 = galsim.config.ParseValue(config,'val1',config, float)[0]
    np.testing.assert_almost_equal(val1, 9.9)

    val2 = galsim.config.ParseValue(config,'val2',config, float)[0]
    np.testing.assert_almost_equal(val2, 400)

    # You can also give None as the value type, which just returns whatever is in the dict.
    val1b  = galsim.config.ParseValue(config,'val1',config, None)[0]
    val2b  = galsim.config.ParseValue(config,'val2',config, None)[0]
    np.testing.assert_almost_equal(val1b, 9.9)
    np.testing.assert_almost_equal(val2b, 400)

    # Test conversions from strings
    str1 = galsim.config.ParseValue(config,'str1',config, float)[0]
    np.testing.assert_almost_equal(str1, 8.73)

    str2 = galsim.config.ParseValue(config,'str2',config, float)[0]
    np.testing.assert_almost_equal(str2, 2.33e-9)

    str3 = galsim.config.ParseValue(config,'str3',config, float)[0]
    np.testing.assert_almost_equal(str3, 6.0e-9)

    # Test values read from a Catalog
    cat1 = []
    cat2 = []
    cat3 = []
    cat4 = []
    config['index_key'] = 'file_num'
    for k in range(5):
        config['file_num'] = k
        cat1.append(galsim.config.ParseValue(config,'cat1',config, float)[0])
        cat2.append(galsim.config.ParseValue(config,'cat2',config, float)[0])
        cat3.append(galsim.config.ParseValue(config,'cat3',config, float)[0])
        cat4.append(galsim.config.ParseValue(config,'cat4',config, float)[0])

    np.testing.assert_array_almost_equal(cat1, [ 1.234, 2.345, 3.456, 1.234, 2.345 ])
    np.testing.assert_array_almost_equal(cat2, [ 4.131, -900, 8000, 4.131, -900 ])
    np.testing.assert_array_almost_equal(cat3, [ 1.234, 2.345, 3.456, 1.234, 2.345 ])
    np.testing.assert_array_almost_equal(cat4, [ 4.131, -900, 8000, 4.131, -900 ])

    # Test values generated from a uniform deviate
    del config['index_key']
    rng = galsim.UniformDeviate(1234)
    config['rng'] = galsim.UniformDeviate(1234) # A second copy starting with the same seed.
    for k in range(6):
        config['obj_num'] = k  # The Random type doesn't use obj_num, but this keeps it
                               # from thinking "current" value is still current.
        ran1 = galsim.config.ParseValue(config,'ran1',config, float)[0]
        np.testing.assert_almost_equal(ran1, rng() * 2.5 + 0.5)

        ran2 = galsim.config.ParseValue(config,'ran2',config, float)[0]
        np.testing.assert_almost_equal(ran2, rng() * 5 - 5)

    # Test values generated from a Gaussian deviate
    for k in range(6):
        config['obj_num'] = k
        gauss1 = galsim.config.ParseValue(config,'gauss1',config, float)[0]
        gd = galsim.GaussianDeviate(rng,mean=0,sigma=1)
        np.testing.assert_almost_equal(gauss1, gd())

        gauss2 = galsim.config.ParseValue(config,'gauss2',config, float)[0]
        gd = galsim.GaussianDeviate(rng,mean=4,sigma=3)
        np.testing.assert_almost_equal(gauss2, gd())

        gauss3 = galsim.config.ParseValue(config,'gauss3',config, float)[0]
        gd = galsim.GaussianDeviate(rng,mean=0,sigma=1.5)
        gd_val = gd()
        while math.fabs(gd_val) > 2:
            gd_val = gd()
        np.testing.assert_almost_equal(gauss3, gd_val)

        gauss4 = galsim.config.ParseValue(config,'gauss4',config, float)[0]
        gd = galsim.GaussianDeviate(rng,mean=0,sigma=0.5)
        gd_val = math.fabs(gd())
        while gd_val > 0.8:
            gd_val = math.fabs(gd())
        np.testing.assert_almost_equal(gauss4, gd_val)

        gauss5 = galsim.config.ParseValue(config,'gauss5',config, float)[0]
        gd = galsim.GaussianDeviate(rng,mean=0.5,sigma=0.3)
        gd_val = gd()
        if gd_val > 0.5:
            gd_val = 1-gd_val
        while gd_val < 0:
            gd_val = gd()
            if gd_val > 0.5:
                gd_val = 1-gd_val
        np.testing.assert_almost_equal(gauss5, gd_val)

        gauss6 = galsim.config.ParseValue(config,'gauss6',config, float)[0]
        gd = galsim.GaussianDeviate(rng,mean=0.,sigma=0.8)
        gd_val = abs(gd())
        while gd_val < 1.7:
            gd_val = abs(gd())
        gd_val += 0.3
        np.testing.assert_almost_equal(gauss6, gd_val)

        gauss7 = galsim.config.ParseValue(config,'gauss7',config, float)[0]
        gd = galsim.GaussianDeviate(rng,mean=0.,sigma=1.3)
        gd_val = abs(gd())
        while gd_val < 0.3 or gd_val > 2.3:
            gd_val = abs(gd())
        gd_val = -gd_val + 0.3
        np.testing.assert_almost_equal(gauss7, gd_val)

    # Test values generated from a distribution in a file
    dd=galsim.DistDeviate(rng,function='config_input/distribution.txt',interpolant='linear')
    for k in range(6):
        config['obj_num'] = k
        dist1 = galsim.config.ParseValue(config,'dist1',config, float)[0]
        np.testing.assert_almost_equal(dist1, dd())
    dd=galsim.DistDeviate(rng,function='config_input/distribution2.txt',interpolant='linear')
    for k in range(6):
        config['obj_num'] = k
        dist2 = galsim.config.ParseValue(config,'dist2',config, float)[0]
        np.testing.assert_almost_equal(dist2, dd())
    dd=galsim.DistDeviate(rng,function=lambda x: x*x,x_min=0.,x_max=2.)
    for k in range(6):
        config['obj_num'] = k
        dist3 = galsim.config.ParseValue(config,'dist3',config, float)[0]
        np.testing.assert_almost_equal(dist3, dd())

    # Test values generated from various other deviates
    for k in range(6):
        config['obj_num'] = k
        dev = galsim.PoissonDeviate(rng, mean=137)
        dev1 = galsim.config.ParseValue(config,'dev1',config, float)[0]
        np.testing.assert_almost_equal(dev1, dev())

        dev = galsim.BinomialDeviate(rng, N=17)
        dev2 = galsim.config.ParseValue(config,'dev2',config, float)[0]
        np.testing.assert_almost_equal(dev2, dev())

        dev = galsim.BinomialDeviate(rng, N=17, p=0.2)
        dev3 = galsim.config.ParseValue(config,'dev3',config, float)[0]
        np.testing.assert_almost_equal(dev3, dev())

        dev = galsim.WeibullDeviate(rng, a=1.7, b=4.3)
        dev4 = galsim.config.ParseValue(config,'dev4',config, float)[0]
        np.testing.assert_almost_equal(dev4, dev())

        dev = galsim.GammaDeviate(rng, k=1, theta=4)
        dev5 = galsim.config.ParseValue(config,'dev5',config, float)[0]
        np.testing.assert_almost_equal(dev5, dev())

        dev = galsim.GammaDeviate(rng, k=1.9, theta=4.1)
        dev6 = galsim.config.ParseValue(config,'dev6',config, float)[0]
        np.testing.assert_almost_equal(dev6, dev())

        dev = galsim.Chi2Deviate(rng, n=17)
        dev7 = galsim.config.ParseValue(config,'dev7',config, float)[0]
        np.testing.assert_almost_equal(dev7, dev())

    # Test values generated from a Sequence
    seq1 = []
    seq2 = []
    seq3 = []
    seq4 = []
    seq5 = []
    config['index_key'] = 'file_num'
    for k in range(6):
        config['file_num'] = k
        seq1.append(galsim.config.ParseValue(config,'seq1',config, float)[0])
    config['index_key'] = 'image_num'
    for k in range(6):
        config['image_num'] = k
        seq2.append(galsim.config.ParseValue(config,'seq2',config, float)[0])
    config['index_key'] = 'obj_num'
    for k in range(6):
        config['obj_num'] = k
        seq3.append(galsim.config.ParseValue(config,'seq3',config, float)[0])
    config['index_key'] = 'obj_num_in_file'
    config['start_obj_num'] = 10
    for k in range(6):
        config['obj_num'] = k+10
        seq4.append(galsim.config.ParseValue(config,'seq4',config, float)[0])
        seq5.append(galsim.config.ParseValue(config,'seq5',config, float)[0])
    del config['start_obj_num']

    np.testing.assert_array_almost_equal(seq1, [ 0, 1, 2, 3, 4, 5 ])
    np.testing.assert_array_almost_equal(seq2, [ 0, 0.1, 0.2, 0.3, 0.4, 0.5 ])
    np.testing.assert_array_almost_equal(seq3, [ 1.5, 2, 2.5, 3, 3.5, 4 ])
    np.testing.assert_array_almost_equal(seq4, [ 10, 8, 6, 4, 2, 0 ])
    np.testing.assert_array_almost_equal(seq5, [ 1, 1, 2, 2, 1, 1 ])

    # Test values taken from a List
    list1 = []
    list2 = []
    config['index_key'] = 'obj_num'
    for k in range(5):
        config['obj_num'] = k
        list1.append(galsim.config.ParseValue(config,'list1',config, float)[0])
        list2.append(galsim.config.ParseValue(config,'list2',config, float)[0])

    np.testing.assert_array_almost_equal(list1, [ 73, 8.9, 3.14, 73, 8.9 ])
    np.testing.assert_array_almost_equal(list2, [ 10.8, 7.0, 4.3, 1.8, 10.8 ])

    # Test values read from a Dict
    dict = []
    dict.append(galsim.config.ParseValue(config,'dict1',config, float)[0])
    dict.append(galsim.config.ParseValue(config,'dict2',config, float)[0])
    dict.append(galsim.config.ParseValue(config,'dict3',config, float)[0])
    dict.append(galsim.config.ParseValue(config,'dict4',config, float)[0])
    np.testing.assert_array_almost_equal(dict, [ 23.17, -17.23, 0.1, 1.9 ])

    sum1 = galsim.config.ParseValue(config,'sum1',config, float)[0]
    np.testing.assert_almost_equal(sum1, 72 + 2.33 + 23.17)

    # Test NFWHaloMagnification
    galsim.config.SetupInputsForImage(config, None)
    # Raise an error because no world_pos
<<<<<<< HEAD
    with assert_raises(ValueError):
        galsim.config.ParseValue(config,'nfw',config, float)
    config['world_pos'] = galsim.PositionD(6,8)
    # Still raise an error because no redshift
    with assert_raises(ValueError):
=======
    with assert_raises(galsim.GalSimConfigError):
        galsim.config.ParseValue(config,'nfw',config, float)
    config['world_pos'] = galsim.PositionD(6,8)
    # Still raise an error because no redshift
    with assert_raises(galsim.GalSimConfigError):
>>>>>>> 69efa4fb
        galsim.config.ParseValue(config,'nfw',config, float)
    # With this, it should work.
    config['gal'] = { 'redshift' : gal_z }
    nfw_halo = galsim.NFWHalo(mass=halo_mass, conc=halo_conc, redshift=halo_z)
    print("weak lensing mag = ",nfw_halo.getMagnification((6,8), gal_z))
    nfw1 = galsim.config.ParseValue(config,'nfw',config, float)[0]
    np.testing.assert_almost_equal(nfw1, nfw_halo.getMagnification((6,8), gal_z))

    # Too large magnification should max out at 25
    galsim.config.RemoveCurrent(config)
    config['world_pos'] = galsim.PositionD(0.1,0.3)
    print("strong lensing mag = ",nfw_halo.getMagnification((0.1,0.3), gal_z))
    galsim.config.RemoveCurrent(config)
    with CaptureLog() as cl:
        galsim.config.SetupInputsForImage(config, cl.logger)
        nfw2 = galsim.config.ParseValue(config, 'nfw', config, float)[0]
    print(cl.output)
    assert "Warning: NFWHalo mu = 249.374050 means strong lensing." in cl.output
    np.testing.assert_almost_equal(nfw2, 25.)

    # Or set a different maximum
    galsim.config.RemoveCurrent(config)
    config['nfw']['max_mu'] = 3000.
    del config['nfw']['_get']
    config['world_pos'] = galsim.PositionD(0.1,0.3)
    nfw3 = galsim.config.ParseValue(config,'nfw',config, float)[0]
    np.testing.assert_almost_equal(nfw3, nfw_halo.getMagnification((0.1,0.3), gal_z))

    # Also, if it goes negative, it should report the max_mu value.
    galsim.config.RemoveCurrent(config)
    config['world_pos'] = galsim.PositionD(0.1,0.2)
    print("very strong lensing mag = ",nfw_halo.getMagnification((0.1,0.2), gal_z))
    with CaptureLog() as cl:
        galsim.config.SetupInputsForImage(config, cl.logger)
        nfw4 = galsim.config.ParseValue(config, 'nfw', config, float)[0]
    print(cl.output)
    assert "Warning: NFWHalo mu = -163.631846 means strong lensing." in cl.output
    np.testing.assert_almost_equal(nfw4, 3000.)

    # Negative max_mu is invalid.
    galsim.config.RemoveCurrent(config)
    config['nfw']['max_mu'] = -3.
    del config['nfw']['_get']
    with assert_raises(galsim.GalSimConfigError):
        galsim.config.ParseValue(config,'nfw',config, float)

    # Test PowerSpectrumMagnification
    ps = galsim.PowerSpectrum(e_power_function='np.exp(-k**0.2)')
    galsim.config.RemoveCurrent(config)
    rng = galsim.BaseDeviate(31415)  # reset this so changes to tests above don't mess this up.
    config['rng'] = rng.duplicate()
    ps.buildGrid(grid_spacing=10, ngrid=20, interpolant='linear', rng=rng)
    print("ps mag = ",ps.getMagnification((0.1,0.2)))
    galsim.config.SetupInputsForImage(config, None)
    ps1 = galsim.config.ParseValue(config,'ps',config, float)[0]
    np.testing.assert_almost_equal(ps1, ps.getMagnification((0.1,0.2)))

    # Beef up the amplitude to get strong lensing.
    ps = galsim.PowerSpectrum(e_power_function='100 * np.exp(-k**0.2)')
    ps.buildGrid(grid_spacing=10, ngrid=20, interpolant='linear', rng=rng)
    print("strong lensing mag = ",ps.getMagnification((0.1,0.2)))
    config = galsim.config.CleanConfig(config)
    config['input']['power_spectrum']['e_power_function'] = '100 * np.exp(-k**0.2)'
    with CaptureLog() as cl:
        galsim.config.SetupInputsForImage(config, logger=cl.logger)
        ps2a = galsim.config.ParseValue(config,'ps',config, float)[0]
    print(cl.output)
    assert 'PowerSpectrum mu = -2.778083 means strong lensing. Using mu=25.000000' in cl.output
    np.testing.assert_almost_equal(ps2a, 25.)

    # Need a different point that happens to have strong lensing, since the PS realization changed.
    config['world_pos'] = galsim.PositionD(5,75)
    galsim.config.RemoveCurrent(config)
    with CaptureLog() as cl:
        galsim.config.SetupInputsForImage(config, logger=cl.logger)
        ps2b = galsim.config.ParseValue(config, 'ps', config, float)[0]
    print(cl.output)
    assert "PowerSpectrum mu = 26.949446 means strong lensing. Using mu=25.000000" in cl.output
    np.testing.assert_almost_equal(ps2b, 25.)

    # Or set a different maximum
    galsim.config.RemoveCurrent(config)
    config['ps']['max_mu'] = 30.
    del config['ps']['_get']
    ps3 = galsim.config.ParseValue(config,'ps',config, float)[0]
    np.testing.assert_almost_equal(ps3, 26.949445807939387)

    # Negative max_mu is invalid.
    galsim.config.RemoveCurrent(config)
    config['ps']['max_mu'] = -3.
    del config['ps']['_get']
    with assert_raises(galsim.GalSimConfigError):
        galsim.config.ParseValue(config,'ps',config, float)
    config['ps']['max_mu'] = 25.

    # Out of bounds results in shear = 0, and a warning.
    galsim.config.RemoveCurrent(config)
    config['world_pos'] = galsim.PositionD(1000,2000)
    with CaptureLog() as cl:
        galsim.config.SetupInputsForImage(config, cl.logger)
        ps2c = galsim.config.ParseValue(config, 'ps', config, float)[0]
    print(cl.output)
    assert "Warning: position (1000.000000,2000.000000) not within the bounds" in cl.output
    np.testing.assert_almost_equal(ps2c, 1.)

<<<<<<< HEAD
    # Should raise an AttributeError if there is no type in the dict
    assert_raises(AttributeError, galsim.config.ParseValue, config, 'no_type', config, float)
    assert_raises(AttributeError, galsim.config.ParseValue, config, 'bad_key', config, float)
    assert_raises(ValueError, galsim.config.ParseValue, config, 'bad_value', config, float)
=======
    # Error if no world_pos
    del config['world_pos']
    galsim.config.RemoveCurrent(config)
    with assert_raises(galsim.GalSimConfigError):
        galsim.config.ParseValue(config, 'ps', config, float)

    # Should raise a GalSimConfigError if there is no type in the dict
    with assert_raises(galsim.GalSimConfigError):
        galsim.config.ParseValue(config, 'bad1', config, float)
    with assert_raises(galsim.GalSimConfigError):
        galsim.config.ParseValue(config, 'bad2', config, float)
    with assert_raises(galsim.GalSimConfigError):
        galsim.config.ParseValue(config, 'bad3', config, float)
    with assert_raises(galsim.GalSimConfigError):
        galsim.config.ParseValue(config, 'bad4', config, float)
    with assert_raises(galsim.GalSimConfigError):
        galsim.config.ParseValue(config, 'bad5', config, float)
    with assert_raises(galsim.GalSimConfigError):
        galsim.config.ParseValue(config, 'bad6', config, float)
    with assert_raises(galsim.GalSimConfigError):
        galsim.config.ParseValue(config, 'bad7', config, float)
    with assert_raises(galsim.GalSimConfigError):
        galsim.config.ParseValue(config, 'bad8', config, float)
    with assert_raises(galsim.GalSimConfigError):
        galsim.config.ParseValue(config, 'bad9', config, float)
    with assert_raises(galsim.GalSimConfigError):
        galsim.config.ParseValue(config, 'bad10', config, float)
    with assert_raises(galsim.GalSimConfigError):
        galsim.config.ParseValue(config, 'bad11', config, float)

    # Error if given the wrong type.  Should be float, not np.float16.
    with assert_raises(galsim.GalSimConfigError):
        galsim.config.ParseValue(config,'gauss1b',config, np.float16)
    # Different path to (different) error if already processed into a _gen_fn.
    galsim.config.ParseValue(config,'gauss1',config, float)
    with assert_raises(galsim.GalSimConfigError):
        galsim.config.ParseValue(config,'gauss1',config, np.float16)
>>>>>>> 69efa4fb


@timer
def test_int_value():
    """Test various ways to generate an int value
    """
    config = {
        'input' : { 'catalog' : [
                        { 'dir' : 'config_input', 'file_name' : 'catalog.txt' },
                        { 'dir' : 'config_input', 'file_name' : 'catalog.fits' } ],
                    'dict' : [
                        { 'dir' : 'config_input', 'file_name' : 'dict.p' },
                        { 'dir' : 'config_input', 'file_name' : 'dict.json' },
                        { 'dir' : 'config_input', 'file_name' : 'dict.yaml' } ] },

        'val1' : 9,
        'val2' : float(8.7),  # Reading as int will drop the fraction.
        'val3' : -400.8,      # Not floor - negatives will round up.
        'str1' : '8',
        'str2' : '-2',
        'cat1' : { 'type' : 'Catalog' , 'col' : 2 },
        'cat2' : { 'type' : 'Catalog' , 'col' : 3 },
        'cat3' : { 'type' : 'Catalog' , 'num' : 1, 'col' : 'int1' },
        'cat4' : { 'type' : 'Catalog' , 'num' : 1, 'col' : 'int2' },
        'ran1' : { 'type' : 'Random', 'min' : 0, 'max' : 3 },
        'ran2' : { 'type' : 'Random', 'min' : -5, 'max' : 10 },
        'dev1' : { 'type' : 'RandomPoisson', 'mean' : 137 },
        'dev2' : { 'type' : 'RandomBinomial', 'N' : 17 },
        'dev3' : { 'type' : 'RandomBinomial', 'N' : 17, 'p' : 0.2 },
        'seq1' : { 'type' : 'Sequence' },
        'seq2' : { 'type' : 'Sequence', 'step' : 3 },
        'seq3' : { 'type' : 'Sequence', 'first' : 1, 'step' : 5 },
        'seq4' : { 'type' : 'Sequence', 'first' : 10, 'step' : -2 },
        'seq5' : { 'type' : 'Sequence', 'first' : 1, 'last' : 2, 'repeat' : 2 },
        'seq_file' : { 'type' : 'Sequence', 'index_key' : 'file_num' },
        'seq_image' : { 'type' : 'Sequence', 'index_key' : 'image_num' },
        'seq_obj' : { 'type' : 'Sequence', 'index_key' : 'obj_num' },
        'seq_obj2' : { 'type' : 'Sequence', 'index_key' : 'obj_num_in_file' },
        'list1' : { 'type' : 'List', 'items' : [ 73, 8, 3 ] },
        'list2' : { 'type' : 'List',
                    'items' : [ 6, 8, 1, 7, 3, 5, 1, 0, 6, 3, 8, 2 ],
                    'index' : { 'type' : 'Sequence', 'first' : 10, 'step' : -3 } },
        'list3' : [ 1, 2, 3, 4 ],
        'list4' : [],
        'dict1' : { 'type' : 'Dict', 'key' : 'i' },
        'dict2' : { 'type' : 'Dict', 'num' : 1, 'key' : 'i' },
        'dict3' : { 'type' : 'Dict', 'num' : 2, 'key' : 'i' },
        'sum1' : { 'type' : 'Sum', 'items' : [ 72.3, '2', { 'type' : 'Dict', 'key' : 'i' } ] },
        'cur1' : { 'type' : 'Current', 'key' : 'val1' },
        'cur2' : { 'type' : 'Current', 'key' : 'list2.index.step' },
        'bad1' : 'left',
        'bad2' : int,
        'bad3' : { 'type' : 'Current', 'key' : 'list2.index.type' },
        'bad4' : { 'type' : 'Catalog' , 'num' : 2, 'col' : 'int1' },
        'bad5' : { 'type' : 'Catalog' , 'num' : -1, 'col' : 'int1' },
    }

    galsim.config.ProcessInput(config)

    # Test direct values
    val1 = galsim.config.ParseValue(config,'val1',config, int)[0]
    np.testing.assert_equal(val1, 9)

    val2 = galsim.config.ParseValue(config,'val2',config, int)[0]
    np.testing.assert_equal(val2, 8)

    val3 = galsim.config.ParseValue(config,'val3',config, int)[0]
    np.testing.assert_equal(val3, -400)

    # Test conversions from strings
    str1 = galsim.config.ParseValue(config,'str1',config, int)[0]
    np.testing.assert_equal(str1, 8)

    str2 = galsim.config.ParseValue(config,'str2',config, int)[0]
    np.testing.assert_equal(str2, -2)

    # Test values read from a Catalog
    cat1 = []
    cat2 = []
    cat3 = []
    cat4 = []
    config['index_key'] = 'image_num'
    for k in range(5):
        config['image_num'] = k
        cat1.append(galsim.config.ParseValue(config,'cat1',config, int)[0])
        cat2.append(galsim.config.ParseValue(config,'cat2',config, int)[0])
        cat3.append(galsim.config.ParseValue(config,'cat3',config, int)[0])
        cat4.append(galsim.config.ParseValue(config,'cat4',config, int)[0])

    np.testing.assert_array_equal(cat1, [ 9, 0, -4, 9, 0 ])
    np.testing.assert_array_equal(cat2, [ -3, 8, 17, -3, 8 ])
    np.testing.assert_array_equal(cat3, [ 9, 0, -4, 9, 0 ])
    np.testing.assert_array_equal(cat4, [ -3, 8, 17, -3, 8 ])

    # Test values generated from a uniform deviate
    del config['index_key']
    rng = galsim.UniformDeviate(1234)
    config['rng'] = galsim.UniformDeviate(1234) # A second copy starting with the same seed.
    for k in range(6):
        config['obj_num'] = k
        ran1 = galsim.config.ParseValue(config,'ran1',config, int)[0]
        np.testing.assert_equal(ran1, int(math.floor(rng() * 4)))

        ran2 = galsim.config.ParseValue(config,'ran2',config, int)[0]
        np.testing.assert_equal(ran2, int(math.floor(rng() * 16))-5)

    # Test values generated from various other deviates
    for k in range(6):
        config['obj_num'] = k
        dev = galsim.PoissonDeviate(rng, mean=137)
        dev1 = galsim.config.ParseValue(config,'dev1',config, int)[0]
        np.testing.assert_almost_equal(dev1, dev())

        dev = galsim.BinomialDeviate(rng, N=17)
        dev2 = galsim.config.ParseValue(config,'dev2',config, int)[0]
        np.testing.assert_almost_equal(dev2, dev())

        dev = galsim.BinomialDeviate(rng, N=17, p=0.2)
        dev3 = galsim.config.ParseValue(config,'dev3',config, int)[0]
        np.testing.assert_almost_equal(dev3, dev())

    # Test values generated from a Sequence
    seq1 = []
    seq2 = []
    seq3 = []
    seq4 = []
    seq5 = []
    config['index_key'] = 'obj_num'
    for k in range(6):
        config['obj_num'] = k
        seq1.append(galsim.config.ParseValue(config,'seq1',config, int)[0])
        seq2.append(galsim.config.ParseValue(config,'seq2',config, int)[0])
        seq3.append(galsim.config.ParseValue(config,'seq3',config, int)[0])
        seq4.append(galsim.config.ParseValue(config,'seq4',config, int)[0])
        seq5.append(galsim.config.ParseValue(config,'seq5',config, int)[0])

    np.testing.assert_array_equal(seq1, [ 0, 1, 2, 3, 4, 5 ])
    np.testing.assert_array_equal(seq2, [ 0, 3, 6, 9, 12, 15 ])
    np.testing.assert_array_equal(seq3, [ 1, 6, 11, 16, 21, 26 ])
    np.testing.assert_array_equal(seq4, [ 10, 8, 6, 4, 2, 0 ])
    np.testing.assert_array_equal(seq5, [ 1, 1, 2, 2, 1, 1 ])

    # This is more like how the indexing actually happens in a regular config run:
    seq_file = []
    seq_image = []
    seq_obj = []
    seq_obj2 = []
    config['file_num'] = 0
    config['image_num'] = 0
    config['obj_num'] = 0
    for file_num in range(3):
        config['start_obj_num'] = config['obj_num']
        for image_num in range(2):
            for obj_num in range(5):
                seq_file.append(galsim.config.ParseValue(config,'seq_file',config, int)[0])
                seq_image.append(galsim.config.ParseValue(config,'seq_image',config, int)[0])
                seq_obj.append(galsim.config.ParseValue(config,'seq_obj',config, int)[0])
                seq_obj2.append(galsim.config.ParseValue(config,'seq_obj2',config, int)[0])
                config['obj_num'] += 1
            config['image_num'] += 1
        config['file_num'] += 1
    del config['start_obj_num']

    np.testing.assert_array_equal(seq_file, [ 0, 0, 0, 0, 0, 0, 0, 0, 0, 0,
                                              1, 1, 1, 1, 1, 1, 1, 1, 1, 1,
                                              2, 2, 2, 2, 2, 2, 2, 2, 2, 2 ])
    np.testing.assert_array_equal(seq_image, [ 0, 0, 0, 0, 0, 1, 1, 1, 1, 1,
                                               2, 2, 2, 2, 2, 3, 3, 3, 3, 3,
                                               4, 4, 4, 4, 4, 5, 5, 5, 5, 5 ])
    np.testing.assert_array_equal(seq_obj, [ 0,  1,  2,  3,  4,  5,  6,  7,  8,  9,
                                            10, 11, 12, 13, 14, 15, 16, 17, 18, 19,
                                            20, 21, 22, 23, 24, 25, 26, 27, 28, 29 ])
    np.testing.assert_array_equal(seq_obj2, [ 0, 1, 2, 3, 4, 5, 6, 7, 8, 9,
                                              0, 1, 2, 3, 4, 5, 6, 7, 8, 9,
                                              0, 1, 2, 3, 4, 5, 6, 7, 8, 9 ])

    # Test values taken from a List
    list1 = []
    list2 = []
    config['index_key'] = 'obj_num'
    for k in range(5):
        config['obj_num'] = k
        list1.append(galsim.config.ParseValue(config,'list1',config, int)[0])
        list2.append(galsim.config.ParseValue(config,'list2',config, int)[0])

    np.testing.assert_array_equal(list1, [ 73, 8, 3, 73, 8 ])
    np.testing.assert_array_equal(list2, [ 8, 0, 3, 8, 8 ])

    # Test a direct list in the config file.
    list3  = galsim.config.ParseValue(config,'list3',config, list)[0]
    list4  = galsim.config.ParseValue(config,'list4',config, list)[0]
    np.testing.assert_array_equal(list3, [ 1, 2, 3, 4 ])
    np.testing.assert_array_equal(list4, [])

    # You can also give None as the value type, which just returns whatever is in the dict.
    list3b  = galsim.config.ParseValue(config,'list3',config, None)[0]
    list4b  = galsim.config.ParseValue(config,'list4',config, None)[0]
    np.testing.assert_array_equal(list3b, [ 1, 2, 3, 4 ])
    np.testing.assert_array_equal(list4b, [])

    # Test values read from a Dict
    dict = []
    dict.append(galsim.config.ParseValue(config,'dict1',config, int)[0])
    dict.append(galsim.config.ParseValue(config,'dict2',config, int)[0])
    dict.append(galsim.config.ParseValue(config,'dict3',config, int)[0])
    np.testing.assert_array_equal(dict, [ 17, -23, 1 ])

    sum1 = galsim.config.ParseValue(config,'sum1', config, int)[0]
    np.testing.assert_almost_equal(sum1, 72 + 2 + 17)

    cur1 = galsim.config.ParseValue(config,'cur1', config, int)[0]
    np.testing.assert_array_equal(cur1, 9)
    cur2 = galsim.config.ParseValue(config,'cur2', config, int)[0]
    np.testing.assert_array_equal(cur2, -3)

    with assert_raises(galsim.GalSimConfigError):
        galsim.config.ParseValue(config,'bad1', config, int)
    with assert_raises(galsim.GalSimConfigError):
        galsim.config.ParseValue(config,'bad2', config, int)
    with assert_raises(galsim.GalSimConfigError):
        galsim.config.ParseValue(config,'bad3',config, int)
    with assert_raises(galsim.GalSimConfigError):
        galsim.config.ParseValue(config,'bad4',config, int)
    with assert_raises(galsim.GalSimConfigError):
        galsim.config.ParseValue(config,'bad5',config, int)
    config = galsim.config.CleanConfig(config)
    del config['input']['catalog']
    with assert_raises(galsim.GalSimConfigError):
        galsim.config.ParseValue(config,'cat1',config, int)
    del config['input']
    with assert_raises(galsim.GalSimConfigError):
        galsim.config.ParseValue(config,'cat1',config, int)


@timer
def test_bool_value():
    """Test various ways to generate a bool value
    """
    config = {
        'input' : { 'catalog' : [
                        { 'dir' : 'config_input', 'file_name' : 'catalog.txt' },
                        { 'dir' : 'config_input', 'file_name' : 'catalog.fits' } ],
                    'dict' : [
                        { 'dir' : 'config_input', 'file_name' : 'dict.p' },
                        { 'dir' : 'config_input', 'file_name' : 'dict.json' },
                        { 'dir' : 'config_input', 'file_name' : 'dict.yaml' } ] },

        'val1' : True,
        'val2' : 1,
        'val3' : 0.0,
        'str1' : 'true',
        'str2' : '0',
        'str3' : 'yes',
        'str4' : 'No',
        'cat1' : { 'type' : 'Catalog' , 'col' : 4 },
        'cat2' : { 'type' : 'Catalog' , 'col' : 5 },
        'cat3' : { 'type' : 'Catalog' , 'num' : 1, 'col' : 'bool1' },
        'cat4' : { 'type' : 'Catalog' , 'num' : 1, 'col' : 'bool2' },
        'ran1' : { 'type' : 'Random' },
        'ran2' : { 'type' : 'Random', 'p' : 0.8 },
        'dev1' : { 'type' : 'RandomBinomial', 'N' : 1 },
        'dev2' : { 'type' : 'RandomBinomial', 'N' : 1, 'p' : 0.5 },
        'dev3' : { 'type' : 'RandomBinomial', 'p' : 0.2 },
        'seq1' : { 'type' : 'Sequence' },
        'seq2' : { 'type' : 'Sequence', 'first' : True, 'repeat' : 2 },
        'list1' : { 'type' : 'List', 'items' : [ 'yes', 'no', 'no' ] },
        'list2' : { 'type' : 'List',
                    'items' : [ 0, 1, 1, 1, 1, 0, 0, 1, 0, 1, 0, 0 ],
                    'index' : { 'type' : 'Sequence', 'first' : 10, 'step' : -3 } },
        'dict1' : { 'type' : 'Dict', 'key' : 'b' },
        'dict2' : { 'type' : 'Dict', 'num' : 1, 'key' : 'b' },
        'dict3' : { 'type' : 'Dict', 'num' : 2, 'key' : 'b' },
        'bad1' : 'left',
        'bad2' : 'nope',
        'bad3' : { 'type' : 'RandomBinomial', 'N' : 2 },
    }

    galsim.config.ProcessInput(config)

    # Test direct values
    val1 = galsim.config.ParseValue(config,'val1',config, bool)[0]
    np.testing.assert_equal(val1, True)

    val2 = galsim.config.ParseValue(config,'val2',config, bool)[0]
    np.testing.assert_equal(val2, True)

    val3 = galsim.config.ParseValue(config,'val3',config, bool)[0]
    np.testing.assert_equal(val3, False)

    # Test conversions from strings
    str1 = galsim.config.ParseValue(config,'str1',config, bool)[0]
    np.testing.assert_equal(str1, True)

    str2 = galsim.config.ParseValue(config,'str2',config, bool)[0]
    np.testing.assert_equal(str2, False)

    str3 = galsim.config.ParseValue(config,'str3',config, bool)[0]
    np.testing.assert_equal(str3, True)

    str4 = galsim.config.ParseValue(config,'str4',config, bool)[0]
    np.testing.assert_equal(str4, False)

    # Test values read from a Catalog
    cat1 = []
    cat2 = []
    cat3 = []
    cat4 = []
    config['index_key'] = 'obj_num'
    for k in range(5):
        config['obj_num'] = k
        cat1.append(galsim.config.ParseValue(config,'cat1',config, bool)[0])
        cat2.append(galsim.config.ParseValue(config,'cat2',config, bool)[0])
        cat3.append(galsim.config.ParseValue(config,'cat3',config, bool)[0])
        cat4.append(galsim.config.ParseValue(config,'cat4',config, bool)[0])

    np.testing.assert_array_equal(cat1, [ 1, 0, 1, 1, 0 ])
    np.testing.assert_array_equal(cat2, [ 1, 0, 0, 1, 0 ])
    np.testing.assert_array_equal(cat3, [ 1, 0, 1, 1, 0 ])
    np.testing.assert_array_equal(cat4, [ 1, 0, 0, 1, 0 ])

    # Test values generated from a uniform deviate
    rng = galsim.UniformDeviate(1234)
    config['rng'] = galsim.UniformDeviate(1234) # A second copy starting with the same seed.
    for k in range(6):
        config['obj_num'] = k
        ran1 = galsim.config.ParseValue(config,'ran1',config, bool)[0]
        np.testing.assert_equal(ran1, rng() < 0.5)

    for k in range(6):
        config['obj_num'] = k
        ran1 = galsim.config.ParseValue(config,'ran2',config, bool)[0]
        np.testing.assert_equal(ran1, rng() < 0.8)

    # Test values generated from binomial deviate
    for k in range(6):
        config['obj_num'] = k
        dev = galsim.BinomialDeviate(rng, N=1)
        dev1 = galsim.config.ParseValue(config,'dev1',config, bool)[0]
        np.testing.assert_almost_equal(dev1, dev())

        dev = galsim.BinomialDeviate(rng, N=1, p=0.5)
        dev2 = galsim.config.ParseValue(config,'dev2',config, bool)[0]
        np.testing.assert_almost_equal(dev2, dev())

        dev = galsim.BinomialDeviate(rng, N=1, p=0.2)
        dev3 = galsim.config.ParseValue(config,'dev3',config, bool)[0]
        np.testing.assert_almost_equal(dev3, dev())

    # Test values generated from a Sequence
    seq1 = []
    seq2 = []
    config['index_key'] = 'obj_num'
    for k in range(6):
        config['obj_num'] = k
        seq1.append(galsim.config.ParseValue(config,'seq1',config, bool)[0])
        seq2.append(galsim.config.ParseValue(config,'seq2',config, bool)[0])

    np.testing.assert_array_equal(seq1, [ 0, 1, 0, 1, 0, 1 ])
    np.testing.assert_array_equal(seq2, [ 1, 1, 0, 0, 1, 1 ])

    # Test values taken from a List
    list1 = []
    list2 = []
    config['index_key'] = 'file_num'
    for k in range(5):
        config['file_num'] = k
        list1.append(galsim.config.ParseValue(config,'list1',config, bool)[0])
        list2.append(galsim.config.ParseValue(config,'list2',config, bool)[0])

    np.testing.assert_array_equal(list1, [ 1, 0, 0, 1, 0 ])
    np.testing.assert_array_equal(list2, [ 0, 1, 1, 1, 0 ])

    # Test values read from a Dict
    dict = []
    dict.append(galsim.config.ParseValue(config,'dict1',config, bool)[0])
    dict.append(galsim.config.ParseValue(config,'dict2',config, bool)[0])
    dict.append(galsim.config.ParseValue(config,'dict3',config, bool)[0])
    np.testing.assert_array_equal(dict, [ True, False, False ])

    # Test bad values
    with assert_raises(galsim.GalSimConfigError):
        galsim.config.ParseValue(config,'bad1',config, bool)
    with assert_raises(galsim.GalSimConfigError):
        galsim.config.ParseValue(config,'bad2',config, bool)
    with assert_raises(galsim.GalSimConfigError):
        galsim.config.ParseValue(config,'bad3',config, bool)


@timer
def test_str_value():
    """Test various ways to generate a str value
    """
    config = {
        'input' : { 'catalog' : [
                        { 'dir' : 'config_input', 'file_name' : 'catalog.txt' },
                        { 'dir' : 'config_input', 'file_name' : 'catalog.fits' } ],
                    'dict' : [
                        { 'dir' : 'config_input', 'file_name' : 'dict.p' },
                        { 'dir' : 'config_input', 'file_name' : 'dict.json' },
                        { 'dir' : 'config_input', 'file_name' : 'dict.yaml' } ] },

        'val1' : -93,
        'val2' : True,
        'val3' : 123.8,
        'str1' : "Norwegian",
        'str2' : u"Blue",
        'cat1' : { 'type' : 'Catalog' , 'col' : 6 },
        'cat2' : { 'type' : 'Catalog' , 'col' : 7 },
        'cat3' : { 'type' : 'Catalog' , 'num' : 1, 'col' : 'str1' },
        'cat4' : { 'type' : 'Catalog' , 'num' : 1, 'col' : 'str2' },
        'list1' : { 'type' : 'List', 'items' : [ 'Beautiful', 'plumage!', 'Ay?' ] },
        'file1' : { 'type' : 'NumberedFile', 'root' : 'file', 'num' : 5,
                    'ext' : '.fits.fz', 'digits' : 3 },
        'file2' : { 'type' : 'NumberedFile', 'root' : 'file', 'num' : 5 },
        'fs1' : { 'type' : 'FormattedStr',
                  'format' : 'realgal_type%02d_dilation%d.fits',
                  'items' : [
                      { 'type' : 'Sequence' , 'repeat' : 3 },
                      { 'type' : 'Sequence' , 'nitems' : 3 } ] },
        'fs2' : { 'type' : 'FormattedStr',
                  'format' : '%%%d %i %x %o%i %lf=%g=%e %hi%u %r%s %%',
                  'items' : [4, 5, 12, 9, 9, math.pi, math.pi, math.pi, 11, -11,
                             'Goodbye cruel world.', ', said Pink.'] },
        'dict1' : { 'type' : 'Dict', 'key' : 's' },
        'dict2' : { 'type' : 'Dict', 'num' : 1, 'key' : 's' },
        'dict3' : { 'type' : 'Dict', 'num' : 2, 'key' : 's' },
        'bad1' : { 'type' : 'FormattedStr', 'format' : 'realgal%02q.fits', 'items' : [4,5,6] },
        'bad2' : { 'type' : 'FormattedStr', 'format' : 'realgal%02', 'items' : [4,5,6] },
        'bad3' : { 'type' : 'FormattedStr', 'format' : 'realgal%02d_%d.fits', 'items' : [4,5,6] },
        'bad4' : { 'type' : 'List', 'items' : 'Beautiful plumage! Ay?' },
        'bad5' : { 'type' : 'List', 'items' : [ 'Beautiful', 'plumage!', 'Ay?' ], 'index' : 5 },
    }

    galsim.config.ProcessInput(config)

    # Test direct values
    val1 = galsim.config.ParseValue(config,'val1',config, str)[0]
    np.testing.assert_equal(val1, '-93')

    val2 = galsim.config.ParseValue(config,'val2',config, str)[0]
    np.testing.assert_equal(val2, 'True')

    val3 = galsim.config.ParseValue(config,'val3',config, str)[0]
    np.testing.assert_equal(val3, '123.8')

    # Test conversions from strings
    str1 = galsim.config.ParseValue(config,'str1',config, str)[0]
    np.testing.assert_equal(str1, 'Norwegian')

    str2 = galsim.config.ParseValue(config,'str2',config, str)[0]
    np.testing.assert_equal(str2, 'Blue')

    # Test values read from a Catalog
    cat1 = []
    cat2 = []
    cat3 = []
    cat4 = []
    config['index_key'] = 'obj_num'
    for k in range(3):
        config['obj_num'] = k
        cat1.append(galsim.config.ParseValue(config,'cat1',config, str)[0])
        cat2.append(galsim.config.ParseValue(config,'cat2',config, str)[0])
        cat3.append(galsim.config.ParseValue(config,'cat3',config, str)[0])
        cat4.append(galsim.config.ParseValue(config,'cat4',config, str)[0])

    np.testing.assert_array_equal(cat1, ["He's", "bleedin'", "demised!"])
    # Note: white space in the input catalog always separates columns. ' and " don't work.
    np.testing.assert_array_equal(cat2, ['"ceased', '"bereft', '"kicked'])
    np.testing.assert_array_equal(cat3, ["He's", "bleedin'", "demised!"])
    np.testing.assert_array_equal(cat4, ['"ceased', '"bereft', '"kicked'])

    # Test values taken from a List
    list1 = []
    config['index_key'] = 'image_num'
    for k in range(5):
        config['image_num'] = k
        list1.append(galsim.config.ParseValue(config,'list1',config, str)[0])

    np.testing.assert_array_equal(list1, ['Beautiful', 'plumage!', 'Ay?', 'Beautiful', 'plumage!'])

    # Test values built using NumberedFile
    file1 = galsim.config.ParseValue(config,'file1',config, str)[0]
    np.testing.assert_equal(file1, 'file005.fits.fz')
    file2 = galsim.config.ParseValue(config,'file2',config, str)[0]
    np.testing.assert_equal(file2, 'file5')

    # Test value built from FormattedStr
    config['index_key'] = 'obj_num'
    for k in range(9):
        config['obj_num'] = k
        type = k / 3
        dil = k % 3
        fs1 = galsim.config.ParseValue(config,'fs1',config, str)[0]
        np.testing.assert_equal(fs1, 'realgal_type%02d_dilation%d.fits'%(type,dil))

    fs2 = galsim.config.ParseValue(config,'fs2',config, str)[0]
    np.testing.assert_equal(fs2,
        "%4 5 c 119 3.141593=3.14159=3.141593e+00 11-11 'Goodbye cruel world.', said Pink. %")

    # Test values read from a Dict
    dict = []
    dict.append(galsim.config.ParseValue(config,'dict1',config, str)[0])
    dict.append(galsim.config.ParseValue(config,'dict2',config, str)[0])
    dict.append(galsim.config.ParseValue(config,'dict3',config, str)[0])
    np.testing.assert_array_equal(dict, [ 'Life', 'of', 'Brian' ])

    with assert_raises(galsim.GalSimConfigError):
        galsim.config.ParseValue(config,'bad1',config, str)
    with assert_raises(galsim.GalSimConfigError):
        galsim.config.ParseValue(config,'bad2',config, str)
    with assert_raises(galsim.GalSimConfigError):
        galsim.config.ParseValue(config,'bad3',config, str)
    with assert_raises(galsim.GalSimConfigError):
        galsim.config.ParseValue(config,'bad4',config, str)
    with assert_raises(galsim.GalSimConfigError):
        galsim.config.ParseValue(config,'bad5',config, str)

@timer
def test_angle_value():
    """Test various ways to generate an Angle value
    """
    config = {
        'input' : { 'catalog' : [
                        { 'dir' : 'config_input', 'file_name' : 'catalog.txt' },
                        { 'dir' : 'config_input', 'file_name' : 'catalog.fits' } ] },

        'val1' : 1.9 * galsim.radians,
        'val2' : -41 * galsim.degrees,
        'str1' : '0.73 radians',
        'str2' : '240 degrees',
        'str3' : '1.2 rad',
        'str4' : '45 deg',
        'str5' : '6 hrs',
        'str6' : '21 hour',
        'str7' : '-240 arcmin',
        'str8' : '1800 arcsec',
        'cat1' : { 'type' : 'Radians' ,
                   'theta' : { 'type' : 'Catalog' , 'col' : 10 } },
        'cat2' : { 'type' : 'Degrees' ,
                   'theta' : { 'type' : 'Catalog' , 'col' : 11 } },
        'cat3' : { 'type' : 'Radians' ,
                   'theta' : { 'type' : 'Catalog' , 'num' : 1, 'col' : 'angle1' } },
        'cat4' : { 'type' : 'Degrees' ,
                   'theta' : { 'type' : 'Catalog' , 'num' : 1, 'col' : 'angle2' } },
        'ran1' : { 'type' : 'Random' },
        'seq1' : { 'type' : 'Rad', 'theta' : { 'type' : 'Sequence' } },
        'seq2' : { 'type' : 'Deg', 'theta' : { 'type' : 'Sequence', 'first' : 45, 'step' : 80 } },
        'list1' : { 'type' : 'List',
                    'items' : [ 73 * galsim.arcmin,
                                8.9 * galsim.arcmin,
                                3.14 * galsim.arcmin ] },
        'sum1' : { 'type' : 'Sum', 'items' : [ 72 * galsim.degrees, '2.33 degrees' ] },
        'bad1' : '1.9 * galsim.rradds',
        'bad2' : { 'type' : 'Sum', 'items' : 72 * galsim.degrees },
    }

    galsim.config.ProcessInput(config)

    # Test direct values
    val1 = galsim.config.ParseValue(config,'val1',config, galsim.Angle)[0]
    np.testing.assert_almost_equal(val1.rad, 1.9)

    val2 = galsim.config.ParseValue(config,'val2',config, galsim.Angle)[0]
    np.testing.assert_almost_equal(val2.rad, -41 * math.pi/180)

    val1b = galsim.config.ParseValue(config,'val1',config, None)[0]
    val2b = galsim.config.ParseValue(config,'val2',config, None)[0]
    np.testing.assert_almost_equal(val1b.rad, 1.9)
    np.testing.assert_almost_equal(val2b.rad, -41 * math.pi/180)

    # Test conversions from strings
    str1 = galsim.config.ParseValue(config,'str1',config, galsim.Angle)[0]
    np.testing.assert_almost_equal(str1.rad, 0.73)

    str2 = galsim.config.ParseValue(config,'str2',config, galsim.Angle)[0]
    np.testing.assert_almost_equal(str2 / galsim.degrees, 240)

    str3 = galsim.config.ParseValue(config,'str3',config, galsim.Angle)[0]
    np.testing.assert_almost_equal(str3.rad, 1.2)

    str4 = galsim.config.ParseValue(config,'str4',config, galsim.Angle)[0]
    np.testing.assert_almost_equal(str4.rad, math.pi/4)

    str5 = galsim.config.ParseValue(config,'str5',config, galsim.Angle)[0]
    np.testing.assert_almost_equal(str5.rad, math.pi/2)

    str6 = galsim.config.ParseValue(config,'str6',config, galsim.Angle)[0]
    np.testing.assert_almost_equal(str6.rad, 7*math.pi/4)

    str7 = galsim.config.ParseValue(config,'str7',config, galsim.Angle)[0]
    np.testing.assert_almost_equal(str7 / galsim.degrees, -4)

    str8 = galsim.config.ParseValue(config,'str8',config, galsim.Angle)[0]
    np.testing.assert_almost_equal(str8 / galsim.degrees, 0.5)

    # Test values read from a Catalog
    cat1 = []
    cat2 = []
    cat3 = []
    cat4 = []
    config['index_key'] = 'file_num'
    for k in range(5):
        config['file_num'] = k
        cat1.append(galsim.config.ParseValue(config,'cat1',config, galsim.Angle)[0].rad)
        cat2.append(galsim.config.ParseValue(config,'cat2',config, galsim.Angle)[0]/galsim.degrees)
        cat3.append(galsim.config.ParseValue(config,'cat3',config, galsim.Angle)[0].rad)
        cat4.append(galsim.config.ParseValue(config,'cat4',config, galsim.Angle)[0]/galsim.degrees)

    np.testing.assert_array_almost_equal(cat1, [ 1.2, 0.1, -0.9, 1.2, 0.1 ])
    np.testing.assert_array_almost_equal(cat2, [ 23, 15, 82, 23, 15 ])
    np.testing.assert_array_almost_equal(cat3, [ 1.2, 0.1, -0.9, 1.2, 0.1 ])
    np.testing.assert_array_almost_equal(cat4, [ 23, 15, 82, 23, 15 ])

    # Test values generated from a uniform deviate
    del config['index_key']
    rng = galsim.UniformDeviate(1234)
    config['rng'] = galsim.UniformDeviate(1234) # A second copy starting with the same seed.
    for k in range(6):
        config['obj_num'] = k
        ran1 = galsim.config.ParseValue(config,'ran1',config, galsim.Angle)[0]
        theta = rng() * 2 * math.pi
        np.testing.assert_almost_equal(ran1.rad, theta)

    # Test values generated from a Sequence
    seq1 = []
    seq2 = []
    config['index_key'] = 'obj_num'
    for k in range(6):
        config['obj_num'] = k
        seq1.append(galsim.config.ParseValue(config,'seq1',config, galsim.Angle)[0].rad)
        seq2.append(galsim.config.ParseValue(config,'seq2',config, galsim.Angle)[0]/galsim.degrees)

    np.testing.assert_array_almost_equal(seq1, [ 0, 1, 2, 3, 4, 5 ])
    np.testing.assert_array_almost_equal(seq2, [ 45, 125, 205, 285, 365, 445 ])

    # Test values taken from a List
    list1 = []
    config['index_key'] = 'obj_num'
    for k in range(5):
        config['obj_num'] = k
        list1.append(galsim.config.ParseValue(config,'list1',config, galsim.Angle)[0]/galsim.arcmin)

    np.testing.assert_array_almost_equal(list1, [ 73, 8.9, 3.14, 73, 8.9 ])

    sum1 = galsim.config.ParseValue(config,'sum1', config, galsim.Angle)[0]
    np.testing.assert_almost_equal(sum1 / galsim.degrees, 72 + 2.33)

    with assert_raises(galsim.GalSimConfigError):
        galsim.config.ParseValue(config,'bad1', config, galsim.Angle)
    with assert_raises(galsim.GalSimConfigError):
        galsim.config.ParseValue(config,'bad2', config, galsim.Angle)


@timer
def test_shear_value():
    """Test various ways to generate a Shear value
    """
    halo_mass = 1.e14
    halo_conc = 4
    halo_z = 0.3
    gal_z = 1.3
    config = {
        'val1' : galsim.Shear(g1=0.2, g2=0.3),
        'val2' : galsim.Shear(e1=0.1),
        's1' : { 'type' : 'E1E2', 'e1' : 0.5, 'e2' : -0.1 },
        's2' : { 'type' : 'EBeta', 'e' : 0.5, 'beta' : 0.1 * galsim.radians },
        's3' : { 'type' : 'G1G2', 'g1' : 0.5, 'g2' : -0.1 },
        's4' : { 'type' : 'GBeta', 'g' : 0.5, 'beta' : 0.1 * galsim.radians },
        's5' : { 'type' : 'Eta1Eta2', 'eta1' : 0.5, 'eta2' : -0.1 },
        's6' : { 'type' : 'EtaBeta', 'eta' : 0.5, 'beta' : 0.1 * galsim.radians },
        's7' : { 'type' : 'QBeta', 'q' : 0.5, 'beta' : 0.1 * galsim.radians },
        'list1' : { 'type' : 'List',
                    'items' : [ galsim.Shear(g1 = 0.2, g2 = -0.3),
                                galsim.Shear(g1 = -0.5, g2 = 0.2),
                                galsim.Shear(g1 = 0.1, g2 = 0.0) ] },
        'sum1' : { 'type' : 'Sum',
                  'items' : [ galsim.Shear(g1 = 0.2, g2 = -0.3),
                              galsim.Shear(g1 = -0.5, g2 = 0.2),
                              galsim.Shear(g1 = 0.1, g2 = 0.0) ] },
        'nfw' : { 'type' : 'NFWHaloShear' },
        'ps' : { 'type' : 'PowerSpectrumShear' },
        'bad1' : { 'type' : 'G1G2', 'g1' : 0.5 },
        'bad2' : { 'type' : 'G1G2' },
        'bad3' : { 'type' : 'G1G2', 'g1' : 0.5, 'g2' : -0.1, 'g3' : 0.3 },

        'input' : { 'nfw_halo' : { 'mass' : halo_mass, 'conc' : halo_conc, 'redshift' : halo_z },
                    'power_spectrum' : { 'e_power_function' : 'np.exp(-k**0.2)',
                                         'grid_spacing' : 10, 'interpolant' : 'linear',
                                         'ngrid' : 40, 'center' : '5,5' },
                  },
    }

    # Test direct values
    val1 = galsim.config.ParseValue(config,'val1',config, galsim.Shear)[0]
    np.testing.assert_almost_equal(val1.g1, 0.2)
    np.testing.assert_almost_equal(val1.g2, 0.3)

    val2 = galsim.config.ParseValue(config,'val2',config, galsim.Shear)[0]
    np.testing.assert_almost_equal(val2.e1, 0.1)
    np.testing.assert_almost_equal(val2.e2, 0.)

    # Test various direct types
    s1 = galsim.config.ParseValue(config,'s1',config, galsim.Shear)[0]
    np.testing.assert_almost_equal(s1.e1, 0.5)
    np.testing.assert_almost_equal(s1.e2, -0.1)

    s2 = galsim.config.ParseValue(config,'s2',config, galsim.Shear)[0]
    np.testing.assert_almost_equal(s2.e, 0.5)
    np.testing.assert_almost_equal(s2.beta.rad, 0.1)

    s3 = galsim.config.ParseValue(config,'s3',config, galsim.Shear)[0]
    np.testing.assert_almost_equal(s3.g1, 0.5)
    np.testing.assert_almost_equal(s3.g2, -0.1)

    s4 = galsim.config.ParseValue(config,'s4',config, galsim.Shear)[0]
    np.testing.assert_almost_equal(s4.g, 0.5)
    np.testing.assert_almost_equal(s4.beta.rad, 0.1)

    s5 = galsim.config.ParseValue(config,'s5',config, galsim.Shear)[0]
    eta = s5.eta
    e = s5.e
    eta1 = s5.e1 * eta/e
    eta2 = s5.e2 * eta/e
    np.testing.assert_almost_equal(eta1, 0.5)
    np.testing.assert_almost_equal(eta2, -0.1)

    s6 = galsim.config.ParseValue(config,'s6',config, galsim.Shear)[0]
    np.testing.assert_almost_equal(s6.eta, 0.5)
    np.testing.assert_almost_equal(s6.beta.rad, 0.1)

    s7 = galsim.config.ParseValue(config,'s7',config, galsim.Shear)[0]
    g = s7.g
    q = (1-g)/(1+g)
    np.testing.assert_almost_equal(q, 0.5)
    np.testing.assert_almost_equal(s7.beta.rad, 0.1)

    # Test values taken from a List
    list1 = []
    config['index_key'] = 'obj_num'
    for k in range(5):
        config['obj_num'] = k
        list1.append(galsim.config.ParseValue(config,'list1',config, galsim.Shear)[0])

    np.testing.assert_almost_equal(list1[0].g1, 0.2)
    np.testing.assert_almost_equal(list1[0].g2, -0.3)
    np.testing.assert_almost_equal(list1[1].g1, -0.5)
    np.testing.assert_almost_equal(list1[1].g2, 0.2)
    np.testing.assert_almost_equal(list1[2].g1, 0.1)
    np.testing.assert_almost_equal(list1[2].g2, 0.0)
    np.testing.assert_almost_equal(list1[3].g1, 0.2)
    np.testing.assert_almost_equal(list1[3].g2, -0.3)
    np.testing.assert_almost_equal(list1[4].g1, -0.5)
    np.testing.assert_almost_equal(list1[4].g2, 0.2)

    sum1 = galsim.config.ParseValue(config,'sum1', config, galsim.Shear)[0]
    s = galsim.Shear(g1=0.2, g2=-0.3)
    s += galsim.Shear(g1=-0.5, g2=0.2)
    s += galsim.Shear(g1=0.1, g2=0.0)
    np.testing.assert_almost_equal(sum1.g1, s.g1)
    np.testing.assert_almost_equal(sum1.g2, s.g2)

    # Test NFWHaloShear
    galsim.config.ProcessInput(config)
    galsim.config.SetupInputsForImage(config, None)
    # Raise an error because no world_pos
<<<<<<< HEAD
    with assert_raises(ValueError):
        galsim.config.ParseValue(config, 'nfw', config, galsim.Shear)
    config['world_pos'] = galsim.PositionD(6,8)
    # Still raise an error because no redshift
    with assert_raises(ValueError):
=======
    with assert_raises(galsim.GalSimConfigError):
        galsim.config.ParseValue(config, 'nfw', config, galsim.Shear)
    config['world_pos'] = galsim.PositionD(6,8)
    # Still raise an error because no redshift
    with assert_raises(galsim.GalSimConfigError):
>>>>>>> 69efa4fb
        galsim.config.ParseValue(config, 'nfw', config, galsim.Shear)
    # With this, it should work.
    config['gal'] = { 'redshift' : gal_z }
    nfw_halo = galsim.NFWHalo(mass=halo_mass, conc=halo_conc, redshift=halo_z)
    nfw1a = galsim.config.ParseValue(config,'nfw',config, galsim.Shear)[0]
    nfw1b = nfw_halo.getShear((6,8), gal_z)
    print('nfw1a = ',nfw1a)
    print('nfw1b = ',nfw1b)
    np.testing.assert_almost_equal(nfw1a.g1, nfw1b[0])
    np.testing.assert_almost_equal(nfw1a.g2, nfw1b[1])

    # If shear is larger than 1, it raises a warning and returns 0,0
    galsim.config.RemoveCurrent(config)
    config['world_pos'] = galsim.PositionD(0.1,0.2)
    print("strong lensing shear = ",nfw_halo.getShear((0.1,0.2), gal_z))
    with CaptureLog() as cl:
        galsim.config.SetupInputsForImage(config, cl.logger)
        nfw2a = galsim.config.ParseValue(config, 'nfw', config, galsim.Shear)[0]
    print(cl.output)
    assert "Warning: NFWHalo shear (g1=1.148773, g2=-1.531697) is invalid." in cl.output
    np.testing.assert_almost_equal((nfw2a.g1, nfw2a.g2), (0,0))

    # Test PowerSpectrumShear
    rng = galsim.BaseDeviate(1234)
    config['rng'] = rng.duplicate()
    ps = galsim.PowerSpectrum(e_power_function='np.exp(-k**0.2)')
    ps.buildGrid(grid_spacing=10, ngrid=40, center=galsim.PositionD(5,5), interpolant='linear',
                 rng=rng)
    config['image_xsize'] = config['image_ysize'] = 2000
    config['wcs'] = galsim.PixelScale(0.1)
    config['image_center'] = galsim.PositionD(0,0)
    galsim.config.SetupInputsForImage(config, None)
    ps1a = galsim.config.ParseValue(config,'ps',config, galsim.Shear)[0]
    ps1b = ps.getShear((0.1,0.2))
    print("ps shear= ",ps1b)
    np.testing.assert_almost_equal(ps1a.g1, ps1b[0])
    np.testing.assert_almost_equal(ps1a.g2, ps1b[1])

    # Beef up the amplitude to get strong lensing.
    ps = galsim.PowerSpectrum(e_power_function='500 * np.exp(-k**0.2)')
    ps.buildGrid(grid_spacing=10, ngrid=40, center=galsim.PositionD(5,5), interpolant='linear',
                 rng=rng)
    print("strong lensing shear = ",ps.getShear((0.1,0.2)))
    config = galsim.config.CleanConfig(config)
    config['input']['power_spectrum']['e_power_function'] = '500 * np.exp(-k**0.2)'
    galsim.config.SetupInputsForImage(config, None)
    ps2b = ps.getShear((0.1,0.2))
    print("ps shear= ",ps2b)
    with CaptureLog() as cl:
        galsim.config.SetupInputsForImage(config, logger=cl.logger)
        ps2a = galsim.config.ParseValue(config,'ps',config, galsim.Shear)[0]
    assert 'PowerSpectrum shear (g1=-1.626101, g2=0.287082) is invalid. Using shear = 0.' in cl.output
    np.testing.assert_almost_equal((ps2a.g1, ps2a.g2), (0,0))

    # Out of bounds results in shear = 0, and a warning.
    galsim.config.RemoveCurrent(config)
    config['world_pos'] = galsim.PositionD(1000,2000)
    with CaptureLog() as cl:
        galsim.config.SetupInputsForImage(config, cl.logger)
        ps2c = galsim.config.ParseValue(config, 'ps', config, galsim.Shear)[0]
    print(cl.output)
    assert "Warning: position (1000.000000,2000.000000) not within the bounds" in cl.output
    np.testing.assert_almost_equal((ps2c.g1, ps2c.g2), (0,0))

    # Error if no world_pos
    del config['world_pos']
    galsim.config.RemoveCurrent(config)
    with assert_raises(galsim.GalSimConfigError):
        galsim.config.ParseValue(config, 'ps', config, galsim.Shear)

    with assert_raises(galsim.GalSimConfigError):
        galsim.config.ParseValue(config,'bad1',config, galsim.Shear)
    with assert_raises(galsim.GalSimConfigError):
        galsim.config.ParseValue(config,'bad2',config, galsim.Shear)
    with assert_raises(galsim.GalSimConfigError):
        galsim.config.ParseValue(config,'bad3',config, galsim.Shear)


@timer
def test_pos_value():
    """Test various ways to generate a Position value
    """
    config = {
        'val1' : galsim.PositionD(0.1,0.2),
        'val2' : '0.1, 0.2',
        'xy1' : { 'type' : 'XY', 'x' : 1.3, 'y' : 2.4 },
        'ran1' : { 'type' : 'RandomCircle', 'radius' : 3 },
        'ran2' : { 'type' : 'RandomCircle', 'radius' : 1, 'center' : galsim.PositionD(3,7) },
        'ran3' : { 'type' : 'RandomCircle', 'radius' : 3.1, 'center' : galsim.PositionD(0.2,-0.9),
                   'inner_radius' : 1.3 },
        'list1' : { 'type' : 'List',
                    'items' : [ galsim.PositionD(0.2, -0.3),
                                galsim.PositionD(-0.5, 0.2),
                                galsim.PositionD(0.1, 0.0) ] },
        'sum1' : { 'type' : 'Sum',
                   'items' : [ galsim.PositionD(0.2, -0.3),
                               galsim.PositionD(-0.5, 0.2),
                               galsim.PositionD(0.1, 0.0) ] },
        'radec' : { 'type' : 'RADec', 'ra' : 13.4 * galsim.hours, 'dec' : -0.3 * galsim.degrees },
        'bad1' : '0.1, 0.2, 0.3',
        'bad2' : '0.1,',
        'bad3' : '0.1',
        'bad4' : 'red, blue',
    }
    # Also use this to check CopyConfig and CleanConfig.  Processing adds a lot to the
    # config dict for efficiency.  But CopyConfig should copy the current state, and
    # CleanConfig should get it back to a clean state after processing is done.
    # The one catch is that it needs to know what the top-level fields are, and we use non-standard
    # ones here.  So add them to top_level_fields.
    galsim.config.top_level_fields += config.keys()
    orig_config = galsim.config.CopyConfig(config)
    assert orig_config == config

    # Test direct values
    val1 = galsim.config.ParseValue(config,'val1',config, galsim.PositionD)[0]
    np.testing.assert_almost_equal(val1.x, 0.1)
    np.testing.assert_almost_equal(val1.y, 0.2)

    val2 = galsim.config.ParseValue(config,'val2',config, galsim.PositionD)[0]
    np.testing.assert_almost_equal(val1.x, 0.1)
    np.testing.assert_almost_equal(val1.y, 0.2)

    xy1 = galsim.config.ParseValue(config,'xy1',config, galsim.PositionD)[0]
    np.testing.assert_almost_equal(xy1.x, 1.3)
    np.testing.assert_almost_equal(xy1.y, 2.4)

    # Test values generated in a random circle
    rng = galsim.UniformDeviate(1234)
    config['rng'] = galsim.UniformDeviate(1234) # A second copy starting with the same seed.
    config['index_key'] = 'image_num'
    for k in range(6):
        config['image_num'] = k
        ran1 = galsim.config.ParseValue(config,'ran1',config, galsim.PositionD)[0]
        # Emulate a do-while loop
        while True:
            x = (2*rng()-1) * 3
            y = (2*rng()-1) * 3
            rsq = x**2 + y**2
            if rsq <= 9: break
        np.testing.assert_almost_equal(ran1.x, x)
        np.testing.assert_almost_equal(ran1.y, y)

        ran2 = galsim.config.ParseValue(config,'ran2',config, galsim.PositionD)[0]
        while True:
            x = (2*rng()-1)
            y = (2*rng()-1)
            rsq = x**2 + y**2
            if rsq <= 1: break
        np.testing.assert_almost_equal(ran2.x, x+3)
        np.testing.assert_almost_equal(ran2.y, y+7)

        ran3 = galsim.config.ParseValue(config,'ran3',config, galsim.PositionD)[0]
        while True:
            x = (2*rng()-1) * 3.1
            y = (2*rng()-1) * 3.1
            rsq = x**2 + y**2
            if rsq >= 1.3**2 and rsq <= 3.1**2: break
        np.testing.assert_almost_equal(ran3.x, x+0.2)
        np.testing.assert_almost_equal(ran3.y, y-0.9)

    # Test values taken from a List
    list1 = []
    config['index_key'] = 'obj_num'
    for k in range(5):
        config['obj_num'] = k
        list1.append(galsim.config.ParseValue(config,'list1',config, galsim.PositionD)[0])

    np.testing.assert_almost_equal(list1[0].x, 0.2)
    np.testing.assert_almost_equal(list1[0].y, -0.3)
    np.testing.assert_almost_equal(list1[1].x, -0.5)
    np.testing.assert_almost_equal(list1[1].y, 0.2)
    np.testing.assert_almost_equal(list1[2].x, 0.1)
    np.testing.assert_almost_equal(list1[2].y, 0.0)
    np.testing.assert_almost_equal(list1[3].x, 0.2)
    np.testing.assert_almost_equal(list1[3].y, -0.3)
    np.testing.assert_almost_equal(list1[4].x, -0.5)
    np.testing.assert_almost_equal(list1[4].y, 0.2)

    sum1 = galsim.config.ParseValue(config,'sum1', config, galsim.PositionD)[0]
    np.testing.assert_almost_equal(sum1.x, 0.2 - 0.5 + 0.1)
    np.testing.assert_almost_equal(sum1.y, -0.3 + 0.2 + 0.0)

    radec = galsim.config.ParseValue(config,'radec',config, galsim.CelestialCoord)[0]
    np.testing.assert_almost_equal(radec.ra / galsim.hours, 13.4)
    np.testing.assert_almost_equal(radec.dec / galsim.degrees, -0.3)

    with assert_raises(galsim.GalSimConfigError):
        galsim.config.ParseValue(config,'bad1',config, galsim.PositionD)
    with assert_raises(galsim.GalSimConfigError):
        galsim.config.ParseValue(config,'bad2',config, galsim.PositionD)
    with assert_raises(galsim.GalSimConfigError):
        galsim.config.ParseValue(config,'bad3',config, galsim.PositionD)
    with assert_raises(galsim.GalSimConfigError):
        galsim.config.ParseValue(config,'bad4',config, galsim.PositionD)

    clean_config = galsim.config.CleanConfig(config)
    # Remove all current values
    galsim.config.RemoveCurrent(clean_config)
    # And a few extra things we added by hand.
    for key in ['obj_num', 'index_key', 'rng', 'image_num']:
        del clean_config[key]
    # And one extra thing that gets set as a default, but CleanConfig doesn't remove
    del clean_config['list1']['index']
    # Finally, this value got changed to a real Position, so it won't match the original
    # unless we manually set it back to a string.
    clean_config['val2'] = '0.1, 0.2'
    print('orig_config = ',orig_config)
    print('cleaned config = ',clean_config)
    assert clean_config == orig_config

@timer
def test_eval():
    """Test various ways that we evaluate a string as a function or value
    """
    config = {
        # The basic calculation
        'eval1' : { 'type' : 'Eval', 'str' : 'np.exp(-0.5 * 1.8**2)' },
        # Different ways to get variables
        'eval2' : { 'type' : 'Eval', 'str' : 'np.exp(-0.5 * x**2)', 'fx' : 1.8 },
        'eval3' : { 'type' : 'Eval', 'str' : 'np.exp(-y**2 / two) if maybe else 0.' },
        # Make sure to use all valid letter prefixes here...
        'eval_variables' : { 'fy' : 1.8, 'bmaybe' : True, 'itwo' : 2, 'shalf' : '0.5',
                             'atheta' : 1.8 * galsim.radians,
                             'ppos' : galsim.PositionD(1.8,0),
                             'ccoord' : galsim.CelestialCoord(1.8*galsim.radians,0*galsim.radians),
                             'gshear' : galsim.Shear(g1=0.5, g2=0),
                             'xlit_two' : 2,
                           },
        # Shorthand notation with $
        'eval4' : '$np.exp(-0.5 * y**2)',
        # math and numpy should also work
        'eval5' : '$numpy.exp(-0.5 * y**2)',
        'eval6' : '$math.exp(-0.5 * y**2)',
        # Use variables that are automatically defined
        'eval7' : '$np.exp(-0.5 * image_pos.x**2)',
        'eval8' : '$np.exp(-0.5 * world_pos.y**2)',
        'eval9' : '$np.exp(-0.5 * pixel_scale**2)',
        'eval10' : '$np.exp(-0.5 * (image_xsize / 100.)**2)',
        'eval11' : '$np.exp(-0.5 * (image_ysize / 200.)**2)',
        'eval12' : '$np.exp(-0.5 * (stamp_xsize / 20.)**2)',
        'eval13' : '$np.exp(-0.5 * (stamp_ysize / 20.)**2)',
        'eval14' : '$np.exp(-0.5 * (image_bounds.xmax / 100.)**2)',
        'eval15' : '$np.exp(-0.5 * ((image_center.y-0.5) / 100.)**2)',
        'eval16' : '$np.exp(-0.5 * wcs.scale**2)',
        # Shorthand notation with @
        'psf' : { 'type' : 'Gaussian', 'sigma' : 1.8 },
        'eval17' : '$np.exp(-@psf.sigma**2 / @eval_variables.itwo)',
        # A couple more to cover the other various letter prefixes.
        'eval18' : { 'type' : 'Eval', 'str' : 'np.exp(-eval(half) * theta.rad**lit_two)' },
        'eval19' : { 'type' : 'Eval', 'str' : 'np.exp(-shear.g1 * pos.x * coord.ra.rad)' },
        'bad1' : { 'type' : 'Eval', 'str' : 'npexp(-0.5)' },
        'bad2' : { 'type' : 'Eval', 'str' : 'np.exp(-0.5 * x**2)', 'x' : 1.8 },
        'bad3' : { 'type' : 'Eval', 'str' : 'np.exp(-0.5 * x**2)', 'qx' : 1.8 },
        'bad4' : { 'type' : 'Eval', 'str' : 'np.exp(-0.5 * q**2)', 'fx' : 1.8 },
        'bad5' : { 'type' : 'Eval', 'eval_str' : 'np.exp(-0.5 * x**2)', 'fx' : 1.8 },

        # These would be set by config in real runs, but just add them here for the tests.
        'image_pos' : galsim.PositionD(1.8,13),
        'world_pos' : galsim.PositionD(7.2,1.8),
        'pixel_scale' : 1.8,
        'image_xsize' : 180,
        'image_ysize' : 360,
        'stamp_xsize' : 36,
        'stamp_ysize' : 36,
        'image_bounds' : galsim.BoundsI(1,180,1,360),
        'image_center' : galsim.PositionD(90.5, 180.5),
        'wcs' : galsim.PixelScale(1.8),
    }

    true_val = np.exp(-0.5 * 1.8**2)  # All of these should equal this value.
    for i in range(1,20):
        test_val = galsim.config.ParseValue(config, 'eval%d'%i, config, float)[0]
        print('i = ',i, 'val = ',test_val,true_val)
        np.testing.assert_almost_equal(test_val, true_val)

    with assert_raises(galsim.GalSimConfigError):
        galsim.config.ParseValue(config,'bad1',config, float)
    with assert_raises(galsim.GalSimConfigError):
        galsim.config.ParseValue(config,'bad2',config, float)
    with assert_raises(galsim.GalSimConfigError):
        galsim.config.ParseValue(config,'bad3',config, float)
    with assert_raises(galsim.GalSimConfigError):
        galsim.config.ParseValue(config,'bad4',config, float)
    with assert_raises(galsim.GalSimConfigError):
        galsim.config.ParseValue(config,'bad5',config, float)
    config['eval_variables'] = 'itwo'
    config = galsim.config.CleanConfig(config)
    with assert_raises(galsim.GalSimConfigError):
        galsim.config.ParseValue(config,'eval3',config, float)
    del config['eval_variables']
    with assert_raises(galsim.GalSimConfigError):
        galsim.config.ParseValue(config,'eval3',config, float)

    # Test the evaluation in RandomDistribution
    # Example config taken directly from Issue #776:
    config['shear'] = {
        'type': 'GBeta',
        'g': {
            'type': 'RandomDistribution',
            'function': "(1-x**2)**2 * np.exp( -0.5 * x**2 / 0.2**2 )",
            'x_min': 0.0,
            'x_max': 1.0,
        },
        'beta': {
            'type': 'Random'
        }
    }

    rng = galsim.UniformDeviate(1234)
    config['rng'] = galsim.UniformDeviate(1234)

    dd = galsim.DistDeviate(rng, function=lambda x: (1-x**2)**2 * np.exp(-0.5*x**2/0.2**2),
                            x_min=0., x_max=1.)
    for k in range(6):
        config['obj_num'] = k
        shear1 = galsim.config.ParseValue(config,'shear',config, galsim.Shear)[0]
        shear2 = galsim.Shear(beta=rng()*360.*galsim.degrees, g=dd()) # order matters here.
        print('k = ',k,'shear1 = ',shear1,'shear2 = ',shear2)
        np.testing.assert_almost_equal(shear1.g1, shear2.g1)
        np.testing.assert_almost_equal(shear1.g2, shear2.g2)

    # Should also work using numpy or math instead of np
    config['shear']['g']['function'] = "(1-x**2)**2 * numpy.exp( -0.5 * x**2 / 0.2**2 )"
    for k in range(6):
        config['obj_num'] = k
        shear1 = galsim.config.ParseValue(config,'shear',config, galsim.Shear)[0]
        shear2 = galsim.Shear(beta=rng()*360.*galsim.degrees, g=dd()) # order matters here.
        print('k = ',k,'shear1 = ',shear1,'shear2 = ',shear2)
        np.testing.assert_almost_equal(shear1.g1, shear2.g1)
        np.testing.assert_almost_equal(shear1.g2, shear2.g2)

    config['shear']['g']['function'] = "(1-x**2)**2 * math.exp( -0.5 * x**2 / 0.2**2 )"
    for k in range(6):
        config['obj_num'] = k
        shear1 = galsim.config.ParseValue(config,'shear',config, galsim.Shear)[0]
        shear2 = galsim.Shear(beta=rng()*360.*galsim.degrees, g=dd()) # order matters here.
        print('k = ',k,'shear1 = ',shear1,'shear2 = ',shear2)
        np.testing.assert_almost_equal(shear1.g1, shear2.g1)
        np.testing.assert_almost_equal(shear1.g2, shear2.g2)

    # PowerSpectrum evaluates e_power_function and b_power_function, so check those.
    config['input'] = {
        'power_spectrum' :  [
            {
                'e_power_function' : 'np.exp(-k**0.2)',
                'b_power_function' : 'np.exp(-k**1.2)',
                'grid_spacing' : 10
            },
            {
                'e_power_function' : 'numpy.exp(-k**0.2)',
                'b_power_function' : 'numpy.exp(-k**1.2)',
                'grid_spacing' : 10,
                'index' : { 'type' : 'Sequence', 'repeat' : 3 }
            },
            # math doesn't work for acting on k, since it is a numpy array, but
            # we can check that math.sqrt works.
            {
                'e_power_function' : 'np.exp(-k ** math.sqrt(0.04))',
                'b_power_function' : 'np.exp(-k ** math.log(math.exp(1.2)))',
                'grid_spacing' : 10,
                'variance' : 0.05,
            },
        ]
    }
    config['ps_shear'] = { 'type' : 'PowerSpectrumShear' }
    config['ps_mu'] = { 'type' : 'PowerSpectrumMagnification' }
    config['ps_shear1'] = { 'type' : 'PowerSpectrumShear', 'num' : 1 }
    config['ps_mu1'] = { 'type' : 'PowerSpectrumMagnification', 'num' : 1 }
    config['ps_shear2'] = { 'type' : 'PowerSpectrumShear', 'num' : 2 }
    config['ps_mu2'] = { 'type' : 'PowerSpectrumMagnification', 'num' : 2 }

    config['index_key'] = 'file_num'
    config['file_num'] = 0
    config['image'] = { 'random_seed' : 1234 }
    rng = galsim.BaseDeviate(1234)
    galsim.config.ProcessInput(config)
    galsim.config.SetupInputsForImage(config, None)
    ps = galsim.PowerSpectrum(e_power_function = lambda k: np.exp(-k**0.2),
                              b_power_function = lambda k: np.exp(-k**1.2))
    # ngrid is calculated from the image size by config, which was setup above.
    grid_spacing = 10.
    ngrid = int(math.ceil(config['image_ysize'] * config['pixel_scale'] / grid_spacing))
    center = config['wcs'].toWorld(config['image_center'])
    ps.buildGrid(grid_spacing=10, ngrid=ngrid, center=center, rng=rng)
    g1,g2,mu = ps.getLensing(pos = config['world_pos'])
    ps_shear = galsim.config.ParseValue(config, 'ps_shear', config, galsim.Shear)[0]
    ps_mu = galsim.config.ParseValue(config, 'ps_mu', config, float)[0]
    print('num = 0')
    print(g1,g2,mu)
    print(ps_shear,ps_mu)
    np.testing.assert_almost_equal(ps_shear.g1, g1)
    np.testing.assert_almost_equal(ps_shear.g2, g2)
    np.testing.assert_almost_equal(ps_mu, mu)

    # Check use of numpy in the evaluated string
    rng2 = galsim.BaseDeviate(1234 + 31415)
    ps.buildGrid(grid_spacing=10, ngrid=ngrid, center=center, rng=rng2)
    g1,g2,mu = ps.getLensing(pos = config['world_pos'])
    ps_shear = galsim.config.ParseValue(config, 'ps_shear1', config, galsim.Shear)[0]
    ps_mu = galsim.config.ParseValue(config, 'ps_mu1', config, float)[0]
    print('num = 1')
    print(g1,g2,mu)
    print(ps_shear,ps_mu)
    np.testing.assert_almost_equal(ps_shear.g1, g1)
    np.testing.assert_almost_equal(ps_shear.g2, g2)
    np.testing.assert_almost_equal(ps_mu, mu)

    # Check use of math in the evaluated string
    ps.buildGrid(grid_spacing=10, ngrid=ngrid, center=center, rng=rng, variance=0.05)
    g1,g2,mu = ps.getLensing(pos = config['world_pos'])
    ps_shear = galsim.config.ParseValue(config, 'ps_shear2', config, galsim.Shear)[0]
    ps_mu = galsim.config.ParseValue(config, 'ps_mu2', config, float)[0]
    print('num = 2')
    print(g1,g2,mu)
    print(ps_shear,ps_mu)
    np.testing.assert_almost_equal(ps_shear.g1, g1)
    np.testing.assert_almost_equal(ps_shear.g2, g2)
    np.testing.assert_almost_equal(ps_mu, mu)


if __name__ == "__main__":
    test_float_value()
    test_int_value()
    test_bool_value()
    test_str_value()
    test_angle_value()
    test_shear_value()
    test_pos_value()
    test_eval()<|MERGE_RESOLUTION|>--- conflicted
+++ resolved
@@ -338,19 +338,11 @@
     # Test NFWHaloMagnification
     galsim.config.SetupInputsForImage(config, None)
     # Raise an error because no world_pos
-<<<<<<< HEAD
-    with assert_raises(ValueError):
+    with assert_raises(galsim.GalSimConfigError):
         galsim.config.ParseValue(config,'nfw',config, float)
     config['world_pos'] = galsim.PositionD(6,8)
     # Still raise an error because no redshift
-    with assert_raises(ValueError):
-=======
-    with assert_raises(galsim.GalSimConfigError):
-        galsim.config.ParseValue(config,'nfw',config, float)
-    config['world_pos'] = galsim.PositionD(6,8)
-    # Still raise an error because no redshift
-    with assert_raises(galsim.GalSimConfigError):
->>>>>>> 69efa4fb
+    with assert_raises(galsim.GalSimConfigError):
         galsim.config.ParseValue(config,'nfw',config, float)
     # With this, it should work.
     config['gal'] = { 'redshift' : gal_z }
@@ -456,12 +448,6 @@
     assert "Warning: position (1000.000000,2000.000000) not within the bounds" in cl.output
     np.testing.assert_almost_equal(ps2c, 1.)
 
-<<<<<<< HEAD
-    # Should raise an AttributeError if there is no type in the dict
-    assert_raises(AttributeError, galsim.config.ParseValue, config, 'no_type', config, float)
-    assert_raises(AttributeError, galsim.config.ParseValue, config, 'bad_key', config, float)
-    assert_raises(ValueError, galsim.config.ParseValue, config, 'bad_value', config, float)
-=======
     # Error if no world_pos
     del config['world_pos']
     galsim.config.RemoveCurrent(config)
@@ -499,7 +485,6 @@
     galsim.config.ParseValue(config,'gauss1',config, float)
     with assert_raises(galsim.GalSimConfigError):
         galsim.config.ParseValue(config,'gauss1',config, np.float16)
->>>>>>> 69efa4fb
 
 
 @timer
@@ -1265,19 +1250,11 @@
     galsim.config.ProcessInput(config)
     galsim.config.SetupInputsForImage(config, None)
     # Raise an error because no world_pos
-<<<<<<< HEAD
-    with assert_raises(ValueError):
+    with assert_raises(galsim.GalSimConfigError):
         galsim.config.ParseValue(config, 'nfw', config, galsim.Shear)
     config['world_pos'] = galsim.PositionD(6,8)
     # Still raise an error because no redshift
-    with assert_raises(ValueError):
-=======
-    with assert_raises(galsim.GalSimConfigError):
-        galsim.config.ParseValue(config, 'nfw', config, galsim.Shear)
-    config['world_pos'] = galsim.PositionD(6,8)
-    # Still raise an error because no redshift
-    with assert_raises(galsim.GalSimConfigError):
->>>>>>> 69efa4fb
+    with assert_raises(galsim.GalSimConfigError):
         galsim.config.ParseValue(config, 'nfw', config, galsim.Shear)
     # With this, it should work.
     config['gal'] = { 'redshift' : gal_z }

--- conflicted
+++ resolved
@@ -151,19 +151,11 @@
                             stronger along the x direction. [default: False]
     """
     def __init__(self, name='lsst_itl_8', strength=1.0, rng=None, diffusion_factor=1.0, qdist=3,
-<<<<<<< HEAD
-                 nrecalc=10000, treering_func=None, treering_center=galsim.PositionD(0,0),
-                 transpose=False):
-        self.name = name
-        self.strength = float(strength)
-        self.rng = galsim.UniformDeviate(rng)
-=======
                  nrecalc=10000, treering_func=None, treering_center=PositionD(0,0),
                  transpose=False):
         self.name = name
         self.strength = float(strength)
         self.rng = UniformDeviate(rng)
->>>>>>> 69efa4fb
         self.diffusion_factor = float(diffusion_factor)
         self.qdist = int(qdist)
         self.nrecalc = float(nrecalc)
@@ -217,19 +209,12 @@
             raise OSError("Vertex file %s does not match config file %s"%(
                           self.vertex_file, self.config_file))
 
-<<<<<<< HEAD
-        self._silicon = galsim._galsim.Silicon(NumVertices, num_elec, Nx, Ny, self.qdist, nrecalc,
-                                               diff_step, PixelSize, SensorThickness, vertex_data,
-                                               self.treering_func.table, self.treering_center,
-                                               self.abs_length_table.table, self.transpose)
-=======
         with convert_cpp_errors():
             self._silicon = _galsim.Silicon(NumVertices, num_elec, Nx, Ny, self.qdist, nrecalc,
                                             diff_step, PixelSize, SensorThickness,
                                             vertex_data.ctypes.data,
                                             self.treering_func._tab, self.treering_center._p,
                                             self.abs_length_table._tab, self.transpose)
->>>>>>> 69efa4fb
 
     def __str__(self):
         s = 'galsim.SiliconSensor(%r'%self.name
@@ -270,11 +255,7 @@
         self.__dict__ = d
         self._init_silicon()  # Build the _silicon object.
 
-<<<<<<< HEAD
-    def accumulate(self, photons, image, orig_center=galsim.PositionI(0,0), resume=False):
-=======
     def accumulate(self, photons, image, orig_center=PositionI(0,0), resume=False):
->>>>>>> 69efa4fb
         """Accumulate the photons incident at the surface of the sensor into the appropriate
         pixels in the image.
 
@@ -298,18 +279,12 @@
                 raise RuntimeError("accumulate called with resume, but provided image does "
                                    "not match one used in the previous accumulate call.")
         self._last_image = image
-<<<<<<< HEAD
-        return self._silicon.accumulate(photons, self.rng, image._image.view(), orig_center, resume)
-
-    def calculate_pixel_areas(self, image, orig_center=galsim.PositionI(0,0)):
-=======
         if not image.bounds.isDefined():
             raise GalSimUndefinedBoundsError("Calling accumulate on image with undefined bounds")
         return self._silicon.accumulate(photons._pa, self.rng._rng, image._image, orig_center._p,
                                         resume)
 
     def calculate_pixel_areas(self, image, orig_center=PositionI(0,0)):
->>>>>>> 69efa4fb
         """Create an image with the corresponding pixel areas according to the Silicon model.
 
         The input image gives the flux values used to set the current levels of the brighter-fatter
@@ -327,16 +302,10 @@
 
         @returns a galsim.Image with the pixel areas
         """
-<<<<<<< HEAD
-        area_image = image.copy()
-        area_image.wcs = galsim.PixelScale(1.0)
-        self._silicon.fill_with_pixel_areas(area_image._image.view(), orig_center)
-=======
         from .wcs import PixelScale
         area_image = image.copy()
         area_image.wcs = PixelScale(1.0)
         self._silicon.fill_with_pixel_areas(area_image._image, orig_center._p)
->>>>>>> 69efa4fb
         return area_image
 
     def _read_config_file(self, filename):

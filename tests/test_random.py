--- conflicted
+++ resolved
@@ -239,18 +239,12 @@
     assert u1 != u2, "Consecutive UniformDeviate(None) compared equal!"
     # We shouldn't be able to construct a UniformDeviate from anything but a BaseDeviate, int, str,
     # or None.
-<<<<<<< HEAD
-    assert_raises(RuntimeError, galsim.UniformDeviate, dict())
-    assert_raises(RuntimeError, galsim.UniformDeviate, list())
-    assert_raises(RuntimeError, galsim.UniformDeviate, set())
-=======
     assert_raises(TypeError, galsim.UniformDeviate, dict())
     assert_raises(TypeError, galsim.UniformDeviate, list())
     assert_raises(TypeError, galsim.UniformDeviate, set())
 
     assert_raises(TypeError, u.seed, '123')
     assert_raises(TypeError, u.seed, 12.3)
->>>>>>> 69efa4fb
 
 
 @timer
@@ -394,17 +388,11 @@
     assert g1 != g2, "Consecutive GaussianDeviate(None) compared equal!"
     # We shouldn't be able to construct a GaussianDeviate from anything but a BaseDeviate, int, str,
     # or None.
-<<<<<<< HEAD
-    assert_raises(RuntimeError, galsim.GaussianDeviate, dict())
-    assert_raises(RuntimeError, galsim.GaussianDeviate, list())
-    assert_raises(RuntimeError, galsim.GaussianDeviate, set())
-=======
     assert_raises(TypeError, galsim.GaussianDeviate, dict())
     assert_raises(TypeError, galsim.GaussianDeviate, list())
     assert_raises(TypeError, galsim.GaussianDeviate, set())
 
     assert_raises(ValueError, galsim.GaussianDeviate, testseed, mean=1, sigma=-1)
->>>>>>> 69efa4fb
 
 
 @timer
@@ -531,15 +519,9 @@
     assert b1 != b2, "Consecutive BinomialDeviate(None) compared equal!"
     # We shouldn't be able to construct a BinomialDeviate from anything but a BaseDeviate, int, str,
     # or None.
-<<<<<<< HEAD
-    assert_raises(RuntimeError, galsim.BinomialDeviate, dict())
-    assert_raises(RuntimeError, galsim.BinomialDeviate, list())
-    assert_raises(RuntimeError, galsim.BinomialDeviate, set())
-=======
     assert_raises(TypeError, galsim.BinomialDeviate, dict())
     assert_raises(TypeError, galsim.BinomialDeviate, list())
     assert_raises(TypeError, galsim.BinomialDeviate, set())
->>>>>>> 69efa4fb
 
 
 @timer
@@ -682,15 +664,9 @@
     assert p1 != p2, "Consecutive PoissonDeviate(None) compared equal!"
     # We shouldn't be able to construct a PoissonDeviate from anything but a BaseDeviate, int, str,
     # or None.
-<<<<<<< HEAD
-    assert_raises(RuntimeError, galsim.PoissonDeviate, dict())
-    assert_raises(RuntimeError, galsim.PoissonDeviate, list())
-    assert_raises(RuntimeError, galsim.PoissonDeviate, set())
-=======
     assert_raises(TypeError, galsim.PoissonDeviate, dict())
     assert_raises(TypeError, galsim.PoissonDeviate, list())
     assert_raises(TypeError, galsim.PoissonDeviate, set())
->>>>>>> 69efa4fb
 
 
 @timer
@@ -924,15 +900,9 @@
     assert w1 != w2, "Consecutive WeibullDeviate(None) compared equal!"
     # We shouldn't be able to construct a WeibullDeviate from anything but a BaseDeviate, int, str,
     # or None.
-<<<<<<< HEAD
-    assert_raises(RuntimeError, galsim.WeibullDeviate, dict())
-    assert_raises(RuntimeError, galsim.WeibullDeviate, list())
-    assert_raises(RuntimeError, galsim.WeibullDeviate, set())
-=======
     assert_raises(TypeError, galsim.WeibullDeviate, dict())
     assert_raises(TypeError, galsim.WeibullDeviate, list())
     assert_raises(TypeError, galsim.WeibullDeviate, set())
->>>>>>> 69efa4fb
 
 
 @timer
@@ -1057,15 +1027,9 @@
     assert g1 != g2, "Consecutive GammaDeviate(None) compared equal!"
     # We shouldn't be able to construct a GammaDeviate from anything but a BaseDeviate, int, str,
     # or None.
-<<<<<<< HEAD
-    assert_raises(RuntimeError, galsim.GammaDeviate, dict())
-    assert_raises(RuntimeError, galsim.GammaDeviate, list())
-    assert_raises(RuntimeError, galsim.GammaDeviate, set())
-=======
     assert_raises(TypeError, galsim.GammaDeviate, dict())
     assert_raises(TypeError, galsim.GammaDeviate, list())
     assert_raises(TypeError, galsim.GammaDeviate, set())
->>>>>>> 69efa4fb
 
 
 @timer
@@ -1190,15 +1154,9 @@
     assert c1 != c2, "Consecutive Chi2Deviate(None) compared equal!"
     # We shouldn't be able to construct a Chi2Deviate from anything but a BaseDeviate, int, str,
     # or None.
-<<<<<<< HEAD
-    assert_raises(RuntimeError, galsim.Chi2Deviate, dict())
-    assert_raises(RuntimeError, galsim.Chi2Deviate, list())
-    assert_raises(RuntimeError, galsim.Chi2Deviate, set())
-=======
     assert_raises(TypeError, galsim.Chi2Deviate, dict())
     assert_raises(TypeError, galsim.Chi2Deviate, list())
     assert_raises(TypeError, galsim.Chi2Deviate, set())
->>>>>>> 69efa4fb
 
 
 @timer
@@ -1385,15 +1343,9 @@
     assert c1 != c2, "Consecutive DistDeviate(None) compared equal!"
     # We shouldn't be able to construct a DistDeviate from anything but a BaseDeviate, int, str,
     # or None.
-<<<<<<< HEAD
-    assert_raises(RuntimeError, galsim.DistDeviate, dict(), lambda x:1, 0, 1)
-    assert_raises(RuntimeError, galsim.DistDeviate, list(), lambda x:1, 0, 1)
-    assert_raises(RuntimeError, galsim.DistDeviate, set(), lambda x:1, 0, 1)
-=======
     assert_raises(TypeError, galsim.DistDeviate, dict(), lambda x:1, 0, 1)
     assert_raises(TypeError, galsim.DistDeviate, list(), lambda x:1, 0, 1)
     assert_raises(TypeError, galsim.DistDeviate, set(), lambda x:1, 0, 1)
->>>>>>> 69efa4fb
 
 
 @timer
@@ -1486,8 +1438,6 @@
             testimage.array.flatten(), np.array(dLookupTableResult), precision,
             err_msg='Wrong DistDeviate random number sequence generated when applied to image.')
 
-<<<<<<< HEAD
-=======
     # Test generate
     d.seed(testseed)
     test_array = np.empty(3)
@@ -1504,7 +1454,6 @@
             test_array, np.array(dLookupTableResult), precisionF,
             err_msg='Wrong DistDeviate random number sequence from generate.')
 
->>>>>>> 69efa4fb
     # Test a case with nearly flat probabilities
     # x and p arrays with and without a small (epsilon) step
     dx_eps = np.arange(6)
@@ -1530,10 +1479,7 @@
             d1._inverse_cdf.getVals(), d2._inverse_cdf.getVals(), precision,
             err_msg='DistDeviate with near-flat probabilities incorrectly created '
                     'a monotonic version of the CDF')
-<<<<<<< HEAD
-=======
-
->>>>>>> 69efa4fb
+
     # And that they generate the same values
     ar1 = np.empty(100); d1.generate(ar1)
     ar2 = np.empty(100); d2.generate(ar2)
@@ -1652,113 +1598,6 @@
     assert repr(d1) == repr(d2)
     assert d1 != d2
 
-<<<<<<< HEAD
-@timer
-def test_variable_gaussian_noise():
-    """Test VariableGaussian random number generator
-    """
-    # Make a checkerboard image with two values for the variance
-    gSigma1 = 1.7
-    gSigma2 = 2.85
-    var_image = galsim.ImageD(galsim.BoundsI(0,29,0,29))
-    coords = np.ogrid[0:30, 0:30]
-    mask1 = (coords[0] + coords[1]) % 2 == 0
-    mask2 = (coords[0] + coords[1]) % 2 == 1
-    var_image.array[mask1] = gSigma1**2
-    var_image.array[mask2] = gSigma2**2
-    print('var_image.array = ',var_image.array)
-
-    # Test filling an image
-    vgn = galsim.VariableGaussianNoise(galsim.BaseDeviate(testseed), var_image)
-    testimage = galsim.ImageD(30,30)
-    testimage.addNoise(vgn)
-    print('rms1 = ',np.std(testimage.array[mask1]))
-    print('rms2 = ',np.std(testimage.array[mask2]))
-    np.testing.assert_almost_equal(np.std(testimage.array[mask1])/10, gSigma1/10, decimal=1)
-    np.testing.assert_almost_equal(np.std(testimage.array[mask2])/100, gSigma2/100, decimal=1)
-
-    # Test filling an image with Fortran ordering
-    vgn.rng.seed(testseed)
-    testimage = galsim.ImageD(np.zeros((30,30)).T)
-    testimage.addNoise(vgn)
-    print('rms1 = ',np.std(testimage.array[mask1]))
-    print('rms2 = ',np.std(testimage.array[mask2]))
-    np.testing.assert_almost_equal(np.std(testimage.array[mask1])/10, gSigma1/10, decimal=1)
-    np.testing.assert_almost_equal(np.std(testimage.array[mask2])/100, gSigma2/100, decimal=1)
-
-    # Check var_image property
-    np.testing.assert_almost_equal(
-            vgn.var_image.array, var_image.array, 5,
-            err_msg="VariableGaussianNoise var_image returns wrong var_image")
-
-    # Check the measured variance vs the nominal variance.  And go bigger to be more precise.
-    big_var_image = galsim.ImageD(galsim.BoundsI(0,2047,0,2047))
-    big_coords = np.ogrid[0:2048, 0:2048]
-    mask1 = (big_coords[0] + big_coords[1]) % 2 == 0
-    mask2 = (big_coords[0] + big_coords[1]) % 2 == 1
-    big_var_image.array[mask1] = gSigma1**2
-    big_var_image.array[mask2] = gSigma2**2
-    big_vgn = galsim.VariableGaussianNoise(galsim.BaseDeviate(testseed), big_var_image)
-
-    big_im = galsim.Image(2048,2048,dtype=float)
-    big_im.addNoise(big_vgn)
-    var = np.var(big_im.array)
-    print('variance = ',var)
-    print('mean of var_image = ',big_vgn.var_image.array.mean())
-    np.testing.assert_almost_equal(
-            var, big_vgn.var_image.array.mean(), 1,
-            err_msg='Realized variance for VariableGaussianNoise did not match var_image')
-
-    # Check that VariableGaussianNoise adds to the image, not overwrites the image.
-    gal = galsim.Exponential(half_light_radius=2.3, flux=1.e4)
-    gal.drawImage(image=big_im)
-    big_vgn.rng.seed(testseed)
-    big_im.addNoise(big_vgn)
-    gal.withFlux(-1.e4).drawImage(image=big_im, add_to_image=True)
-    var = np.var(big_im.array)
-    np.testing.assert_almost_equal(
-            var, big_vgn.var_image.array.mean(), 1,
-            err_msg='VariableGaussianNoise wrong when already an object drawn on the image')
-
-    # Check that DeviateNoise adds to the image, not overwrites the image.
-    gal.drawImage(image=big_im)
-    big_vgn.rng.seed(testseed)
-    big_im.addNoise(big_vgn)
-    gal.withFlux(-1.e4).drawImage(image=big_im, add_to_image=True)
-    var = np.var(big_im.array)
-    np.testing.assert_almost_equal(
-            var, big_vgn.var_image.array.mean(), 1,
-            err_msg='DeviateNoise wrong when already an object drawn on the image')
-
-    # Check picklability
-    do_pickle(vgn, lambda x: (x.rng.serialize(), x.var_image))
-    do_pickle(vgn)
-
-    # Check copy, eq and ne
-    vgn2 = galsim.VariableGaussianNoise(vgn.rng.duplicate(), var_image)
-    vgn3 = vgn.copy()
-    vgn4 = vgn.copy(rng=galsim.BaseDeviate(11))
-    vgn5 = galsim.VariableGaussianNoise(vgn.rng, 2.*var_image)
-    assert vgn == vgn2
-    assert vgn == vgn3
-    assert vgn != vgn4
-    assert vgn != vgn5
-    assert vgn.rng.raw() == vgn2.rng.raw()
-    assert vgn == vgn2
-    assert vgn == vgn3
-    vgn.rng.raw()
-    assert vgn != vgn2
-    assert vgn == vgn3
-
-    assert_raises(AttributeError, vgn.applyTo, 23)
-    assert_raises(RuntimeError, vgn.applyTo, galsim.ImageF(3,3))
-    assert_raises(RuntimeError, vgn.getVariance)
-    assert_raises(RuntimeError, vgn.withVariance, 23)
-    assert_raises(RuntimeError, vgn.withScaledVariance, 23)
-
-
-=======
->>>>>>> 69efa4fb
 if __name__ == "__main__":
     test_uniform()
     test_gaussian()

# Copyright (c) 2012-2018 by the GalSim developers team on GitHub
# https://github.com/GalSim-developers
#
# This file is part of GalSim: The modular galaxy image simulation toolkit.
# https://github.com/GalSim-developers/GalSim
#
# GalSim is free software: redistribution and use in source and binary forms,
# with or without modification, are permitted provided that the following
# conditions are met:
#
# 1. Redistributions of source code must retain the above copyright notice, this
#    list of conditions, and the disclaimer given in the accompanying LICENSE
#    file.
# 2. Redistributions in binary form must reproduce the above copyright notice,
#    this list of conditions, and the disclaimer given in the documentation
#    and/or other materials provided with the distribution.
#

from __future__ import print_function
import numpy as np
import os
import sys

import galsim
from galsim_test_helpers import *

testshape = (512, 512)  # shape of image arrays for all tests
decimal = 6     # Last decimal place used for checking equality of float arrays, see
                # np.testing.assert_array_almost_equal(), low since many are ImageF


@timer
def test_pos():
    """Simple tests of Position classes
    """
    pi1 = galsim.PositionI(11,23)
    assert pi1.x == 11
    assert pi1.y == 23
    assert isinstance(pi1.x, int)
    assert isinstance(pi1.y, int)

    pi2 = galsim.PositionI((11,23))
    pi3 = galsim.PositionI(x=11.0, y=23.0)
    pi4 = galsim.PositionI(pi1)
    pi5 = galsim.PositionI(galsim.PositionD(11.0,23.0))
    assert pi2 == pi1
    assert pi3 == pi1
    assert pi4 == pi1
    assert pi5 == pi1
    assert isinstance(pi3.x, int)
    assert isinstance(pi3.y, int)
    assert isinstance(pi5.x, int)
    assert isinstance(pi5.y, int)

    pd1 = galsim.PositionD(11.,23.)
    assert pd1.x == 11.
    assert pd1.y == 23.
    assert isinstance(pd1.x, float)
    assert isinstance(pd1.y, float)

    pd2 = galsim.PositionD((11,23))
    pd3 = galsim.PositionD(x=11.0, y=23.0)
    pd4 = galsim.PositionD(pd1)
    pd5 = galsim.PositionD(pi1)
    assert pd2 == pd1
    assert pd3 == pd1
    assert pd4 == pd1
    assert pd5 == pd1
    assert isinstance(pd3.x, float)
    assert isinstance(pd3.y, float)
    assert isinstance(pd5.x, float)
    assert isinstance(pd5.y, float)

    assert_raises(TypeError, galsim.PositionI, 11)
    assert_raises(TypeError, galsim.PositionI, 11, 23, 9)
    assert_raises(TypeError, galsim.PositionI, x=11, z=23)
    assert_raises(TypeError, galsim.PositionI, x=11)
    assert_raises(TypeError, galsim.PositionD, x=11, y=23, z=17)
    assert_raises(TypeError, galsim.PositionI, 11, 23, x=13, z=21)
    assert_raises(TypeError, galsim.PositionI, 11, 23.5)

    assert_raises(TypeError, galsim.PositionD, 11)
    assert_raises(TypeError, galsim.PositionD, 11, 23, 9)
    assert_raises(TypeError, galsim.PositionD, x=11, z=23)
    assert_raises(TypeError, galsim.PositionD, x=11)
    assert_raises(TypeError, galsim.PositionD, x=11, y=23, z=17)
    assert_raises(TypeError, galsim.PositionD, 11, 23, x=13, z=21)
    assert_raises(ValueError, galsim.PositionD, 11, "blue")

    # Can't use base class directly.
    assert_raises(TypeError, galsim.Position, 11, 23)
    assert_raises(NotImplementedError, galsim.Position)

    # Check arithmetic
    for p1 in [pi1, pd1]:

        p2 = p1 * 2
        assert p2.x == p1.x * 2
        assert p2.y == p1.y * 2

        p3 = p2 / 2
        assert p3 == p1

        p4 = 2 * p1
        assert p4 == p2

        p5 = -p1
        assert p5.x == -p1.x
        assert p5.y == -p1.y

        p6 = p1 + p2
        assert p6.x == 3 * p1.x
        assert p6.y == 3 * p1.y

        p7 = p2 - p1
        assert p7.x == p1.x
        assert p7.y == p1.y

    # Cross type arithemetic -> PositionD
    pd6 = pi1 + pd1
    assert pd6 == 2*pd1
    assert isinstance(pd6, galsim.PositionD)

    pd7 = pd1 + pi1
    assert pd7 == 2*pd1
    assert isinstance(pd7, galsim.PositionD)

    pd8 = pi1 - pd1
    assert pd8 == 0*pd1
    assert isinstance(pd8, galsim.PositionD)

    pd9 = pd1 - pi1
    assert pd9 == 0*pd1
    assert isinstance(pd9, galsim.PositionD)

    assert_raises(TypeError, pd1.__add__, 11)
    assert_raises(TypeError, pd1.__sub__, 11)
    assert_raises(TypeError, pd1.__mul__, "11")
    assert_raises(TypeError, pd1.__mul__, None)
    assert_raises(TypeError, pd1.__div__, "11e")

    assert_raises(TypeError, pi1.__add__, 11)
    assert_raises(TypeError, pi1.__sub__, 11)
    assert_raises(TypeError, pi1.__mul__, "11e")
    assert_raises(TypeError, pi1.__mul__, None)
    assert_raises(TypeError, pi1.__div__, 11.5)

    do_pickle(pi1)
    do_pickle(pd1)

@timer
def test_bounds():
    """Simple tests of Bounds classes
    """
    bi1 = galsim.BoundsI(11,23,17,50)
    assert bi1.xmin == bi1.getXMin() == 11
    assert bi1.xmax == bi1.getXMax() == 23
    assert bi1.ymin == bi1.getYMin() == 17
    assert bi1.ymax == bi1.getYMax() == 50
    assert isinstance(bi1.xmin, int)
    assert isinstance(bi1.xmax, int)
    assert isinstance(bi1.ymin, int)
    assert isinstance(bi1.ymax, int)

    bi2 = galsim.BoundsI(galsim.PositionI(11,17), galsim.PositionI(23,50))
    bi3 = galsim.BoundsI(galsim.PositionD(11.,50.), galsim.PositionD(23.,17.))
    bi4 = galsim.BoundsI(galsim.PositionD(11.,17.)) + galsim.BoundsI(galsim.PositionI(23,50))
    bi5 = galsim.BoundsI(galsim.PositionI(11,17)) + galsim.PositionI(23,50)
    bi6 = galsim.PositionI(11,17) + galsim.BoundsI(galsim.PositionI(23,50))
    bi7 = galsim.BoundsI(bi1)
    bi8 = bi1 + galsim.BoundsI()
    bi9 = galsim.BoundsI() + bi1
    bi10 = galsim.BoundsI() + galsim.PositionI(11,17) + galsim.PositionI(23,50)
    bi11 = galsim.BoundsI(galsim.BoundsD(11.,23.,17.,50.))
    bi12 = galsim.BoundsI(xmin=11,ymin=17,xmax=23,ymax=50)
    bi13 = galsim._BoundsI(11,23,17,50)
    bi14 = galsim.BoundsI()
    bi14 += galsim.PositionI(11,17)
    bi14 += galsim.PositionI(23,50)
    for b in [bi1, bi2, bi3, bi4, bi5, bi6, bi7, bi8, bi9, bi10, bi11, bi12, bi13, bi14]:
        assert b.isDefined()
        assert b == bi1
        assert isinstance(b.xmin, int)
        assert isinstance(b.xmax, int)
        assert isinstance(b.ymin, int)
        assert isinstance(b.ymax, int)
        assert b.origin == galsim.PositionI(11, 17)
        assert b.center == galsim.PositionI(17, 34)
        assert b.true_center == galsim.PositionD(17, 33.5)

    bd1 = galsim.BoundsD(11.,23.,17.,50.)
    assert bd1.xmin == bd1.getXMin() == 11.
    assert bd1.xmax == bd1.getXMax() == 23.
    assert bd1.ymin == bd1.getYMin() == 17.
    assert bd1.ymax == bd1.getYMax() == 50.
    assert isinstance(bd1.xmin, float)
    assert isinstance(bd1.xmax, float)
    assert isinstance(bd1.ymin, float)
    assert isinstance(bd1.ymax, float)

    bd2 = galsim.BoundsD(galsim.PositionI(11,17), galsim.PositionI(23,50))
    bd3 = galsim.BoundsD(galsim.PositionD(11.,50.), galsim.PositionD(23.,17.))
    bd4 = galsim.BoundsD(galsim.PositionD(11.,17.)) + galsim.BoundsD(galsim.PositionI(23,50))
    bd5 = galsim.BoundsD(galsim.PositionI(11,17)) + galsim.PositionD(23,50)
    bd6 = galsim.PositionD(11,17) + galsim.BoundsD(galsim.PositionI(23,50))
    bd7 = galsim.BoundsD(bd1)
    bd8 = bd1 + galsim.BoundsD()
    bd9 = galsim.BoundsD() + bd1
    bd10 = galsim.BoundsD() + galsim.PositionD(11,17) + galsim.PositionD(23,50)
    bd11 = galsim.BoundsD(galsim.BoundsI(11,23,17,50))
    bd12 = galsim.BoundsD(xmin=11.0,ymin=17.0,xmax=23.0,ymax=50.0)
    bd13 = galsim._BoundsD(11,23,17,50)
    bd14 = galsim.BoundsD()
    bd14 += galsim.PositionD(11.,17.)
    bd14 += galsim.PositionD(23,50)
    for b in [bd1, bd2, bd3, bd4, bd5, bd6, bd7, bd8, bd9, bd10, bd11, bd12, bd13, bd14]:
        assert b.isDefined()
        assert b == bd1
        assert isinstance(b.xmin, float)
        assert isinstance(b.xmax, float)
        assert isinstance(b.ymin, float)
        assert isinstance(b.ymax, float)
        assert b.origin == galsim.PositionD(11, 17)
        assert b.center == galsim.PositionD(17, 33.5)
        assert b.true_center == galsim.PositionD(17, 33.5)

    assert_raises(TypeError, galsim.BoundsI, 11)
    assert_raises(TypeError, galsim.BoundsI, 11, 23)
    assert_raises(TypeError, galsim.BoundsI, 11, 23, 9)
    assert_raises(TypeError, galsim.BoundsI, 11, 23, 9, 12, 59)
    assert_raises(TypeError, galsim.BoundsI, xmin=11, xmax=23, ymin=17, ymax=50, z=23)
    assert_raises(TypeError, galsim.BoundsI, xmin=11, xmax=50)
    assert_raises(TypeError, galsim.BoundsI, 11, 23.5, 17, 50.9)
    assert_raises(TypeError, galsim.BoundsI, 11, 23, 9, 12, xmin=19, xmax=2)
    with assert_raises(TypeError):
        bi1 += (11,23)

    assert_raises(TypeError, galsim.BoundsD, 11)
    assert_raises(TypeError, galsim.BoundsD, 11, 23)
    assert_raises(TypeError, galsim.BoundsD, 11, 23, 9)
    assert_raises(TypeError, galsim.BoundsD, 11, 23, 9, 12, 59)
    assert_raises(TypeError, galsim.BoundsD, xmin=11, xmax=23, ymin=17, ymax=50, z=23)
    assert_raises(TypeError, galsim.BoundsD, xmin=11, xmax=50)
    assert_raises(ValueError, galsim.BoundsD, 11, 23, 17, "blue")
    assert_raises(TypeError, galsim.BoundsD, 11, 23, 9, 12, xmin=19, xmax=2)
    with assert_raises(TypeError):
        bd1 += (11,23)

    # Can't use base class directly.
    assert_raises(TypeError, galsim.Bounds, 11, 23, 9, 12)
    assert_raises(NotImplementedError, galsim.Bounds)

    # Check intersection
    assert bi1 == galsim.BoundsI(0,100,0,100) & bi1
    assert bi1 == bi1 & galsim.BoundsI(0,100,0,100)
    assert bi1 == galsim.BoundsI(0,23,0,50) & galsim.BoundsI(11,100,17,100)
    assert bi1 == galsim.BoundsI(0,23,17,100) & galsim.BoundsI(11,100,0,50)
    assert not (bi1 & galsim.BoundsI()).isDefined()
    assert not (galsim.BoundsI() & bi1).isDefined()

    assert bd1 == galsim.BoundsD(0,100,0,100) & bd1
    assert bd1 == bd1 & galsim.BoundsD(0,100,0,100)
    assert bd1 == galsim.BoundsD(0,23,0,50) & galsim.BoundsD(11,100,17,100)
    assert bd1 == galsim.BoundsD(0,23,17,100) & galsim.BoundsD(11,100,0,50)
    assert not (bd1 & galsim.BoundsD()).isDefined()
    assert not (galsim.BoundsD() & bd1).isDefined()

    with assert_raises(TypeError):
        bi1 & galsim.PositionI(1,2)
    with assert_raises(TypeError):
        bi1 & galsim.PositionD(1,2)
    with assert_raises(TypeError):
        bd1 & galsim.PositionI(1,2)
    with assert_raises(TypeError):
        bd1 & galsim.PositionD(1,2)

    # Check withBorder
    assert bi1.withBorder(4) == galsim.BoundsI(7,27,13,54)
    assert bi1.withBorder(0) == galsim.BoundsI(11,23,17,50)
    assert bi1.withBorder(-1) == galsim.BoundsI(12,22,18,49)
    assert bd1.withBorder(4.1) == galsim.BoundsD(6.9,27.1,12.9,54.1)
    assert bd1.withBorder(0) == galsim.BoundsD(11,23,17,50)
    assert bd1.withBorder(-1) == galsim.BoundsD(12,22,18,49)
    assert_raises(TypeError, bi1.withBorder, 'blue')
    assert_raises(TypeError, bi1.withBorder, 4.1)
    assert_raises(TypeError, bi1.withBorder, '4')
    assert_raises(TypeError, bi1.withBorder, None)
    assert_raises(TypeError, bd1.withBorder, 'blue')
    assert_raises(TypeError, bd1.withBorder, '4.1')
    assert_raises(TypeError, bd1.withBorder, None)

    # Check expand
    assert bi1.expand(2) == galsim.BoundsI(5,29,0,67)
    assert bi1.expand(1.1) == galsim.BoundsI(10,24,15,52)
    assert bd1.expand(2) == galsim.BoundsD(5,29,0.5,66.5)
    np.testing.assert_almost_equal(bd1.expand(1.1)._getinitargs(), (10.4,23.6,15.35,51.65))

    # Check shift
    assert bi1.shift(galsim.PositionI(2,5)) == galsim.BoundsI(13,25,22,55)
    assert bd1.shift(galsim.PositionD(2,5)) == galsim.BoundsD(13,25,22,55)
    assert bd1.shift(galsim.PositionD(2.3,5.9)) == galsim.BoundsD(13.3,25.3,22.9,55.9)
    assert_raises(TypeError, bi1.shift, galsim.PositionD(2,5))
    assert_raises(TypeError, bd1.shift, galsim.PositionI(2,5))

    # Check area
    assert bd1.area() == 12 * 33
    assert bi1.area() == 13 * 34
    assert galsim.BoundsI(galsim.PositionI(11,23)).area() == 1
    assert galsim.BoundsD(galsim.PositionI(11,23)).area() == 0

    # Check includes
    for b in [bi1, bd1]:
        assert b.includes(galsim.PositionI(11,23))
        assert b.includes(galsim.BoundsI(14,18,30,38))
        assert b.includes(galsim.BoundsD(14.7,18.1,30.2,38.6))
        assert b.includes(17, 23)
        assert b.includes(17.9, 23.9)
        assert b.includes(galsim.PositionD(11.9,40.7))
        assert b.includes(galsim.PositionI(23,41))

        assert not bd1.includes(galsim.PositionD(10.99,38))
        assert not bd1.includes(galsim.PositionI(11,51))
        assert not bd1.includes(17,16.99)
        assert not bd1.includes(galsim.BoundsD(0,100,0,100))
        assert not bd1.includes(galsim.BoundsI(14,29,20,30))
        assert not bd1.includes(galsim.BoundsD(22,23.01,49,50.01))

        assert_raises(TypeError, b.includes, 'blue')
        assert_raises(TypeError, b.includes)
        assert_raises(TypeError, b.includes, galsim.PositionI(17,23), galsim.PositionI(12,13))
        assert_raises(TypeError, b.includes, 2, 3, 4)

    # Check undefined bounds
    assert not galsim.BoundsI().isDefined()
    assert galsim.BoundsI() == galsim.BoundsI() & bi1
    assert galsim.BoundsI() == bi1 & galsim.BoundsI()
    assert galsim.BoundsI() == galsim.BoundsI() & galsim.BoundsI()
    assert galsim.BoundsI() == galsim.BoundsI() + galsim.BoundsI()
    assert galsim.BoundsI().area() == 0

    assert not galsim.BoundsD().isDefined()
    assert galsim.BoundsD() == galsim.BoundsD() & bd1
    assert galsim.BoundsD() == bd1 & galsim.BoundsD()
    assert galsim.BoundsD() == galsim.BoundsD() & galsim.BoundsD()
    assert galsim.BoundsD() == galsim.BoundsD() + galsim.BoundsD()
    assert galsim.BoundsD().area() == 0

    assert galsim.BoundsI(23, 11, 17, 50) == galsim.BoundsI()
    assert galsim.BoundsI(11, 23, 50, 17) == galsim.BoundsI()
    assert galsim.BoundsD(23, 11, 17, 50) == galsim.BoundsD()
    assert galsim.BoundsD(11, 23, 50, 17) == galsim.BoundsD()

    assert_raises(galsim.GalSimUndefinedBoundsError, getattr, galsim.BoundsI(), 'center')
    assert_raises(galsim.GalSimUndefinedBoundsError, getattr, galsim.BoundsD(), 'center')
    assert_raises(galsim.GalSimUndefinedBoundsError, getattr, galsim.BoundsI(), 'true_center')
    assert_raises(galsim.GalSimUndefinedBoundsError, getattr, galsim.BoundsD(), 'true_center')

    do_pickle(bi1)
    do_pickle(bd1)
    do_pickle(galsim.BoundsI())
    do_pickle(galsim.BoundsD())


@timer
def test_roll2d_circularity():
    """Test both integer and float arrays are unchanged by full circular roll.
    """
    # Make heterogenous 2D array, integers first, test that a full roll gives the same as the inputs
    int_image = np.random.randint(low=0, high=1+1, size=testshape)
    np.testing.assert_array_equal(int_image,
                                  galsim.utilities.roll2d(int_image, int_image.shape),
                                  err_msg='galsim.utilities.roll2D failed int array circularity')
    # Make heterogenous 2D array, this time floats
    flt_image = np.random.random(size=testshape)
    np.testing.assert_array_equal(flt_image,
                                  galsim.utilities.roll2d(flt_image, flt_image.shape),
                                  err_msg='galsim.utilities.roll2D failed flt array circularity')


@timer
def test_roll2d_fwdbck():
    """Test both integer and float arrays are unchanged by unit forward and backward roll.
    """
    # Make heterogenous 2D array, integers first, test that a +1, -1 roll gives the same as initial
    int_image = np.random.randint(low=0, high=1+1, size=testshape)
    np.testing.assert_array_equal(int_image,
                                  galsim.utilities.roll2d(galsim.utilities.roll2d(int_image,
                                                                                  (+1, +1)),
                                                          (-1, -1)),
                                  err_msg='galsim.utilities.roll2D failed int array fwd/back test')
    # Make heterogenous 2D array, this time floats
    flt_image = np.random.random(size=testshape)
    np.testing.assert_array_equal(flt_image,
                                  galsim.utilities.roll2d(galsim.utilities.roll2d(flt_image,
                                                                                  (+1, +1)),
                                                          (-1, -1)),
                                  err_msg='galsim.utilities.roll2D failed flt array fwd/back test')


@timer
def test_roll2d_join():
    """Test both integer and float arrays are equivalent if rolling +1/-1 or -/+(shape[i/j] - 1).
    """
    # Make heterogenous 2D array, integers first
    int_image = np.random.randint(low=0, high=1+1, size=testshape)
    np.testing.assert_array_equal(galsim.utilities.roll2d(int_image, (+1, -1)),
                                  galsim.utilities.roll2d(int_image, (-(int_image.shape[0] - 1),
                                                                   +(int_image.shape[1] - 1))),
                                  err_msg='galsim.utilities.roll2D failed int array +/- join test')
    np.testing.assert_array_equal(galsim.utilities.roll2d(int_image, (-1, +1)),
                                  galsim.utilities.roll2d(int_image, (+(int_image.shape[0] - 1),
                                                                   -(int_image.shape[1] - 1))),
                                  err_msg='galsim.utilities.roll2D failed int array -/+ join test')
    # Make heterogenous 2D array, this time floats
    flt_image = np.random.random(size=testshape)
    np.testing.assert_array_equal(galsim.utilities.roll2d(flt_image, (+1, -1)),
                                  galsim.utilities.roll2d(flt_image, (-(flt_image.shape[0] - 1),
                                                                   +(flt_image.shape[1] - 1))),
                                  err_msg='galsim.utilities.roll2D failed flt array +/- join test')
    np.testing.assert_array_equal(galsim.utilities.roll2d(flt_image, (-1, +1)),
                                  galsim.utilities.roll2d(flt_image, (+(flt_image.shape[0] - 1),
                                                                   -(flt_image.shape[1] - 1))),
                                  err_msg='galsim.utilities.roll2D failed flt array -/+ join test')


@timer
def test_kxky():
    """Test that the basic properties of kx and ky are right.
    """
    kx, ky = galsim.utilities.kxky((4, 4))
    kxref = np.array([0., 0.25, -0.5, -0.25]) * 2. * np.pi
    kyref = np.array([0., 0.25, -0.5, -0.25]) * 2. * np.pi
    for i in range(4):
        np.testing.assert_array_almost_equal(kx[i, :], kxref, decimal=decimal,
                                             err_msg='failed kx equivalence on row i = '+str(i))
    for j in range(4):
        np.testing.assert_array_almost_equal(ky[:, j], kyref, decimal=decimal,
                                             err_msg='failed ky equivalence on row j = '+str(j))


@timer
def test_kxky_plusone():
    """Test that the basic properties of kx and ky are right...
    But increment testshape used in test_kxky by one to test both odd and even cases.
    """
    kx, ky = galsim.utilities.kxky((4 + 1, 4 + 1))
    kxref = np.array([0., 0.2, 0.4, -0.4, -0.2]) * 2. * np.pi
    kyref = np.array([0., 0.2, 0.4, -0.4, -0.2]) * 2. * np.pi
    for i in range(4 + 1):
        np.testing.assert_array_almost_equal(kx[i, :], kxref, decimal=decimal,
                                             err_msg='failed kx equivalence on row i = '+str(i))
    for j in range(4 + 1):
        np.testing.assert_array_almost_equal(ky[:, j], kyref, decimal=decimal,
                                             err_msg='failed ky equivalence on row j = '+str(j))


@timer
def test_check_all_contiguous():
    """Test all galsim.optics outputs are C-contiguous as required by the galsim.Image class.
    """
    #Check that roll2d outputs contiguous arrays whatever the input
    imcstyle = np.random.random(size=testshape)
    rolltest = galsim.utilities.roll2d(imcstyle, (+1, -1))
    assert rolltest.flags.c_contiguous
    imfstyle = np.random.random(size=testshape).T
    rolltest = galsim.utilities.roll2d(imfstyle, (+1, -1))
    assert rolltest.flags.c_contiguous
    # Check kx, ky
    kx, ky = galsim.utilities.kxky(testshape)
    assert kx.flags.c_contiguous
    assert ky.flags.c_contiguous


@timer
def test_deInterleaveImage():
    from galsim.utilities import deInterleaveImage, interleaveImages

    np.random.seed(84) # for generating the same random instances

    # 1) Check compatability with interleaveImages
    img = galsim.Image(np.random.randn(64,64),scale=0.25)
    img.setOrigin(galsim.PositionI(5,7)) ## for non-trivial bounds
    im_list, offsets = deInterleaveImage(img,8)
    img1 = interleaveImages(im_list,8,offsets)
    np.testing.assert_array_equal(img1.array,img.array,
            err_msg = "interleaveImages cannot reproduce the input to deInterleaveImage for square "
                      "images")

    assert img.wcs == img1.wcs
    assert img.bounds == img1.bounds

    img = galsim.Image(abs(np.random.randn(16*5,16*2)),scale=0.5)
    img.setCenter(0,0) ## for non-trivial bounds
    im_list, offsets = deInterleaveImage(img,(2,5))
    img1 = interleaveImages(im_list,(2,5),offsets)
    np.testing.assert_array_equal(img1.array,img.array,
            err_msg = "interleaveImages cannot reproduce the input to deInterleaveImage for "
                      "rectangular images")

    assert img.wcs == img1.wcs
    assert img.bounds == img1.bounds

    # 2) Checking for offsets
    img = galsim.Image(np.random.randn(32,32),scale=2.0)
    im_list, offsets = deInterleaveImage(img,(4,2))

    ## Checking if offsets are centered around zero
    assert np.sum([offset.x for offset in offsets]) == 0.
    assert np.sum([offset.y for offset in offsets]) == 0.

    ## Checking if offsets are separated by (i/4,j/2) for some integers i,j
    offset0 = offsets[0]
    for offset in offsets[1:]:
        assert 4.*(offset.x-offset0.x) == int(4.*(offset.x-offset0.x))
        assert 2.*(offset.y-offset0.y) == int(2.*(offset.y-offset0.y))

    # 3a) Decreasing resolution
    g0 = galsim.Gaussian(sigma=0.8,flux=100.)
    img0 = galsim.Image(32,32)
    g0.drawImage(image=img0,method='no_pixel',scale=0.25)

    im_list0, offsets0 = deInterleaveImage(img0,2,conserve_flux=True)

    for n in range(len(im_list0)):
        im = galsim.Image(16,16)
        g0.drawImage(image=im,offset=offsets0[n],scale=0.5,method='no_pixel')
        np.testing.assert_array_equal(im.array,im_list0[n].array,
            err_msg="deInterleaveImage does not reduce the resolution of the input image correctly")
        assert im_list0[n].wcs == im.wcs

    # 3b) Increasing directional resolution
    g = galsim.Gaussian(sigma=0.7,flux=1000.)
    img = galsim.Image(16,16)
    g.drawImage(image=img,scale=0.5,method='no_pixel')

    n1,n2 = 4,2
    img1 = galsim.Image(16*n1**2,16)
    img2 = galsim.Image(16,16*n2**2)

    g1 = g.shear(g=(n1**2-1.)/(n1**2+1.),beta=0.*galsim.degrees)
    g2 = g.shear(g=(n2**2-1.)/(n2**2+1.),beta=90.*galsim.degrees)
    g1.drawImage(image=img1,scale=0.5/n1,method='no_pixel')
    g2.drawImage(image=img2,scale=0.5/n2,method='no_pixel')

    im_list1, offsets1 = deInterleaveImage(img1,(n1**2,1),conserve_flux=True)
    im_list2, offsets2 = deInterleaveImage(img2,[1,n2**2],conserve_flux=False)

    for n in range(n1**2):
        im, offset = im_list1[n], offsets1[n]
        img = g.drawImage(image=img,offset=offset,scale=0.5,method='no_pixel')
        np.testing.assert_array_equal(im.array,img.array,
            err_msg="deInterleaveImage does not reduce the resolution correctly along the "
                    "vertical direction")

    for n in range(n2**2):
        im, offset = im_list2[n], offsets2[n]
        g.drawImage(image=img,offset=offset,scale=0.5,method='no_pixel')
        np.testing.assert_array_equal(im.array*n2**2,img.array,
            err_msg="deInterleaveImage does not reduce the resolution correctly along the "
                     "horizontal direction")
        # im is scaled to account for flux not being conserved

    assert_raises(TypeError, deInterleaveImage, image=img0.array, N=2)
    assert_raises(TypeError, deInterleaveImage, image=img0, N=2.0)
    assert_raises(TypeError, deInterleaveImage, image=img0, N=(2.0, 2.0))
    assert_raises(TypeError, deInterleaveImage, image=img0, N=(2,2,3))
    assert_raises(ValueError, deInterleaveImage, image=img0, N=7)
    assert_raises(ValueError, deInterleaveImage, image=img0, N=(2,7))
    assert_raises(ValueError, deInterleaveImage, image=img0, N=(7,2))

    # It is legal to have the input image with wcs=None, but it emits a warning
    img0.wcs = None
    with assert_warns(galsim.GalSimWarning):
        deInterleaveImage(img0, N=2)
    # Unless suppress_warnings is True
    deInterleaveImage(img0, N=2, suppress_warnings=True)


@timer
def test_interleaveImages():
    from galsim.utilities import interleaveImages, deInterleaveImage

    # 1a) With galsim Gaussian
    g = galsim.Gaussian(sigma=3.7,flux=1000.)
    gal = galsim.Convolve([g,galsim.Pixel(1.0)])
    im_list = []
    offset_list = []
    n = 2
    for j in range(n):
        for i in range(n):
            im = galsim.Image(16*n,16*n)
            offset = galsim.PositionD(-(i+0.5)/n+0.5,-(j+0.5)/n+0.5)
            offset_list.append(offset)
            gal.drawImage(image=im,method='no_pixel',offset=offset,scale=0.5)
            im_list.append(im)

    scale = im.scale

    # Input to N as an int
    img = interleaveImages(im_list,n,offsets=offset_list)
    im = galsim.Image(16*n*n,16*n*n)
    g = galsim.Gaussian(sigma=3.7,flux=1000.*n*n)
    gal = galsim.Convolve([g,galsim.Pixel(1.0)])
    gal.drawImage(image=im,method='no_pixel',offset=galsim.PositionD(0.0,0.0),scale=1.*scale/n)
    np.testing.assert_almost_equal(img.array,im.array, 6,
        err_msg="Interleaved Gaussian images do not match")

    assert im.wcs == img.wcs

    # 1b) With im_list and offsets permuted
    offset_list = []
    # An elegant way of generating the default offsets
    DX = np.arange(0.0,-1.0,-1.0/n)
    DX -= DX.mean()
    DY = DX
    for dy in DY:
        for dx in DX:
            offset = galsim.PositionD(dx,dy)
            offset_list.append(offset)

    np.random.seed(42) # for generating the same random permutation everytime
    rand_idx = np.random.permutation(len(offset_list))
    im_list_randperm = [im_list[idx] for idx in rand_idx]
    offset_list_randperm = [offset_list[idx] for idx in rand_idx]
    # Input to N as a tuple
    img_randperm = interleaveImages(im_list_randperm,(n,n),offsets=offset_list_randperm)

    np.testing.assert_array_equal(img_randperm.array,img.array,
        err_msg="Interleaved images do not match when 'offsets' is supplied")
    assert img_randperm.scale == img.scale

    # 1c) Catching errors in offsets
    offset_list = []
    im_list = []
    n = 5
    # Generate approximate offsets
    DX = np.array([-0.47,-0.23,0.,0.23,0.47])
    DY = DX
    for dy in DY:
        for dx in DX:
            offset = galsim.PositionD(dx,dy)
            offset_list.append(offset)
            im = galsim.Image(16,16)
            gal.drawImage(image=im,offset=offset,method='no_pixel')
            im_list.append(im)

    N = (n,n)
    with assert_raises(ValueError):
<<<<<<< HEAD
        galsim.utilities.interleaveImages(im_list,N,offset_list)
=======
        interleaveImages(im_list,N,offset_list)
    # Can turn off the checks and just use these as they are with catch_offset_errors=False
    interleaveImages(im_list,N,offset_list, catch_offset_errors=False)
>>>>>>> 69efa4fb

    offset_list = []
    im_list = []
    n = 5
    DX = np.arange(0.,1.,1./n)
    DY = DX
    for dy in DY:
        for dx in DX:
            offset = galsim.PositionD(dx,dy)
            offset_list.append(offset)
            im = galsim.Image(16,16)
            gal.drawImage(image=im,offset=offset,method='no_pixel')
            im_list.append(im)

    N = (n,n)
    with assert_raises(ValueError):
<<<<<<< HEAD
        galsim.utilities.interleaveImages(im_list, N, offset_list)
=======
        interleaveImages(im_list, N, offset_list)
    interleaveImages(im_list, N, offset_list, catch_offset_errors=False)
>>>>>>> 69efa4fb

    # 2a) Increase resolution along one direction - square to rectangular images
    n = 2
    g = galsim.Gaussian(sigma=3.7,flux=100.)
    gal1 = g.shear(g=1.*(n**2-1)/(n**2+1),beta=0.0*galsim.radians)
    im_list = []
    offset_list = []

    # Generating offsets in a natural way
    DY = np.arange(0.0,1.0,1.0/(n*n))
    DY -= DY.mean()
    for dy in DY:
        im = galsim.Image(16,16)
        offset = galsim.PositionD(0.0,dy)
        offset_list.append(offset)
        gal1.drawImage(im,offset=offset,method='no_pixel',scale=2.0)
        im_list.append(im)

    img = interleaveImages(im_list, N=[1,n**2], offsets=offset_list,
                           add_flux=False, suppress_warnings=True)
    im = galsim.Image(16,16*n*n)
    # The interleaved image has the total flux averaged out since `add_flux = False'
    gal = galsim.Gaussian(sigma=3.7*n,flux=100.)
    gal.drawImage(image=im,method='no_pixel',scale=2.0)

    np.testing.assert_array_equal(im.array, img.array,
                                  err_msg="Sheared gaussian not interleaved correctly")
    assert img.wcs == galsim.JacobianWCS(2.0,0.0,0.0,2./(n**2))

    # 2b) Increase resolution along one direction - rectangular to square images
    n = 2
    g = galsim.Gaussian(sigma=3.7,flux=100.)
    gal2 = g.shear(g=1.*(n**2-1)/(n**2+1),beta=90.*galsim.degrees)
    im_list = []
    offset_list = []

    # Generating offsets in a natural way
    DX = np.arange(0.0,1.0,1.0/n**2)
    DX -= DX.mean()
    for dx in DX:
        offset = galsim.PositionD(dx,0.0)
        offset_list.append(offset)
        im = galsim.Image(16,16*n*n)
        gal2.drawImage(im,offset=offset,method='no_pixel',scale=3.0)
        im_list.append(im)

    img = interleaveImages(im_list, N=np.array([n**2,1]), offsets=offset_list,
                                            suppress_warnings=True)
    im = galsim.Image(16*n*n,16*n*n)
    gal = galsim.Gaussian(sigma=3.7,flux=100.*n*n)
    scale = im_list[0].scale
    gal.drawImage(image=im,scale=1.*scale/n,method='no_pixel')

    np.testing.assert_almost_equal(im.array, img.array, 12,
                                  err_msg="Sheared gaussian not interleaved correctly")
    assert img.wcs == galsim.JacobianWCS(1.*scale/n**2,0.0,0.0,scale)

    # 3) Check compatability with deInterleaveImage
    n = 3
    g = galsim.Gaussian(sigma=3.7,flux=100.)
    # break symmetry to detect possible bugs in deInterleaveImage
    gal = g.shear(g=0.2,beta=0.*galsim.degrees)
    im_list = []
    offset_list = []

    # Generating offsets in the order they would be returned by deInterleaveImage, for convenience
    for i in range(n):
        for j in range(n):
            im = galsim.Image(16*n,16*n)
            offset = galsim.PositionD(-(i+0.5)/n+0.5,-(j+0.5)/n+0.5)
            offset_list.append(offset)
            gal.drawImage(image=im,method='no_pixel',offset=offset,scale=0.5)
            im.setOrigin(3,3) # for non-trivial bounds
            im_list.append(im)

    img = interleaveImages(im_list,N=n,offsets=offset_list)
    im_list_1, offset_list_1 = deInterleaveImage(img, N=n)

    for k in range(n**2):
        assert offset_list_1[k] == offset_list[k]
        np.testing.assert_array_equal(im_list_1[k].array, im_list[k].array)
        assert im_list_1[k].wcs == im_list[k].wcs

        assert im_list[k].origin == img.origin
        assert im_list[k].bounds == im_list_1[k].bounds

    # Checking for non-default flux option
    img = interleaveImages(im_list,N=n,offsets=offset_list,add_flux=False)
    im_list_2, offset_list_2 = deInterleaveImage(img,N=n,conserve_flux=True)

    for k in range(n**2):
        assert offset_list_2[k] == offset_list[k]
        np.testing.assert_array_equal(im_list_2[k].array, im_list[k].array)
        assert im_list_2[k].wcs == im_list[k].wcs

    assert_raises(TypeError, interleaveImages, im_list=img, N=n, offsets=offset_list)
    assert_raises(ValueError, interleaveImages, [img], N=1, offsets=offset_list)
    assert_raises(ValueError, interleaveImages, im_list, n, offset_list[:-1])
    assert_raises(TypeError, interleaveImages, [im.array for im in im_list], n, offset_list)
    assert_raises(TypeError, interleaveImages,
                  [im_list[0]] + [im.array for im in im_list[1:]],
                  n, offset_list)
    assert_raises(TypeError, interleaveImages,
                  [galsim.Image(16+i,16+j,scale=1) for i in range(n) for j in range(n)],
                  n, offset_list)
    assert_raises(TypeError, interleaveImages,
                  [galsim.Image(16,16,scale=i) for i in range(n) for j in range(n)],
                  n, offset_list)
    assert_raises(TypeError, interleaveImages, im_list, N=3.0, offsets=offset_list)
    assert_raises(TypeError, interleaveImages, im_list, N=(3.0, 3.0), offsets=offset_list)
    assert_raises(TypeError, interleaveImages, im_list, N=(3,3,3), offsets=offset_list)
    assert_raises(ValueError, interleaveImages, im_list, N=7, offsets=offset_list)
    assert_raises(ValueError, interleaveImages, im_list, N=(2,7), offsets=offset_list)
    assert_raises(ValueError, interleaveImages, im_list, N=(7,2), offsets=offset_list)
    assert_raises(TypeError, interleaveImages, im_list, N=n)
    assert_raises(TypeError, interleaveImages, im_list, N=n, offsets=offset_list[0])
    assert_raises(TypeError, interleaveImages, im_list, N=n, offsets=range(n*n))

    # It is legal to have the input images with wcs=None, but it emits a warning
    for im in im_list:
        im.wcs = None
    with assert_warns(galsim.GalSimWarning):
        interleaveImages(im_list, N=n, offsets=offset_list)
    # Unless suppress_warnings is True
    interleaveImages(im_list, N=n, offsets=offset_list, suppress_warnings=True)


@timer
def test_python_LRU_Cache():
    f = lambda x: x+1
    size = 10
    # Test correct size cache gets created
    cache = galsim.utilities.LRU_Cache(f, maxsize=size)
    assert len(cache.cache) == size
    # Insert f(0) = 1 into cache and check that we can get it back
    assert cache(0) == f(0)
    assert cache(0) == f(0)

    # Manually manipulate cache so we can check for hit
    cache.cache[(0,)][3] = 2
    assert cache(0) == 2

    # Insert (and check) 1 thru size into cache.  This should bump out the (0,).
    for i in range(1, size+1):
        assert cache(i) == f(i)
    assert (0,) not in cache.cache

    # Test non-destructive cache expansion
    newsize = 20
    cache.resize(newsize)
    for i in range(1, size+1):
        assert (i,) in cache.cache
        assert cache(i) == f(i)
    assert len(cache.cache) == 20

    # Add new items until the (1,) gets bumped
    for i in range(size+1, newsize+2):
        assert cache(i) == f(i)
    assert (1,) not in cache.cache

    # "Resize" to same size does nothing.
    cache.resize(newsize)
    assert len(cache.cache) == 20
    assert (1,) not in cache.cache
    for i in range(2, newsize+2):
        assert (i,) in cache.cache

    # Test mostly non-destructive cache contraction.
    # Already bumped (0,) and (1,), so (2,) should be the first to get bumped
    for i in range(newsize-1, size, -1):
        assert (newsize - (i - 1),) in cache.cache
        cache.resize(i)
        assert (newsize - (i - 1),) not in cache.cache

    assert_raises(ValueError, cache.resize, 0)
    assert_raises(ValueError, cache.resize, -20)


@timer
def test_rand_with_replacement():
    """Test routine to select random indices with replacement."""
    # Most aspects of this routine get tested when it's used by COSMOSCatalog.  We just check some
    # of the exception-handling here.
<<<<<<< HEAD
    with assert_raises(ValueError):
        galsim.utilities.rand_with_replacement(
            n=1.5, n_choices=10, rng=galsim.BaseDeviate(1234))
    with assert_raises(TypeError):
        galsim.utilities.rand_with_replacement(
            n=2, n_choices=10, rng='foo')
=======

    # Invalid rng
    with assert_raises(TypeError):
        galsim.utilities.rand_with_replacement(
            n=2, n_choices=10, rng='foo')

    # Invalid n
    with assert_raises(ValueError):
        galsim.utilities.rand_with_replacement(
            n=1.5, n_choices=10, rng=galsim.BaseDeviate(1234))
    with assert_raises(ValueError):
        galsim.utilities.rand_with_replacement(
            n=0, n_choices=10, rng=galsim.BaseDeviate(1234))
    with assert_raises(ValueError):
        galsim.utilities.rand_with_replacement(
            n=-2, n_choices=10, rng=galsim.BaseDeviate(1234))

    # Invalid n_choices
>>>>>>> 69efa4fb
    with assert_raises(ValueError):
        galsim.utilities.rand_with_replacement(
            n=2, n_choices=10.5, rng=galsim.BaseDeviate(1234))
    with assert_raises(ValueError):
        galsim.utilities.rand_with_replacement(
<<<<<<< HEAD
            n=2, n_choices=-11, rng=galsim.BaseDeviate(1234))
    with assert_raises(ValueError):
        galsim.utilities.rand_with_replacement(
            n=-2, n_choices=11, rng=galsim.BaseDeviate(1234))

=======
            n=2, n_choices=0, rng=galsim.BaseDeviate(1234))
    with assert_raises(ValueError):
        galsim.utilities.rand_with_replacement(
            n=2, n_choices=-11, rng=galsim.BaseDeviate(1234))

    # Negative weights
>>>>>>> 69efa4fb
    tmp_weights = np.arange(10).astype(float)-3
    with assert_raises(ValueError):
        galsim.utilities.rand_with_replacement(
            n=2, n_choices=10, rng=galsim.BaseDeviate(1234), weight=tmp_weights)
<<<<<<< HEAD
=======
    # NaN weights
>>>>>>> 69efa4fb
    tmp_weights[0] = np.nan
    with assert_raises(ValueError):
        galsim.utilities.rand_with_replacement(
            n=2, n_choices=10, rng=galsim.BaseDeviate(1234), weight=tmp_weights)
<<<<<<< HEAD
=======
    # inf weights
>>>>>>> 69efa4fb
    tmp_weights[0] = np.inf
    with assert_raises(ValueError):
        galsim.utilities.rand_with_replacement(
            n=2, n_choices=10, rng=galsim.BaseDeviate(1234), weight=tmp_weights)
<<<<<<< HEAD
=======

    # Wrong length for weights
    with assert_raises(ValueError):
        galsim.utilities.rand_with_replacement(
            n=2, n_choices=10, rng=galsim.BaseDeviate(1234), weight=tmp_weights[:4])
>>>>>>> 69efa4fb

    # Make sure results come out the same whether we use _n_rng_calls or not.
    rng1 = galsim.BaseDeviate(314159)
    rng2 = galsim.BaseDeviate(314159)
    rng3 = galsim.BaseDeviate(314159)
    result_1 = galsim.utilities.rand_with_replacement(n=10, n_choices=100, rng=rng1)
    result_2, n_rng = galsim.utilities.rand_with_replacement(n=10, n_choices=100, rng=rng2,
                                                             _n_rng_calls=True)
    assert np.all(result_1==result_2),"Using _n_rng_calls results in different random numbers"
    rng3.discard(n_rng)
    assert rng1.raw() == rng2.raw() == rng3.raw()

    # Repeat with weights
    weight = np.zeros(100)
    galsim.UniformDeviate(1234).generate(weight)
    result_1 = galsim.utilities.rand_with_replacement(10, 100, rng1, weight=weight)
    assert not np.all(result_1==result_2),"Weights did not have an effect"
    result_2, n_rng = galsim.utilities.rand_with_replacement(10, 100, rng2, weight=weight,
                                                             _n_rng_calls=True)
    assert np.all(result_1==result_2),"Using _n_rng_calls results in different random numbers"
    rng3.discard(n_rng)
    assert rng1.raw() == rng2.raw() == rng3.raw()

@timer
def test_position_type_promotion():
    pd1 = galsim.PositionD(0.1, 0.2)
    pd2 = galsim.PositionD(-0.3, 0.4)
    pd3 = galsim.PositionD()  # Also test 0-argument initializer here

    pi1 = galsim.PositionI(3, 65)
    pi2 = galsim.PositionI(-4, 4)
    pi3 = galsim.PositionI()

    # First check combinations that should yield a PositionD
    for lhs, rhs in zip([pd1, pd1, pi1, pd1, pi2], [pd2, pi1, pd2, pi3, pd3]):
        assert lhs+rhs == galsim.PositionD(lhs.x+rhs.x, lhs.y+rhs.y)
        assert lhs-rhs == galsim.PositionD(lhs.x-rhs.x, lhs.y-rhs.y)

    # Also check PosI +/- PosI -> PosI
    assert pi1+pi2 == galsim.PositionI(pi1.x+pi2.x, pi1.y+pi2.y)
    assert pi1-pi2 == galsim.PositionI(pi1.x-pi2.x, pi1.y-pi2.y)


@timer
def test_unweighted_moments():
    sigma = 0.8
    gal = galsim.Gaussian(sigma=sigma)
    scale = 0.02    # Use a small scale and a large image so we can neglect the impact of boundaries
    nx = ny = 1024  # and pixelization in tests.
    img1 = gal.drawImage(nx=nx, ny=ny, scale=scale, method='no_pixel')

    mom = galsim.utilities.unweighted_moments(img1)
    shape = galsim.utilities.unweighted_shape(mom)

    # Check that shape derived from moments is same as shape derived from image.
    shape2 = galsim.utilities.unweighted_shape(img1)
    assert shape == shape2

    # Object should show up at the image true center.
    np.testing.assert_almost_equal(mom['Mx'], img1.true_center.x)
    np.testing.assert_almost_equal(mom['My'], img1.true_center.y)
    # And have the right sigma = rsqr/2
    np.testing.assert_almost_equal(mom['Mxx']*scale**2, sigma**2)
    np.testing.assert_almost_equal(mom['Myy']*scale**2, sigma**2)
    np.testing.assert_almost_equal(mom['Mxy'], 0.0)
    np.testing.assert_almost_equal(shape['e1'], 0.0)
    np.testing.assert_almost_equal(shape['e2'], 0.0)


    # Add in some ellipticity and test that
    e1 = 0.2
    e2 = 0.3
    gal = gal.shear(e1=e1, e2=e2)
    img2 = gal.drawImage(nx=nx, ny=ny, scale=scale, method='no_pixel')

    mom2 = galsim.utilities.unweighted_moments(img2)
    shape3 = galsim.utilities.unweighted_shape(mom2)

    # Check that shape derived from moments is same as shape derived from image.
    shape4 = galsim.utilities.unweighted_shape(img2)
    assert shape3 == shape4

    np.testing.assert_almost_equal(mom2['Mx'], img2.true_center.x)
    np.testing.assert_almost_equal(mom2['My'], img2.true_center.y)
    np.testing.assert_almost_equal(shape3['e1'], e1)
    np.testing.assert_almost_equal(shape3['e2'], e2)

    # Check subimage still works
    bds = galsim.BoundsI(15, 1022, 11, 1002)
    subimg = img2[bds]

    mom3 = galsim.utilities.unweighted_moments(subimg)
    shape5 = galsim.utilities.unweighted_shape(subimg)

    for key in mom2:
        np.testing.assert_almost_equal(mom2[key], mom3[key])
    for key in shape3:
        np.testing.assert_almost_equal(shape3[key], shape5[key])

    # Test unweighted_moments origin keyword.  Using origin=true_center should make centroid result
    # (0.0, 0.0)
    mom4 = galsim.utilities.unweighted_moments(img2, origin=img2.true_center)
    np.testing.assert_almost_equal(mom4['Mx'], 0.0)
    np.testing.assert_almost_equal(mom4['My'], 0.0)


def test_dol_to_lod():
    """Check broadcasting behavior of dol_to_lod"""

    i0 = 0
    l1 = [1]
    l2 = [1, 2]
    l3 = [1, 2, 3]
    d1 = {1:1}

    # Should be able to broadcast scalar elements or lists of length 1.
    dd = dict(i0=i0, l2=l2)
    for i, d in enumerate(galsim.utilities.dol_to_lod(dd)):
        assert d == dict(i0=i0, l2=l2[i])

    dd = dict(l1=l1, l2=l2)
    for i, d in enumerate(galsim.utilities.dol_to_lod(dd)):
        assert d == dict(l1=l1[0], l2=l2[i])

    dd = dict(l1=l1, l3=l3)
    for i, d in enumerate(galsim.utilities.dol_to_lod(dd, 3)):
        assert d == dict(l1=l1[0], l3=l3[i])

    # Can't broadcast list of lengths 2 and 3 though.
    dd = dict(l2=l2, l3=l3)
    with assert_raises(ValueError):
        list(galsim.utilities.dol_to_lod(dd))

    # Can't broadcast a dictionary
    dd = dict(l2=l2, d1=d1)
    with assert_raises(ValueError):
        list(galsim.utilities.dol_to_lod(dd))


@timer
def test_nCr():
    """Checking combinations utility."""
    # Check some combinations that I can do in my head...
    assert galsim.utilities.nCr(100, 0) == 1
    assert galsim.utilities.nCr(100, 1) == 100
    assert galsim.utilities.nCr(100, 2) == 100*99//2
    assert galsim.utilities.nCr(100, 98) == 100*99//2
    assert galsim.utilities.nCr(100, 99) == 100
    assert galsim.utilities.nCr(100, 100) == 1
    # Check that we get zero if not 0 <= r <= n
    assert galsim.utilities.nCr(100, 101) == 0
    assert galsim.utilities.nCr(100, -1) == 0
    # Check that Sum_r=0^n nCr(n,r) == 2^n
    for n in range(300):
        assert sum([galsim.utilities.nCr(n, r) for r in range(n+1)]) == 2**n

if __name__ == "__main__":
    test_pos()
    test_bounds()
    test_roll2d_circularity()
    test_roll2d_fwdbck()
    test_roll2d_join()
    test_kxky()
    test_kxky_plusone()
    test_check_all_contiguous()
    test_deInterleaveImage()
    test_interleaveImages()
    test_python_LRU_Cache()
    test_rand_with_replacement()
    test_position_type_promotion()
    test_unweighted_moments()
    test_dol_to_lod()
    test_nCr()<|MERGE_RESOLUTION|>--- conflicted
+++ resolved
@@ -646,13 +646,9 @@
 
     N = (n,n)
     with assert_raises(ValueError):
-<<<<<<< HEAD
-        galsim.utilities.interleaveImages(im_list,N,offset_list)
-=======
         interleaveImages(im_list,N,offset_list)
     # Can turn off the checks and just use these as they are with catch_offset_errors=False
     interleaveImages(im_list,N,offset_list, catch_offset_errors=False)
->>>>>>> 69efa4fb
 
     offset_list = []
     im_list = []
@@ -669,12 +665,8 @@
 
     N = (n,n)
     with assert_raises(ValueError):
-<<<<<<< HEAD
-        galsim.utilities.interleaveImages(im_list, N, offset_list)
-=======
         interleaveImages(im_list, N, offset_list)
     interleaveImages(im_list, N, offset_list, catch_offset_errors=False)
->>>>>>> 69efa4fb
 
     # 2a) Increase resolution along one direction - square to rectangular images
     n = 2
@@ -858,14 +850,6 @@
     """Test routine to select random indices with replacement."""
     # Most aspects of this routine get tested when it's used by COSMOSCatalog.  We just check some
     # of the exception-handling here.
-<<<<<<< HEAD
-    with assert_raises(ValueError):
-        galsim.utilities.rand_with_replacement(
-            n=1.5, n_choices=10, rng=galsim.BaseDeviate(1234))
-    with assert_raises(TypeError):
-        galsim.utilities.rand_with_replacement(
-            n=2, n_choices=10, rng='foo')
-=======
 
     # Invalid rng
     with assert_raises(TypeError):
@@ -884,54 +868,36 @@
             n=-2, n_choices=10, rng=galsim.BaseDeviate(1234))
 
     # Invalid n_choices
->>>>>>> 69efa4fb
     with assert_raises(ValueError):
         galsim.utilities.rand_with_replacement(
             n=2, n_choices=10.5, rng=galsim.BaseDeviate(1234))
     with assert_raises(ValueError):
         galsim.utilities.rand_with_replacement(
-<<<<<<< HEAD
-            n=2, n_choices=-11, rng=galsim.BaseDeviate(1234))
-    with assert_raises(ValueError):
-        galsim.utilities.rand_with_replacement(
-            n=-2, n_choices=11, rng=galsim.BaseDeviate(1234))
-
-=======
             n=2, n_choices=0, rng=galsim.BaseDeviate(1234))
     with assert_raises(ValueError):
         galsim.utilities.rand_with_replacement(
             n=2, n_choices=-11, rng=galsim.BaseDeviate(1234))
 
     # Negative weights
->>>>>>> 69efa4fb
     tmp_weights = np.arange(10).astype(float)-3
     with assert_raises(ValueError):
         galsim.utilities.rand_with_replacement(
             n=2, n_choices=10, rng=galsim.BaseDeviate(1234), weight=tmp_weights)
-<<<<<<< HEAD
-=======
     # NaN weights
->>>>>>> 69efa4fb
     tmp_weights[0] = np.nan
     with assert_raises(ValueError):
         galsim.utilities.rand_with_replacement(
             n=2, n_choices=10, rng=galsim.BaseDeviate(1234), weight=tmp_weights)
-<<<<<<< HEAD
-=======
     # inf weights
->>>>>>> 69efa4fb
     tmp_weights[0] = np.inf
     with assert_raises(ValueError):
         galsim.utilities.rand_with_replacement(
             n=2, n_choices=10, rng=galsim.BaseDeviate(1234), weight=tmp_weights)
-<<<<<<< HEAD
-=======
 
     # Wrong length for weights
     with assert_raises(ValueError):
         galsim.utilities.rand_with_replacement(
             n=2, n_choices=10, rng=galsim.BaseDeviate(1234), weight=tmp_weights[:4])
->>>>>>> 69efa4fb
 
     # Make sure results come out the same whether we use _n_rng_calls or not.
     rng1 = galsim.BaseDeviate(314159)
